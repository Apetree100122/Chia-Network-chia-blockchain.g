--- conflicted
+++ resolved
@@ -130,11 +130,7 @@
 #~ msgstr "Add Plot to Queue"
 
 #: src/components/WalletsList.tsx:54
-<<<<<<< HEAD
-#: src/components/WalletsManageTokens.tsx:143
-=======
 #: src/components/WalletsManageTokens.tsx:158
->>>>>>> 8bf3c74e
 #: src/components/cat/WalletCATCreateExistingSimple.tsx:61
 #: src/components/cat/WalletCATCreateSimple.tsx:70
 #: src/components/hero/WalletHeroAdd.tsx:64
@@ -214,11 +210,7 @@
 msgid "Amount For Initial Coin"
 msgstr "Částka pro počáteční minci"
 
-<<<<<<< HEAD
-#: src/components/offers/OfferEditor.tsx:114
-=======
 #: src/components/offers/OfferEditor.tsx:115
->>>>>>> 8bf3c74e
 msgid "Amount exceeds spendable balance"
 msgstr "Částka přesahuje zůstatek k útratě"
 
@@ -728,11 +720,7 @@
 #~ msgid "Create admin wallet"
 #~ msgstr "Create admin wallet"
 
-<<<<<<< HEAD
-#: src/components/offers/OfferEditor.tsx:226
-=======
 #: src/components/offers/OfferEditor.tsx:227
->>>>>>> 8bf3c74e
 #: src/components/offers/OfferManager.tsx:518
 msgid "Create an Offer"
 msgstr "Vytvořit nabídku"
@@ -1256,19 +1244,11 @@
 
 #: src/components/WalletReceiveAddress.tsx:39
 #~ msgid "HD or Hierarchical Deterministic keys are a type of public key/private key scheme where one private key can have a nearly infinite number of different public keys (and therefor wallet receive addresses) that will all ultimately come back to and be spendable by a single private key."
-<<<<<<< HEAD
-#~ msgstr "HD nebo Hierarchické Deterministické klíče jsou typy veřejného/soukromého klíče, kde jeden soukromý klíč může mít téměř nekonečný počet různých veřejných klíčů (a tedy i příchozích adres peněženky). Všechny adresy tedy končí v jedné a té samé peněžence."
-
-#: src/components/WalletReceiveAddress.tsx:38
-msgid "HD or Hierarchical Deterministic keys are a type of public key/private key scheme where one private key can have a nearly infinite number of different public keys (and therefore wallet receive addresses) that will all ultimately come back to and be spendable by a single private key."
-msgstr ""
-=======
 #~ msgstr ""
 
 #: src/components/WalletReceiveAddress.tsx:38
 msgid "HD or Hierarchical Deterministic keys are a type of public key/private key scheme where one private key can have a nearly infinite number of different public keys (and therefore wallet receive addresses) that will all ultimately come back to and be spendable by a single private key."
 msgstr "HD nebo Hierarchické Deterministické klíče jsou typy veřejného/soukromého klíče, kde jeden soukromý klíč může mít téměř nekonečný počet různých veřejných klíčů (a tedy i příchozích adres peněženky), které se váží k jedinému soukromému klíči a mohou tak být utráceny."
->>>>>>> 8bf3c74e
 
 #: src/components/plot/overview/PlotOverviewPlots.tsx:49
 #~ msgid "Harvester ID"
@@ -1421,14 +1401,8 @@
 msgstr "Nedostatek dostupných finančních prostředků k přijetí nabídky. Ujistěte se, že Váš\n"
 "disponibilní zůstatek je dostatečný k pokrytí částky nabídky."
 
-<<<<<<< HEAD
-#: src/components/offers/OfferEditor.tsx:165
-msgid ""
-"Insufficient funds available to create offer. Ensure that your\n"
-=======
 #: src/components/offers/OfferEditor.tsx:166
 msgid "Insufficient funds available to create offer. Ensure that your\n"
->>>>>>> 8bf3c74e
 "spendable balance is sufficient to cover the offer amount."
 msgstr "Nedostatek dostupných finančních prostředků k vytvoření nabídky. Ujistěte se, že Váš\n"
 "disponibilní zůstatek je dostatečný k pokrytí částky nabídky."
@@ -1620,11 +1594,7 @@
 #~ msgid "Manage Your Farming Rewards Target Addresses"
 #~ msgstr "Manage Your Farming Rewards Target Addresses"
 
-<<<<<<< HEAD
-#: src/components/WalletsManageTokens.tsx:124
-=======
 #: src/components/WalletsManageTokens.tsx:135
->>>>>>> 8bf3c74e
 msgid "Manage token list"
 msgstr "Spravovat seznam tokenů"
 
@@ -1782,15 +1752,9 @@
 msgid "Not Available"
 msgstr "Nedostupný"
 
-<<<<<<< HEAD
-#: src/components/WalletStatusHeader.tsx:29
-msgid "Not Connected"
-msgstr ""
-=======
 #: src/components/WalletStatusHeader.tsx:31
 msgid "Not Connected"
 msgstr "Nepřipojeno"
->>>>>>> 8bf3c74e
 
 #: src/components/WalletStatus.tsx:39
 msgid "Not Synced"
@@ -2107,11 +2071,7 @@
 msgid "Please enter a valid token name"
 msgstr "Zadejte prosím platný název tokenu"
 
-<<<<<<< HEAD
-#: src/components/offers/OfferEditor.tsx:111
-=======
 #: src/components/offers/OfferEditor.tsx:112
->>>>>>> 8bf3c74e
 msgid "Please enter an amount for each row"
 msgstr "Prosím zadejte částku pro každý řádek"
 
@@ -2141,21 +2101,13 @@
 
 #: src/components/WalletHeader.tsx:64
 #~ msgid "Please finish syncing before managing offers"
-<<<<<<< HEAD
-#~ msgstr ""
-=======
 #~ msgstr "Please finish syncing before managing offers"
->>>>>>> 8bf3c74e
 
 #: src/components/trading/CreateOffer.jsx:66
 #~ msgid "Please select amount"
 #~ msgstr "Please select amount"
 
-<<<<<<< HEAD
-#: src/components/offers/OfferEditor.tsx:108
-=======
 #: src/components/offers/OfferEditor.tsx:109
->>>>>>> 8bf3c74e
 msgid "Please select an asset for each row"
 msgstr "Prosím vyberte aktivum pro každý řádek"
 
@@ -2593,11 +2545,7 @@
 msgid "Requested"
 msgstr "Požadováno"
 
-<<<<<<< HEAD
-#: src/components/offers/OfferEditor.tsx:194
-=======
 #: src/components/offers/OfferEditor.tsx:195
->>>>>>> 8bf3c74e
 msgid "Reset"
 msgstr "Resetovat"
 
@@ -2626,11 +2574,7 @@
 msgid "Save"
 msgstr "Uložit"
 
-<<<<<<< HEAD
-#: src/components/offers/OfferEditor.tsx:202
-=======
 #: src/components/offers/OfferEditor.tsx:203
->>>>>>> 8bf3c74e
 msgid "Save Offer"
 msgstr "Uložit nabídku"
 
@@ -2652,15 +2596,9 @@
 #~ msgid "Search block by header hash"
 #~ msgstr "Search block by header hash"
 
-<<<<<<< HEAD
-#: src/components/WalletTokenCard.tsx:128
-#: src/components/cat/WalletCATTAILDialog.tsx:71
-#: src/components/offers/OfferSummaryRow.tsx:94
-=======
 #: src/components/WalletTokenCard.tsx:130
 #: src/components/cat/WalletCATTAILDialog.tsx:71
 #: src/components/offers/OfferSummaryRow.tsx:95
->>>>>>> 8bf3c74e
 msgid "Search on Tail Database"
 msgstr "Hledat v Tail databázi"
 
@@ -2921,10 +2859,6 @@
 #~ msgid "State"
 #~ msgstr "State"
 
-<<<<<<< HEAD
-#: src/components/WalletStatusCard.tsx:22
-=======
->>>>>>> 8bf3c74e
 #: src/components/offers/OfferManager.tsx:277
 #: src/components/offers/OfferViewer.tsx:177
 msgid "Status"
