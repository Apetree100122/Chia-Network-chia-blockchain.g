import asyncio
from pathlib import Path
from typing import AsyncIterator, Dict, List, Tuple
import pytest

# flake8: noqa: F401
from chia.consensus.block_rewards import calculate_base_farmer_reward, calculate_pool_reward
from chia.data_layer.data_layer import DataLayer
from chia.rpc.data_layer_rpc_api import DataLayerRpcApi
from chia.rpc.rpc_server import start_rpc_server
from chia.rpc.wallet_rpc_api import WalletRpcApi
from chia.server.start_data_layer import service_kwargs_for_data_layer
from chia.server.start_service import Service
from chia.simulator.full_node_simulator import FullNodeSimulator
from chia.simulator.simulator_protocol import FarmNewBlockProtocol
from chia.types.blockchain_format.sized_bytes import bytes32
from chia.types.peer_info import PeerInfo
from chia.util.byte_types import hexstr_to_bytes
from chia.util.ints import uint16, uint32
from chia.wallet.wallet_node import WalletNode
from tests.setup_nodes import setup_simulators_and_wallets, bt
from tests.time_out_assert import time_out_assert
from tests.wallet.rl_wallet.test_rl_rpc import is_transaction_confirmed

pytestmark = pytest.mark.data_layer
nodes = Tuple[WalletNode, FullNodeSimulator]


async def init_data_layer(root_path: Path) -> AsyncIterator[DataLayer]:
    test_rpc_port = uint16(21529)
    config = bt.config
    kwargs = service_kwargs_for_data_layer(root_path, config, test_rpc_port)
    kwargs.update(parse_cli_args=False)
    service = Service(**kwargs)
    await service.start()
    yield service._api.data_layer
    service.stop()
    await service.wait_closed()


@pytest.fixture(scope="function")
async def one_wallet_node() -> AsyncIterator[nodes]:
    async for _ in setup_simulators_and_wallets(1, 1, {}):
        yield _


@pytest.fixture(scope="function")
async def one_wallet_node_and_rpc() -> AsyncIterator[nodes]:
    async for nodes in setup_simulators_and_wallets(1, 1, {}):
        full_nodes, wallets = nodes
        wallet_node_0, wallet_server_0 = wallets[0]
        config = bt.config
        hostname = config["self_hostname"]
        daemon_port = config["daemon_port"]
        test_rpc_port = uint16(21529)
        rpc_cleanup = await start_rpc_server(
            WalletRpcApi(wallet_node_0),
            hostname,
            daemon_port,
            test_rpc_port,
            lambda x: None,
            bt.root_path,
            config,
            connect_to_daemon=False,
        )
        yield wallet_node_0, full_nodes[0]
        await rpc_cleanup()


@pytest.mark.asyncio
async def test_create_insert_get(one_wallet_node_and_rpc: nodes) -> None:
    root_path = bt.root_path
    wallet_node, full_node_api = one_wallet_node_and_rpc
    num_blocks = 15
    assert wallet_node.server
    await wallet_node.server.start_client(PeerInfo("localhost", uint16(full_node_api.server._port)), None)
    assert wallet_node.wallet_state_manager is not None
    ph = await wallet_node.wallet_state_manager.main_wallet.get_new_puzzlehash()
    for i in range(0, num_blocks):
        await full_node_api.farm_new_transaction_block(FarmNewBlockProtocol(ph))
        await asyncio.sleep(0.5)
    funds = sum(
        [calculate_pool_reward(uint32(i)) + calculate_base_farmer_reward(uint32(i)) for i in range(1, num_blocks)]
    )
    await time_out_assert(15, wallet_node.wallet_state_manager.main_wallet.get_confirmed_balance, funds)
    wallet_rpc_api = WalletRpcApi(wallet_node)
    async for data_layer in init_data_layer(root_path):
        data_rpc_api = DataLayerRpcApi(data_layer)
        key = b"a"
        value = b"\x00\x01"
        changelist: List[Dict[str, str]] = [{"action": "insert", "key": key.hex(), "value": value.hex()}]
        res = await data_rpc_api.create_data_store({})
        assert res is not None
        store_id = bytes32(hexstr_to_bytes(res["id"]))
        for i in range(0, num_blocks):
            await full_node_api.farm_new_transaction_block(FarmNewBlockProtocol(ph))
            await asyncio.sleep(0.2)
        res = await data_rpc_api.batch_update({"id": store_id.hex(), "changelist": changelist})
        update_tx_rec0 = res["tx_id"]
        await asyncio.sleep(1)
        for i in range(0, num_blocks):
            await full_node_api.farm_new_transaction_block(FarmNewBlockProtocol(ph))
            await asyncio.sleep(0.2)
        await time_out_assert(15, is_transaction_confirmed, True, "this is unused", wallet_rpc_api, update_tx_rec0)
        res = await data_rpc_api.get_value({"id": store_id.hex(), "key": key.hex()})
        wallet_root = await data_rpc_api.get_root({"id": store_id.hex()})
        local_root = await data_rpc_api.get_local_root({"id": store_id.hex()})
        assert wallet_root["hash"] == local_root["hash"]
        assert hexstr_to_bytes(res["value"]) == value
        changelist = [{"action": "delete", "key": key.hex()}]
        res = await data_rpc_api.batch_update({"id": store_id.hex(), "changelist": changelist})
        update_tx_rec1 = res["tx_id"]
        await asyncio.sleep(1)
        for i in range(0, num_blocks):
            await asyncio.sleep(1)
            await full_node_api.farm_new_transaction_block(FarmNewBlockProtocol(ph))
        await time_out_assert(15, is_transaction_confirmed, True, "this is unused", wallet_rpc_api, update_tx_rec1)
        with pytest.raises(Exception):
            val = await data_rpc_api.get_value({"id": store_id.hex(), "key": key.hex()})
        wallet_root = await data_rpc_api.get_root({"id": store_id.hex()})
        local_root = await data_rpc_api.get_local_root({"id": store_id.hex()})
        assert wallet_root["hash"] == bytes32([0] * 32)
        assert local_root["hash"] == None


@pytest.mark.asyncio
async def test_create_double_insert(one_wallet_node_and_rpc: nodes) -> None:
    root_path = bt.root_path
    wallet_node, full_node_api = one_wallet_node_and_rpc
    num_blocks = 15
    assert wallet_node.server
    await wallet_node.server.start_client(PeerInfo("localhost", uint16(full_node_api.server._port)), None)
    assert wallet_node.wallet_state_manager is not None
    ph = await wallet_node.wallet_state_manager.main_wallet.get_new_puzzlehash()
    for i in range(0, num_blocks):
        await full_node_api.farm_new_transaction_block(FarmNewBlockProtocol(ph))
        await asyncio.sleep(0.5)
    funds = sum(
        [calculate_pool_reward(uint32(i)) + calculate_base_farmer_reward(uint32(i)) for i in range(1, num_blocks)]
    )
    await time_out_assert(15, wallet_node.wallet_state_manager.main_wallet.get_confirmed_balance, funds)
    wallet_rpc_api = WalletRpcApi(wallet_node)
    async for data_layer in init_data_layer(root_path):
        data_rpc_api = DataLayerRpcApi(data_layer)
        res = await data_rpc_api.create_data_store({})
        assert res is not None
        store_id = bytes32(hexstr_to_bytes(res["id"]))
        for i in range(0, num_blocks):
            await full_node_api.farm_new_transaction_block(FarmNewBlockProtocol(ph))
            await asyncio.sleep(0.2)

        key1 = b"a"
        value1 = b"\x01\x02"
        changelist: List[Dict[str, str]] = [{"action": "insert", "key": key1.hex(), "value": value1.hex()}]
        res = await data_rpc_api.batch_update({"id": store_id.hex(), "changelist": changelist})
        update_tx_rec0 = res["tx_id"]
        await asyncio.sleep(1)
        for i in range(0, num_blocks):
            await full_node_api.farm_new_transaction_block(FarmNewBlockProtocol(ph))
            await asyncio.sleep(0.2)
        await time_out_assert(15, is_transaction_confirmed, True, "this is unused", wallet_rpc_api, update_tx_rec0)
        res = await data_rpc_api.get_value({"id": store_id.hex(), "key": key1.hex()})
        assert hexstr_to_bytes(res["value"]) == value1
        key2 = b"b"
        value2 = b"\x01\x23"
        changelist = [{"action": "insert", "key": key2.hex(), "value": value2.hex()}]
        res = await data_rpc_api.batch_update({"id": store_id.hex(), "changelist": changelist})
        update_tx_rec0 = res["tx_id"]
        await asyncio.sleep(1)
        for i in range(0, num_blocks):
            await full_node_api.farm_new_transaction_block(FarmNewBlockProtocol(ph))
            await asyncio.sleep(0.2)
        await time_out_assert(15, is_transaction_confirmed, True, "this is unused", wallet_rpc_api, update_tx_rec0)
        res = await data_rpc_api.get_value({"id": store_id.hex(), "key": key2.hex()})
        assert hexstr_to_bytes(res["value"]) == value2
        changelist = [{"action": "delete", "key": key1.hex()}]
        res = await data_rpc_api.batch_update({"id": store_id.hex(), "changelist": changelist})
        update_tx_rec1 = res["tx_id"]
        await asyncio.sleep(1)
        for i in range(0, num_blocks):
            await asyncio.sleep(1)
            await full_node_api.farm_new_transaction_block(FarmNewBlockProtocol(ph))
        await time_out_assert(15, is_transaction_confirmed, True, "this is unused", wallet_rpc_api, update_tx_rec1)
        with pytest.raises(Exception):
            val = await data_rpc_api.get_value({"id": store_id.hex(), "key": key1.hex()})


@pytest.mark.asyncio
async def test_keys_values_ancestors(one_wallet_node_and_rpc: nodes) -> None:
    root_path = bt.root_path
    wallet_node, full_node_api = one_wallet_node_and_rpc
    num_blocks = 15
    assert wallet_node.server
    await wallet_node.server.start_client(PeerInfo("localhost", uint16(full_node_api.server._port)), None)
    assert wallet_node.wallet_state_manager is not None
    ph = await wallet_node.wallet_state_manager.main_wallet.get_new_puzzlehash()
    for i in range(0, num_blocks):
        await full_node_api.farm_new_transaction_block(FarmNewBlockProtocol(ph))
        await asyncio.sleep(0.5)
    funds = sum(
        [calculate_pool_reward(uint32(i)) + calculate_base_farmer_reward(uint32(i)) for i in range(1, num_blocks)]
    )
    await time_out_assert(15, wallet_node.wallet_state_manager.main_wallet.get_confirmed_balance, funds)
    wallet_rpc_api = WalletRpcApi(wallet_node)
    # TODO: with this being a pseudo context manager'ish thing it doesn't actually handle shutdown
    async for data_layer in init_data_layer(root_path):
        data_rpc_api = DataLayerRpcApi(data_layer)
        res = await data_rpc_api.create_data_store({})
        assert res is not None
        store_id = bytes32(hexstr_to_bytes(res["id"]))
        for i in range(0, num_blocks):
            await full_node_api.farm_new_transaction_block(FarmNewBlockProtocol(ph))
            await asyncio.sleep(0.2)
        key1 = b"a"
        value1 = b"\x01\x02"
        changelist: List[Dict[str, str]] = [{"action": "insert", "key": key1.hex(), "value": value1.hex()}]
        key2 = b"b"
        value2 = b"\x03\x02"
        changelist.append({"action": "insert", "key": key2.hex(), "value": value2.hex()})
        key3 = b"c"
        value3 = b"\x04\x05"
        changelist.append({"action": "insert", "key": key3.hex(), "value": value3.hex()})
        key4 = b"d"
        value4 = b"\x06\x03"
        changelist.append({"action": "insert", "key": key4.hex(), "value": value4.hex()})
        key5 = b"e"
        value5 = b"\x07\x01"
        changelist.append({"action": "insert", "key": key5.hex(), "value": value5.hex()})
        res = await data_rpc_api.batch_update({"id": store_id.hex(), "changelist": changelist})
        update_tx_rec0 = res["tx_id"]
        await asyncio.sleep(1)
        for i in range(0, num_blocks):
            await full_node_api.farm_new_transaction_block(FarmNewBlockProtocol(ph))
            await asyncio.sleep(0.2)
        await time_out_assert(15, is_transaction_confirmed, True, "this is unused", wallet_rpc_api, update_tx_rec0)
        val = await data_rpc_api.get_keys_values({"id": store_id.hex()})
        dic = {}
        for item in val["keys_values"]:
            dic[item["key"]] = item["value"]
        assert dic["0x" + key1.hex()] == "0x" + value1.hex()
        assert dic["0x" + key2.hex()] == "0x" + value2.hex()
        assert dic["0x" + key3.hex()] == "0x" + value3.hex()
        assert dic["0x" + key4.hex()] == "0x" + value4.hex()
        assert dic["0x" + key5.hex()] == "0x" + value5.hex()
        val = await data_rpc_api.get_ancestors({"id": store_id.hex(), "hash": val["keys_values"][4]["hash"]})
        # todo better assertions for get_ancestors result
        assert len(val["ancestors"]) == 3
        res_before = await data_rpc_api.get_root({"id": store_id.hex()})
        assert res_before["confirmed"] is True
        assert res_before["timestamp"] > 0
        key6 = b"tasdfsd"
        value6 = b"\x08\x02"
        changelist = [{"action": "insert", "key": key6.hex(), "value": value6.hex()}]
        key7 = b"basdff"
        value7 = b"\x09\x02"
        changelist.append({"action": "insert", "key": key7.hex(), "value": value7.hex()})
        res = await data_rpc_api.batch_update({"id": store_id.hex(), "changelist": changelist})
        update_tx_rec0 = res["tx_id"]
        await asyncio.sleep(1)
        for i in range(0, num_blocks):
            await full_node_api.farm_new_transaction_block(FarmNewBlockProtocol(ph))
            await asyncio.sleep(0.2)
        await time_out_assert(15, is_transaction_confirmed, True, "this is unused", wallet_rpc_api, update_tx_rec0)
        res_after = await data_rpc_api.get_root({"id": store_id.hex()})
        assert res_after["confirmed"] is True
        assert res_after["timestamp"] > res_before["timestamp"]
        pairs_before = await data_rpc_api.get_keys_values({"id": store_id.hex(), "root_hash": res_before["hash"].hex()})
        pairs_after = await data_rpc_api.get_keys_values({"id": store_id.hex(), "root_hash": res_after["hash"].hex()})
        assert len(pairs_before["keys_values"]) == 5
        assert len(pairs_after["keys_values"]) == 7


@pytest.mark.asyncio
async def test_get_roots(one_wallet_node_and_rpc: nodes) -> None:
    root_path = bt.root_path
    wallet_node, full_node_api = one_wallet_node_and_rpc
    num_blocks = 15
    assert wallet_node.server
    await wallet_node.server.start_client(PeerInfo("localhost", uint16(full_node_api.server._port)), None)
    assert wallet_node.wallet_state_manager is not None
    ph = await wallet_node.wallet_state_manager.main_wallet.get_new_puzzlehash()
    for i in range(0, num_blocks):
        await full_node_api.farm_new_transaction_block(FarmNewBlockProtocol(ph))
        await asyncio.sleep(0.5)
    funds = sum(
        [calculate_pool_reward(uint32(i)) + calculate_base_farmer_reward(uint32(i)) for i in range(1, num_blocks)]
    )
    await time_out_assert(15, wallet_node.wallet_state_manager.main_wallet.get_confirmed_balance, funds)
    wallet_rpc_api = WalletRpcApi(wallet_node)
    async for data_layer in init_data_layer(root_path):
        data_rpc_api = DataLayerRpcApi(data_layer)
        res = await data_rpc_api.create_data_store({})
        assert res is not None
        store_id1 = bytes32(hexstr_to_bytes(res["id"]))
        for i in range(0, num_blocks):
            await full_node_api.farm_new_transaction_block(FarmNewBlockProtocol(ph))
            await asyncio.sleep(0.2)

        res = await data_rpc_api.create_data_store({})
        assert res is not None
        store_id2 = bytes32(hexstr_to_bytes(res["id"]))
        for i in range(0, num_blocks):
            await full_node_api.farm_new_transaction_block(FarmNewBlockProtocol(ph))
            await asyncio.sleep(0.2)

        key1 = b"a"
        value1 = b"\x01\x02"
        changelist: List[Dict[str, str]] = [{"action": "insert", "key": key1.hex(), "value": value1.hex()}]
        key2 = b"b"
        value2 = b"\x03\x02"
        changelist.append({"action": "insert", "key": key2.hex(), "value": value2.hex()})
        key3 = b"c"
        value3 = b"\x04\x05"
        changelist.append({"action": "insert", "key": key3.hex(), "value": value3.hex()})
        res = await data_rpc_api.batch_update({"id": store_id1.hex(), "changelist": changelist})
        update_tx_rec0 = res["tx_id"]
        await asyncio.sleep(1)
        for i in range(0, num_blocks):
            await full_node_api.farm_new_transaction_block(FarmNewBlockProtocol(ph))
            await asyncio.sleep(0.2)
        await time_out_assert(15, is_transaction_confirmed, True, "this is unused", wallet_rpc_api, update_tx_rec0)
        roots = await data_rpc_api.get_roots({"ids": [store_id1.hex(), store_id2.hex()]})
        assert roots["root_hashes"][1]["id"] == store_id2
        assert roots["root_hashes"][1]["hash"] == bytes32([0] * 32)
        assert roots["root_hashes"][1]["confirmed"] is True
        assert roots["root_hashes"][1]["timestamp"] > 0
        key4 = b"d"
        value4 = b"\x06\x03"
        changelist = [{"action": "insert", "key": key4.hex(), "value": value4.hex()}]
        key5 = b"e"
        value5 = b"\x07\x01"
        changelist.append({"action": "insert", "key": key5.hex(), "value": value5.hex()})
        res = await data_rpc_api.batch_update({"id": store_id2.hex(), "changelist": changelist})
        update_tx_rec1 = res["tx_id"]
        await asyncio.sleep(1)
        for i in range(0, num_blocks):
            await full_node_api.farm_new_transaction_block(FarmNewBlockProtocol(ph))
            await asyncio.sleep(0.2)
        await time_out_assert(15, is_transaction_confirmed, True, "this is unused", wallet_rpc_api, update_tx_rec1)
        roots = await data_rpc_api.get_roots({"ids": [store_id1.hex(), store_id2.hex()]})
        assert roots["root_hashes"][1]["id"] == store_id2
        assert roots["root_hashes"][1]["hash"] is not None
        assert roots["root_hashes"][1]["hash"] != bytes32([0] * 32)
        assert roots["root_hashes"][1]["confirmed"] is True
        assert roots["root_hashes"][1]["timestamp"] > 0


@pytest.mark.asyncio
async def test_get_root_history(one_wallet_node_and_rpc: nodes) -> None:
    root_path = bt.root_path
    wallet_node, full_node_api = one_wallet_node_and_rpc
    num_blocks = 15
    assert wallet_node.server
    await wallet_node.server.start_client(PeerInfo("localhost", uint16(full_node_api.server._port)), None)
    assert wallet_node.wallet_state_manager is not None
    ph = await wallet_node.wallet_state_manager.main_wallet.get_new_puzzlehash()
    for i in range(0, num_blocks):
        await full_node_api.farm_new_transaction_block(FarmNewBlockProtocol(ph))
        await asyncio.sleep(0.5)
    funds = sum(
        [calculate_pool_reward(uint32(i)) + calculate_base_farmer_reward(uint32(i)) for i in range(1, num_blocks)]
    )
    await time_out_assert(15, wallet_node.wallet_state_manager.main_wallet.get_confirmed_balance, funds)
    wallet_rpc_api = WalletRpcApi(wallet_node)
    async for data_layer in init_data_layer(root_path):
        data_rpc_api = DataLayerRpcApi(data_layer)
        res = await data_rpc_api.create_data_store({})
        assert res is not None
        store_id1 = bytes32(hexstr_to_bytes(res["id"]))
        for i in range(0, num_blocks):
            await full_node_api.farm_new_transaction_block(FarmNewBlockProtocol(ph))
            await asyncio.sleep(0.2)

        res = await data_rpc_api.create_data_store({})
        assert res is not None

        key1 = b"a"
        value1 = b"\x01\x02"
        changelist: List[Dict[str, str]] = [{"action": "insert", "key": key1.hex(), "value": value1.hex()}]
        key2 = b"b"
        value2 = b"\x03\x02"
        changelist.append({"action": "insert", "key": key2.hex(), "value": value2.hex()})
        key3 = b"c"
        value3 = b"\x04\x05"
        changelist.append({"action": "insert", "key": key3.hex(), "value": value3.hex()})
        res = await data_rpc_api.batch_update({"id": store_id1.hex(), "changelist": changelist})
        update_tx_rec0 = res["tx_id"]
        await asyncio.sleep(1)
        for i in range(0, num_blocks):
            await full_node_api.farm_new_transaction_block(FarmNewBlockProtocol(ph))
            await asyncio.sleep(0.2)
        await time_out_assert(15, is_transaction_confirmed, True, "this is unused", wallet_rpc_api, update_tx_rec0)
        history1 = await data_rpc_api.get_root_history({"id": store_id1.hex()})
        assert len(history1["root_history"]) == 2
        assert history1["root_history"][0]["root_hash"] == bytes32([0] * 32)
        assert history1["root_history"][0]["confirmed"] is True
        assert history1["root_history"][0]["timestamp"] > 0
        assert history1["root_history"][1]["root_hash"] != bytes32([0] * 32)
        assert history1["root_history"][1]["confirmed"] is True
        assert history1["root_history"][1]["timestamp"] > 0
        key4 = b"d"
        value4 = b"\x06\x03"
        changelist = [{"action": "insert", "key": key4.hex(), "value": value4.hex()}]
        key5 = b"e"
        value5 = b"\x07\x01"
        changelist.append({"action": "insert", "key": key5.hex(), "value": value5.hex()})
        res = await data_rpc_api.batch_update({"id": store_id1.hex(), "changelist": changelist})
        update_tx_rec1 = res["tx_id"]
        await asyncio.sleep(1)
        for i in range(0, num_blocks):
            await full_node_api.farm_new_transaction_block(FarmNewBlockProtocol(ph))
            await asyncio.sleep(0.2)
        await time_out_assert(15, is_transaction_confirmed, True, "this is unused", wallet_rpc_api, update_tx_rec1)
        history2 = await data_rpc_api.get_root_history({"id": store_id1.hex()})
        assert len(history2["root_history"]) == 3
        assert history2["root_history"][0]["root_hash"] == bytes32([0] * 32)
        assert history2["root_history"][0]["confirmed"] is True
        assert history2["root_history"][0]["timestamp"] > 0
        assert history2["root_history"][1]["root_hash"] == history1["root_history"][1]["root_hash"]
        assert history2["root_history"][1]["confirmed"] is True
        assert history2["root_history"][1]["timestamp"] > history2["root_history"][0]["timestamp"]
        assert history2["root_history"][2]["confirmed"] is True
        assert history2["root_history"][2]["timestamp"] > history2["root_history"][1]["timestamp"]


@pytest.mark.asyncio
async def test_get_kv_diff(one_wallet_node_and_rpc: nodes) -> None:
    root_path = bt.root_path
    wallet_node, full_node_api = one_wallet_node_and_rpc
    num_blocks = 15
    assert wallet_node.server
    await wallet_node.server.start_client(PeerInfo("localhost", uint16(full_node_api.server._port)), None)
    assert wallet_node.wallet_state_manager is not None
    ph = await wallet_node.wallet_state_manager.main_wallet.get_new_puzzlehash()
    for i in range(0, num_blocks):
        await full_node_api.farm_new_transaction_block(FarmNewBlockProtocol(ph))
        await asyncio.sleep(0.5)
    funds = sum(
        [calculate_pool_reward(uint32(i)) + calculate_base_farmer_reward(uint32(i)) for i in range(1, num_blocks)]
    )
    await time_out_assert(15, wallet_node.wallet_state_manager.main_wallet.get_confirmed_balance, funds)
    wallet_rpc_api = WalletRpcApi(wallet_node)
    async for data_layer in init_data_layer(root_path):
        data_rpc_api = DataLayerRpcApi(data_layer)
        res = await data_rpc_api.create_data_store({})
        assert res is not None
        store_id1 = bytes32(hexstr_to_bytes(res["id"]))
        for i in range(0, num_blocks):
            await full_node_api.farm_new_transaction_block(FarmNewBlockProtocol(ph))
            await asyncio.sleep(0.2)

        res = await data_rpc_api.create_data_store({})
        assert res is not None

        key1 = b"a"
        value1 = b"\x01\x02"
        changelist: List[Dict[str, str]] = [{"action": "insert", "key": key1.hex(), "value": value1.hex()}]
        key2 = b"b"
        value2 = b"\x03\x02"
        changelist.append({"action": "insert", "key": key2.hex(), "value": value2.hex()})
        key3 = b"c"
        value3 = b"\x04\x05"
        changelist.append({"action": "insert", "key": key3.hex(), "value": value3.hex()})
        res = await data_rpc_api.batch_update({"id": store_id1.hex(), "changelist": changelist})
        update_tx_rec0 = res["tx_id"]
        await asyncio.sleep(1)
        for i in range(0, num_blocks):
            await full_node_api.farm_new_transaction_block(FarmNewBlockProtocol(ph))
            await asyncio.sleep(0.2)
        await time_out_assert(15, is_transaction_confirmed, True, "this is unused", wallet_rpc_api, update_tx_rec0)
        history = await data_rpc_api.get_root_history({"id": store_id1.hex()})
        diff_res = await data_rpc_api.get_kv_diff(
            {
                "id": store_id1.hex(),
                "hash_1": bytes32([0] * 32).hex(),
                "hash_2": history["root_history"][1]["root_hash"].hex(),
            }
        )
        assert len(diff_res["diff"]) == 3
        diff1 = {"type": "INSERT", "key": key1.hex(), "value": value1.hex()}
        diff2 = {"type": "INSERT", "key": key2.hex(), "value": value2.hex()}
        diff3 = {"type": "INSERT", "key": key3.hex(), "value": value3.hex()}
        assert diff1 in diff_res["diff"]
        assert diff2 in diff_res["diff"]
        assert diff3 in diff_res["diff"]
        key4 = b"d"
        value4 = b"\x06\x03"
        changelist = [{"action": "insert", "key": key4.hex(), "value": value4.hex()}]
        key5 = b"e"
        value5 = b"\x07\x01"
        changelist.append({"action": "insert", "key": key5.hex(), "value": value5.hex()})
        changelist.append({"action": "delete", "key": key1.hex()})
        res = await data_rpc_api.batch_update({"id": store_id1.hex(), "changelist": changelist})
        update_tx_rec1 = res["tx_id"]
        await asyncio.sleep(1)
        for i in range(0, num_blocks):
            await full_node_api.farm_new_transaction_block(FarmNewBlockProtocol(ph))
            await asyncio.sleep(0.2)
        await time_out_assert(15, is_transaction_confirmed, True, "this is unused", wallet_rpc_api, update_tx_rec1)
        history = await data_rpc_api.get_root_history({"id": store_id1.hex()})
        diff_res = await data_rpc_api.get_kv_diff(
            {
                "id": store_id1.hex(),
                "hash_1": history["root_history"][1]["root_hash"].hex(),
                "hash_2": history["root_history"][2]["root_hash"].hex(),
            }
        )
        assert len(diff_res["diff"]) == 3
        diff1 = {"type": "DELETE", "key": key1.hex(), "value": value1.hex()}
        diff4 = {"type": "INSERT", "key": key4.hex(), "value": value4.hex()}
        diff5 = {"type": "INSERT", "key": key5.hex(), "value": value5.hex()}
        assert diff4 in diff_res["diff"]
        assert diff5 in diff_res["diff"]
        assert diff1 in diff_res["diff"]


@pytest.mark.asyncio
<<<<<<< HEAD
async def test_resubmit(one_wallet_node_and_rpc: nodes) -> None:
=======
async def test_batch_update_matches_single_operations(one_wallet_node_and_rpc: nodes) -> None:
>>>>>>> 6e4c5251
    root_path = bt.root_path
    wallet_node, full_node_api = one_wallet_node_and_rpc
    num_blocks = 15
    assert wallet_node.server
    await wallet_node.server.start_client(PeerInfo("localhost", uint16(full_node_api.server._port)), None)
    assert wallet_node.wallet_state_manager is not None
    ph = await wallet_node.wallet_state_manager.main_wallet.get_new_puzzlehash()
    for i in range(0, num_blocks):
        await full_node_api.farm_new_transaction_block(FarmNewBlockProtocol(ph))
        await asyncio.sleep(0.5)
    funds = sum(
        [calculate_pool_reward(uint32(i)) + calculate_base_farmer_reward(uint32(i)) for i in range(1, num_blocks)]
    )
    await time_out_assert(15, wallet_node.wallet_state_manager.main_wallet.get_confirmed_balance, funds)
<<<<<<< HEAD
=======
    wallet_rpc_api = WalletRpcApi(wallet_node)
>>>>>>> 6e4c5251
    async for data_layer in init_data_layer(root_path):
        data_rpc_api = DataLayerRpcApi(data_layer)
        res = await data_rpc_api.create_data_store({})
        assert res is not None
<<<<<<< HEAD
        store_id1 = bytes32(hexstr_to_bytes(res["id"]))
        for i in range(0, num_blocks):
            await full_node_api.farm_new_transaction_block(FarmNewBlockProtocol(ph))
            await asyncio.sleep(0.2)
        res = await data_rpc_api.create_data_store({})
        assert res is not None
        key1 = b"a"
        value1 = b"\x01\x02"
        changelist: List[Dict[str, str]] = [{"action": "insert", "key": key1.hex(), "value": value1.hex()}]
        res = await data_rpc_api.batch_update({"id": store_id1.hex(), "changelist": changelist})
        root = await data_rpc_api.get_local_root({"id": store_id1.hex()})
        assert root["submissions"] == 1
        with pytest.raises(Exception):
            root = await data_rpc_api.resubmit_root({"id": store_id1.hex()})
=======
        store_id = bytes32(hexstr_to_bytes(res["id"]))
        for i in range(0, num_blocks):
            await full_node_api.farm_new_transaction_block(FarmNewBlockProtocol(ph))
            await asyncio.sleep(0.2)

        key = b"a"
        value = b"\x00\x01"
        changelist: List[Dict[str, str]] = [{"action": "insert", "key": key.hex(), "value": value.hex()}]
        res = await data_rpc_api.batch_update({"id": store_id.hex(), "changelist": changelist})
        update_tx_rec0 = res["tx_id"]
        await asyncio.sleep(1)
        for i in range(0, num_blocks):
            await full_node_api.farm_new_transaction_block(FarmNewBlockProtocol(ph))
            await asyncio.sleep(0.2)
        await time_out_assert(15, is_transaction_confirmed, True, "this is unused", wallet_rpc_api, update_tx_rec0)

        key_2 = b"b"
        value_2 = b"\x00\x01"
        changelist = [{"action": "insert", "key": key_2.hex(), "value": value_2.hex()}]
        res = await data_rpc_api.batch_update({"id": store_id.hex(), "changelist": changelist})
        update_tx_rec1 = res["tx_id"]
        await asyncio.sleep(1)
        for i in range(0, num_blocks):
            await full_node_api.farm_new_transaction_block(FarmNewBlockProtocol(ph))
            await asyncio.sleep(0.2)
        await time_out_assert(15, is_transaction_confirmed, True, "this is unused", wallet_rpc_api, update_tx_rec1)

        key_3 = b"c"
        value_3 = b"\x00\x01"
        changelist = [{"action": "insert", "key": key_3.hex(), "value": value_3.hex()}]
        res = await data_rpc_api.batch_update({"id": store_id.hex(), "changelist": changelist})
        update_tx_rec2 = res["tx_id"]
        await asyncio.sleep(1)
        for i in range(0, num_blocks):
            await full_node_api.farm_new_transaction_block(FarmNewBlockProtocol(ph))
            await asyncio.sleep(0.2)
        await time_out_assert(15, is_transaction_confirmed, True, "this is unused", wallet_rpc_api, update_tx_rec2)

        changelist = [{"action": "delete", "key": key_3.hex()}]
        res = await data_rpc_api.batch_update({"id": store_id.hex(), "changelist": changelist})
        update_tx_rec3 = res["tx_id"]
        await asyncio.sleep(1)
        for i in range(0, num_blocks):
            await full_node_api.farm_new_transaction_block(FarmNewBlockProtocol(ph))
            await asyncio.sleep(0.2)
        await time_out_assert(15, is_transaction_confirmed, True, "this is unused", wallet_rpc_api, update_tx_rec3)

        root_1 = await data_rpc_api.get_roots({"ids": [store_id.hex()]})
        expected_res_hash = root_1["root_hashes"][0]["hash"]
        assert expected_res_hash != bytes32([0] * 32)

        changelist = [{"action": "delete", "key": key_2.hex()}]
        res = await data_rpc_api.batch_update({"id": store_id.hex(), "changelist": changelist})
        update_tx_rec4 = res["tx_id"]
        await asyncio.sleep(1)
        for i in range(0, num_blocks):
            await full_node_api.farm_new_transaction_block(FarmNewBlockProtocol(ph))
            await asyncio.sleep(0.2)
        await time_out_assert(15, is_transaction_confirmed, True, "this is unused", wallet_rpc_api, update_tx_rec4)

        changelist = [{"action": "delete", "key": key.hex()}]
        res = await data_rpc_api.batch_update({"id": store_id.hex(), "changelist": changelist})
        update_tx_rec5 = res["tx_id"]
        await asyncio.sleep(1)
        for i in range(0, num_blocks):
            await full_node_api.farm_new_transaction_block(FarmNewBlockProtocol(ph))
            await asyncio.sleep(0.2)
        await time_out_assert(15, is_transaction_confirmed, True, "this is unused", wallet_rpc_api, update_tx_rec5)

        root_2 = await data_rpc_api.get_roots({"ids": [store_id.hex()]})
        hash_2 = root_2["root_hashes"][0]["hash"]
        assert hash_2 == bytes32([0] * 32)

        changelist = [{"action": "insert", "key": key.hex(), "value": value.hex()}]
        changelist.append({"action": "insert", "key": key_2.hex(), "value": value_2.hex()})
        changelist.append({"action": "insert", "key": key_3.hex(), "value": value_3.hex()})
        changelist.append({"action": "delete", "key": key_3.hex()})

        res = await data_rpc_api.batch_update({"id": store_id.hex(), "changelist": changelist})
        update_tx_rec6 = res["tx_id"]
        await asyncio.sleep(1)
        for i in range(0, num_blocks):
            await full_node_api.farm_new_transaction_block(FarmNewBlockProtocol(ph))
            await asyncio.sleep(0.2)
        await time_out_assert(15, is_transaction_confirmed, True, "this is unused", wallet_rpc_api, update_tx_rec6)

        root_3 = await data_rpc_api.get_roots({"ids": [store_id.hex()]})
        batch_hash = root_3["root_hashes"][0]["hash"]
        assert batch_hash == expected_res_hash
>>>>>>> 6e4c5251
<|MERGE_RESOLUTION|>--- conflicted
+++ resolved
@@ -515,34 +515,137 @@
 
 
 @pytest.mark.asyncio
-<<<<<<< HEAD
+async def test_batch_update_matches_single_operations(one_wallet_node_and_rpc: nodes) -> None:
+    root_path = bt.root_path
+    wallet_node, full_node_api = one_wallet_node_and_rpc
+    num_blocks = 15
+    assert wallet_node.server
+    await wallet_node.server.start_client(PeerInfo("localhost", uint16(full_node_api.server._port)), None)
+    assert wallet_node.wallet_state_manager is not None
+    ph = await wallet_node.wallet_state_manager.main_wallet.get_new_puzzlehash()
+    for i in range(0, num_blocks):
+        await full_node_api.farm_new_transaction_block(FarmNewBlockProtocol(ph))
+        await asyncio.sleep(0.5)
+    funds = sum(
+        [calculate_pool_reward(uint32(i)) + calculate_base_farmer_reward(uint32(i)) for i in range(1, num_blocks)]
+    )
+    await time_out_assert(15, wallet_node.wallet_state_manager.main_wallet.get_confirmed_balance, funds)
+    wallet_rpc_api = WalletRpcApi(wallet_node)
+    async for data_layer in init_data_layer(root_path):
+        data_rpc_api = DataLayerRpcApi(data_layer)
+        res = await data_rpc_api.create_data_store({})
+        assert res is not None
+        store_id = bytes32(hexstr_to_bytes(res["id"]))
+        for i in range(0, num_blocks):
+            await full_node_api.farm_new_transaction_block(FarmNewBlockProtocol(ph))
+            await asyncio.sleep(0.2)
+
+        key = b"a"
+        value = b"\x00\x01"
+        changelist: List[Dict[str, str]] = [{"action": "insert", "key": key.hex(), "value": value.hex()}]
+        res = await data_rpc_api.batch_update({"id": store_id.hex(), "changelist": changelist})
+        update_tx_rec0 = res["tx_id"]
+        await asyncio.sleep(1)
+        for i in range(0, num_blocks):
+            await full_node_api.farm_new_transaction_block(FarmNewBlockProtocol(ph))
+            await asyncio.sleep(0.2)
+        await time_out_assert(15, is_transaction_confirmed, True, "this is unused", wallet_rpc_api, update_tx_rec0)
+
+        key_2 = b"b"
+        value_2 = b"\x00\x01"
+        changelist = [{"action": "insert", "key": key_2.hex(), "value": value_2.hex()}]
+        res = await data_rpc_api.batch_update({"id": store_id.hex(), "changelist": changelist})
+        update_tx_rec1 = res["tx_id"]
+        await asyncio.sleep(1)
+        for i in range(0, num_blocks):
+            await full_node_api.farm_new_transaction_block(FarmNewBlockProtocol(ph))
+            await asyncio.sleep(0.2)
+        await time_out_assert(15, is_transaction_confirmed, True, "this is unused", wallet_rpc_api, update_tx_rec1)
+
+        key_3 = b"c"
+        value_3 = b"\x00\x01"
+        changelist = [{"action": "insert", "key": key_3.hex(), "value": value_3.hex()}]
+        res = await data_rpc_api.batch_update({"id": store_id.hex(), "changelist": changelist})
+        update_tx_rec2 = res["tx_id"]
+        await asyncio.sleep(1)
+        for i in range(0, num_blocks):
+            await full_node_api.farm_new_transaction_block(FarmNewBlockProtocol(ph))
+            await asyncio.sleep(0.2)
+        await time_out_assert(15, is_transaction_confirmed, True, "this is unused", wallet_rpc_api, update_tx_rec2)
+
+        changelist = [{"action": "delete", "key": key_3.hex()}]
+        res = await data_rpc_api.batch_update({"id": store_id.hex(), "changelist": changelist})
+        update_tx_rec3 = res["tx_id"]
+        await asyncio.sleep(1)
+        for i in range(0, num_blocks):
+            await full_node_api.farm_new_transaction_block(FarmNewBlockProtocol(ph))
+            await asyncio.sleep(0.2)
+        await time_out_assert(15, is_transaction_confirmed, True, "this is unused", wallet_rpc_api, update_tx_rec3)
+
+        root_1 = await data_rpc_api.get_roots({"ids": [store_id.hex()]})
+        expected_res_hash = root_1["root_hashes"][0]["hash"]
+        assert expected_res_hash != bytes32([0] * 32)
+
+        changelist = [{"action": "delete", "key": key_2.hex()}]
+        res = await data_rpc_api.batch_update({"id": store_id.hex(), "changelist": changelist})
+        update_tx_rec4 = res["tx_id"]
+        await asyncio.sleep(1)
+        for i in range(0, num_blocks):
+            await full_node_api.farm_new_transaction_block(FarmNewBlockProtocol(ph))
+            await asyncio.sleep(0.2)
+        await time_out_assert(15, is_transaction_confirmed, True, "this is unused", wallet_rpc_api, update_tx_rec4)
+
+        changelist = [{"action": "delete", "key": key.hex()}]
+        res = await data_rpc_api.batch_update({"id": store_id.hex(), "changelist": changelist})
+        update_tx_rec5 = res["tx_id"]
+        await asyncio.sleep(1)
+        for i in range(0, num_blocks):
+            await full_node_api.farm_new_transaction_block(FarmNewBlockProtocol(ph))
+            await asyncio.sleep(0.2)
+        await time_out_assert(15, is_transaction_confirmed, True, "this is unused", wallet_rpc_api, update_tx_rec5)
+
+        root_2 = await data_rpc_api.get_roots({"ids": [store_id.hex()]})
+        hash_2 = root_2["root_hashes"][0]["hash"]
+        assert hash_2 == bytes32([0] * 32)
+
+        changelist = [{"action": "insert", "key": key.hex(), "value": value.hex()}]
+        changelist.append({"action": "insert", "key": key_2.hex(), "value": value_2.hex()})
+        changelist.append({"action": "insert", "key": key_3.hex(), "value": value_3.hex()})
+        changelist.append({"action": "delete", "key": key_3.hex()})
+
+        res = await data_rpc_api.batch_update({"id": store_id.hex(), "changelist": changelist})
+        update_tx_rec6 = res["tx_id"]
+        await asyncio.sleep(1)
+        for i in range(0, num_blocks):
+            await full_node_api.farm_new_transaction_block(FarmNewBlockProtocol(ph))
+            await asyncio.sleep(0.2)
+        await time_out_assert(15, is_transaction_confirmed, True, "this is unused", wallet_rpc_api, update_tx_rec6)
+
+        root_3 = await data_rpc_api.get_roots({"ids": [store_id.hex()]})
+        batch_hash = root_3["root_hashes"][0]["hash"]
+        assert batch_hash == expected_res_hash
+
+
+@pytest.mark.asyncio
 async def test_resubmit(one_wallet_node_and_rpc: nodes) -> None:
-=======
-async def test_batch_update_matches_single_operations(one_wallet_node_and_rpc: nodes) -> None:
->>>>>>> 6e4c5251
-    root_path = bt.root_path
-    wallet_node, full_node_api = one_wallet_node_and_rpc
-    num_blocks = 15
-    assert wallet_node.server
-    await wallet_node.server.start_client(PeerInfo("localhost", uint16(full_node_api.server._port)), None)
-    assert wallet_node.wallet_state_manager is not None
-    ph = await wallet_node.wallet_state_manager.main_wallet.get_new_puzzlehash()
-    for i in range(0, num_blocks):
-        await full_node_api.farm_new_transaction_block(FarmNewBlockProtocol(ph))
-        await asyncio.sleep(0.5)
-    funds = sum(
-        [calculate_pool_reward(uint32(i)) + calculate_base_farmer_reward(uint32(i)) for i in range(1, num_blocks)]
-    )
-    await time_out_assert(15, wallet_node.wallet_state_manager.main_wallet.get_confirmed_balance, funds)
-<<<<<<< HEAD
-=======
-    wallet_rpc_api = WalletRpcApi(wallet_node)
->>>>>>> 6e4c5251
-    async for data_layer in init_data_layer(root_path):
-        data_rpc_api = DataLayerRpcApi(data_layer)
-        res = await data_rpc_api.create_data_store({})
-        assert res is not None
-<<<<<<< HEAD
+    root_path = bt.root_path
+    wallet_node, full_node_api = one_wallet_node_and_rpc
+    num_blocks = 15
+    assert wallet_node.server
+    await wallet_node.server.start_client(PeerInfo("localhost", uint16(full_node_api.server._port)), None)
+    assert wallet_node.wallet_state_manager is not None
+    ph = await wallet_node.wallet_state_manager.main_wallet.get_new_puzzlehash()
+    for i in range(0, num_blocks):
+        await full_node_api.farm_new_transaction_block(FarmNewBlockProtocol(ph))
+        await asyncio.sleep(0.5)
+    funds = sum(
+        [calculate_pool_reward(uint32(i)) + calculate_base_farmer_reward(uint32(i)) for i in range(1, num_blocks)]
+    )
+    await time_out_assert(15, wallet_node.wallet_state_manager.main_wallet.get_confirmed_balance, funds)
+    async for data_layer in init_data_layer(root_path):
+        data_rpc_api = DataLayerRpcApi(data_layer)
+        res = await data_rpc_api.create_data_store({})
+        assert res is not None
         store_id1 = bytes32(hexstr_to_bytes(res["id"]))
         for i in range(0, num_blocks):
             await full_node_api.farm_new_transaction_block(FarmNewBlockProtocol(ph))
@@ -556,95 +659,4 @@
         root = await data_rpc_api.get_local_root({"id": store_id1.hex()})
         assert root["submissions"] == 1
         with pytest.raises(Exception):
-            root = await data_rpc_api.resubmit_root({"id": store_id1.hex()})
-=======
-        store_id = bytes32(hexstr_to_bytes(res["id"]))
-        for i in range(0, num_blocks):
-            await full_node_api.farm_new_transaction_block(FarmNewBlockProtocol(ph))
-            await asyncio.sleep(0.2)
-
-        key = b"a"
-        value = b"\x00\x01"
-        changelist: List[Dict[str, str]] = [{"action": "insert", "key": key.hex(), "value": value.hex()}]
-        res = await data_rpc_api.batch_update({"id": store_id.hex(), "changelist": changelist})
-        update_tx_rec0 = res["tx_id"]
-        await asyncio.sleep(1)
-        for i in range(0, num_blocks):
-            await full_node_api.farm_new_transaction_block(FarmNewBlockProtocol(ph))
-            await asyncio.sleep(0.2)
-        await time_out_assert(15, is_transaction_confirmed, True, "this is unused", wallet_rpc_api, update_tx_rec0)
-
-        key_2 = b"b"
-        value_2 = b"\x00\x01"
-        changelist = [{"action": "insert", "key": key_2.hex(), "value": value_2.hex()}]
-        res = await data_rpc_api.batch_update({"id": store_id.hex(), "changelist": changelist})
-        update_tx_rec1 = res["tx_id"]
-        await asyncio.sleep(1)
-        for i in range(0, num_blocks):
-            await full_node_api.farm_new_transaction_block(FarmNewBlockProtocol(ph))
-            await asyncio.sleep(0.2)
-        await time_out_assert(15, is_transaction_confirmed, True, "this is unused", wallet_rpc_api, update_tx_rec1)
-
-        key_3 = b"c"
-        value_3 = b"\x00\x01"
-        changelist = [{"action": "insert", "key": key_3.hex(), "value": value_3.hex()}]
-        res = await data_rpc_api.batch_update({"id": store_id.hex(), "changelist": changelist})
-        update_tx_rec2 = res["tx_id"]
-        await asyncio.sleep(1)
-        for i in range(0, num_blocks):
-            await full_node_api.farm_new_transaction_block(FarmNewBlockProtocol(ph))
-            await asyncio.sleep(0.2)
-        await time_out_assert(15, is_transaction_confirmed, True, "this is unused", wallet_rpc_api, update_tx_rec2)
-
-        changelist = [{"action": "delete", "key": key_3.hex()}]
-        res = await data_rpc_api.batch_update({"id": store_id.hex(), "changelist": changelist})
-        update_tx_rec3 = res["tx_id"]
-        await asyncio.sleep(1)
-        for i in range(0, num_blocks):
-            await full_node_api.farm_new_transaction_block(FarmNewBlockProtocol(ph))
-            await asyncio.sleep(0.2)
-        await time_out_assert(15, is_transaction_confirmed, True, "this is unused", wallet_rpc_api, update_tx_rec3)
-
-        root_1 = await data_rpc_api.get_roots({"ids": [store_id.hex()]})
-        expected_res_hash = root_1["root_hashes"][0]["hash"]
-        assert expected_res_hash != bytes32([0] * 32)
-
-        changelist = [{"action": "delete", "key": key_2.hex()}]
-        res = await data_rpc_api.batch_update({"id": store_id.hex(), "changelist": changelist})
-        update_tx_rec4 = res["tx_id"]
-        await asyncio.sleep(1)
-        for i in range(0, num_blocks):
-            await full_node_api.farm_new_transaction_block(FarmNewBlockProtocol(ph))
-            await asyncio.sleep(0.2)
-        await time_out_assert(15, is_transaction_confirmed, True, "this is unused", wallet_rpc_api, update_tx_rec4)
-
-        changelist = [{"action": "delete", "key": key.hex()}]
-        res = await data_rpc_api.batch_update({"id": store_id.hex(), "changelist": changelist})
-        update_tx_rec5 = res["tx_id"]
-        await asyncio.sleep(1)
-        for i in range(0, num_blocks):
-            await full_node_api.farm_new_transaction_block(FarmNewBlockProtocol(ph))
-            await asyncio.sleep(0.2)
-        await time_out_assert(15, is_transaction_confirmed, True, "this is unused", wallet_rpc_api, update_tx_rec5)
-
-        root_2 = await data_rpc_api.get_roots({"ids": [store_id.hex()]})
-        hash_2 = root_2["root_hashes"][0]["hash"]
-        assert hash_2 == bytes32([0] * 32)
-
-        changelist = [{"action": "insert", "key": key.hex(), "value": value.hex()}]
-        changelist.append({"action": "insert", "key": key_2.hex(), "value": value_2.hex()})
-        changelist.append({"action": "insert", "key": key_3.hex(), "value": value_3.hex()})
-        changelist.append({"action": "delete", "key": key_3.hex()})
-
-        res = await data_rpc_api.batch_update({"id": store_id.hex(), "changelist": changelist})
-        update_tx_rec6 = res["tx_id"]
-        await asyncio.sleep(1)
-        for i in range(0, num_blocks):
-            await full_node_api.farm_new_transaction_block(FarmNewBlockProtocol(ph))
-            await asyncio.sleep(0.2)
-        await time_out_assert(15, is_transaction_confirmed, True, "this is unused", wallet_rpc_api, update_tx_rec6)
-
-        root_3 = await data_rpc_api.get_roots({"ids": [store_id.hex()]})
-        batch_hash = root_3["root_hashes"][0]["hash"]
-        assert batch_hash == expected_res_hash
->>>>>>> 6e4c5251
+            root = await data_rpc_api.resubmit_root({"id": store_id1.hex()})