from __future__ import annotations

import asyncio
import time
from typing import Any, Awaitable, Callable, Dict, List

import pytest
from blspy import AugSchemeMPL, G1Element, G2Element
from clvm_tools.binutils import disassemble

from chia.consensus.block_rewards import calculate_base_farmer_reward, calculate_pool_reward
from chia.rpc.wallet_rpc_api import WalletRpcApi
from chia.simulator.full_node_simulator import FullNodeSimulator
from chia.simulator.simulator_protocol import FarmNewBlockProtocol, ReorgProtocol
from chia.simulator.time_out_assert import adjusted_timeout, time_out_assert, time_out_assert_not_none
from chia.types.blockchain_format.program import Program
from chia.types.blockchain_format.sized_bytes import bytes32
from chia.types.peer_info import PeerInfo
from chia.types.spend_bundle import SpendBundle
from chia.util.bech32m import decode_puzzle_hash, encode_puzzle_hash
from chia.util.byte_types import hexstr_to_bytes
from chia.util.ints import uint16, uint32, uint64
from chia.wallet.did_wallet.did_wallet import DIDWallet
from chia.wallet.nft_wallet.nft_wallet import NFTWallet
from chia.wallet.util.address_type import AddressType
from chia.wallet.util.compute_memos import compute_memos
from chia.wallet.util.wallet_types import WalletType
from chia.wallet.wallet_state_manager import WalletStateManager
from tests.util.wallet_is_synced import wallet_is_synced


async def get_nft_count(wallet: NFTWallet) -> int:
    return await wallet.get_nft_count()


async def get_wallet_number(manager: WalletStateManager) -> int:
    return len(manager.wallets)


async def wait_rpc_state_condition(
    timeout: float,
    async_function: Callable[[Dict[str, Any]], Awaitable[Dict]],
    params: List[Dict],
    condition_func: Callable[[Dict[str, Any]], bool],
) -> Dict:
    __tracebackhide__ = True

    timeout = adjusted_timeout(timeout=timeout)

    start = time.monotonic()

    while True:
        resp = await async_function(*params)
        assert isinstance(resp, dict)
        if condition_func(resp):
            return resp

        now = time.monotonic()
        elapsed = now - start
        if elapsed >= timeout:
            raise asyncio.TimeoutError(
                f"timed out while waiting for {async_function.__name__}(): {elapsed} >= {timeout}",
            )

        await asyncio.sleep(0.5)


async def make_new_block_with(resp: Dict, full_node_api: FullNodeSimulator, ph: bytes32) -> SpendBundle:
    assert resp.get("success")
    sb = resp["spend_bundle"]
    assert isinstance(sb, SpendBundle)
    await time_out_assert_not_none(30, full_node_api.full_node.mempool_manager.get_spendbundle, sb.name())
    await full_node_api.farm_new_transaction_block(FarmNewBlockProtocol(ph))
    return sb


@pytest.mark.parametrize(
    "trusted",
    [True, False],
)
@pytest.mark.asyncio
async def test_nft_wallet_creation_automatically(self_hostname: str, two_wallet_nodes: Any, trusted: Any) -> None:
    num_blocks = 3
    full_nodes, wallets, _ = two_wallet_nodes
    full_node_api = full_nodes[0]
    full_node_server = full_node_api.server
    wallet_node_0, server_0 = wallets[0]
    wallet_node_1, server_1 = wallets[1]
    wallet_0 = wallet_node_0.wallet_state_manager.main_wallet
    wallet_1 = wallet_node_1.wallet_state_manager.main_wallet

    ph = await wallet_0.get_new_puzzlehash()
    ph1 = await wallet_1.get_new_puzzlehash()

    if trusted:
        wallet_node_0.config["trusted_peers"] = {
            full_node_api.full_node.server.node_id.hex(): full_node_api.full_node.server.node_id.hex()
        }
        wallet_node_1.config["trusted_peers"] = {
            full_node_api.full_node.server.node_id.hex(): full_node_api.full_node.server.node_id.hex()
        }
    else:
        wallet_node_0.config["trusted_peers"] = {}
        wallet_node_1.config["trusted_peers"] = {}

    await server_0.start_client(PeerInfo(self_hostname, uint16(full_node_server._port)), None)
    await server_1.start_client(PeerInfo(self_hostname, uint16(full_node_server._port)), None)

    for i in range(1, num_blocks):
        await full_node_api.farm_new_transaction_block(FarmNewBlockProtocol(ph))

    funds = sum(
        [calculate_pool_reward(uint32(i)) + calculate_base_farmer_reward(uint32(i)) for i in range(1, num_blocks - 1)]
    )

    await time_out_assert(30, wallet_0.get_unconfirmed_balance, funds)
    await time_out_assert(30, wallet_0.get_confirmed_balance, funds)
    for i in range(1, num_blocks):
        await full_node_api.farm_new_transaction_block(FarmNewBlockProtocol(ph1))

    for i in range(1, num_blocks):
        await full_node_api.farm_new_transaction_block(FarmNewBlockProtocol(ph))

    await time_out_assert(30, wallet_0.get_pending_change_balance, 0)
    nft_wallet_0 = await NFTWallet.create_new_nft_wallet(
        wallet_node_0.wallet_state_manager, wallet_0, name="NFT WALLET 1"
    )
    metadata = Program.to(
        [
            ("u", ["https://www.chia.net/img/branding/chia-logo.svg"]),
            ("h", "0xD4584AD463139FA8C0D9F68F4B59F185"),
        ]
    )

    sb = await nft_wallet_0.generate_new_nft(metadata)
    assert sb
    await time_out_assert_not_none(30, full_node_api.full_node.mempool_manager.get_spendbundle, sb.name())

    for i in range(1, num_blocks):
        await full_node_api.farm_new_transaction_block(FarmNewBlockProtocol(ph1))

    await time_out_assert(30, get_nft_count, 1, nft_wallet_0)
    coins = await nft_wallet_0.get_current_nfts()
    assert len(coins) == 1, "nft not generated"

    txs = await nft_wallet_0.generate_signed_transaction([uint64(coins[0].coin.amount)], [ph1], coins={coins[0].coin})
    assert len(txs) == 1
    assert txs[0].spend_bundle is not None
    await wallet_node_0.wallet_state_manager.add_pending_transaction(txs[0])
    await time_out_assert_not_none(
        30, full_node_api.full_node.mempool_manager.get_spendbundle, txs[0].spend_bundle.name()
    )
    for i in range(1, num_blocks):
        await full_node_api.farm_new_transaction_block(FarmNewBlockProtocol(ph1))

    async def num_wallets() -> int:
        return len(await wallet_node_1.wallet_state_manager.get_all_wallet_info_entries())

    await time_out_assert(30, num_wallets, 2)
    # Get the new NFT wallet
    nft_wallets = await wallet_node_1.wallet_state_manager.get_all_wallet_info_entries(WalletType.NFT)
    assert len(nft_wallets) == 1
    nft_wallet_1: NFTWallet = wallet_node_1.wallet_state_manager.wallets[nft_wallets[0].id]
    await time_out_assert(30, get_nft_count, 0, nft_wallet_0)
    await time_out_assert(30, get_nft_count, 1, nft_wallet_1)

    coins = await nft_wallet_0.get_current_nfts()
    assert len(coins) == 0
    coins = await nft_wallet_1.get_current_nfts()
    assert len(coins) == 1


@pytest.mark.parametrize(
    "trusted",
    [True, False],
)
@pytest.mark.asyncio
async def test_nft_wallet_creation_and_transfer(self_hostname: str, two_wallet_nodes: Any, trusted: Any) -> None:
    num_blocks = 2
    full_nodes, wallets, _ = two_wallet_nodes
    full_node_api: FullNodeSimulator = full_nodes[0]
    full_node_server = full_node_api.server
    wallet_node_0, server_0 = wallets[0]
    wallet_node_1, server_1 = wallets[1]
    wallet_0 = wallet_node_0.wallet_state_manager.main_wallet
    wallet_1 = wallet_node_1.wallet_state_manager.main_wallet
    ph = await wallet_0.get_new_puzzlehash()
    ph1 = await wallet_1.get_new_puzzlehash()

    if trusted:
        wallet_node_0.config["trusted_peers"] = {
            full_node_api.full_node.server.node_id.hex(): full_node_api.full_node.server.node_id.hex()
        }
        wallet_node_1.config["trusted_peers"] = {
            full_node_api.full_node.server.node_id.hex(): full_node_api.full_node.server.node_id.hex()
        }
    else:
        wallet_node_0.config["trusted_peers"] = {}
        wallet_node_1.config["trusted_peers"] = {}

    await server_0.start_client(PeerInfo(self_hostname, uint16(full_node_server._port)), None)
    await server_1.start_client(PeerInfo(self_hostname, uint16(full_node_server._port)), None)

    for i in range(1, num_blocks):
        await full_node_api.farm_new_transaction_block(FarmNewBlockProtocol(ph))

    funds = sum(
        [calculate_pool_reward(uint32(i)) + calculate_base_farmer_reward(uint32(i)) for i in range(1, num_blocks - 1)]
    )

    await time_out_assert(30, wallet_0.get_unconfirmed_balance, funds)
    await time_out_assert(30, wallet_0.get_confirmed_balance, funds)
    for i in range(1, num_blocks):
        await full_node_api.farm_new_transaction_block(FarmNewBlockProtocol(ph1))

    for i in range(1, num_blocks):
        await full_node_api.farm_new_transaction_block(FarmNewBlockProtocol(ph))

    await time_out_assert(30, wallet_0.get_pending_change_balance, 0)
    nft_wallet_0 = await NFTWallet.create_new_nft_wallet(
        wallet_node_0.wallet_state_manager, wallet_0, name="NFT WALLET 1"
    )
    metadata = Program.to(
        [
            ("u", ["https://www.chia.net/img/branding/chia-logo.svg"]),
            ("h", "0xD4584AD463139FA8C0D9F68F4B59F185"),
        ]
    )

    await time_out_assert(30, wallet_0.get_unconfirmed_balance, 2000000000000)
    await time_out_assert(30, wallet_0.get_confirmed_balance, 2000000000000)
    sb = await nft_wallet_0.generate_new_nft(metadata)
    assert sb
    # ensure hints are generated
    assert compute_memos(sb)
    await time_out_assert_not_none(30, full_node_api.full_node.mempool_manager.get_spendbundle, sb.name())

    for i in range(1, num_blocks):
        await full_node_api.farm_new_transaction_block(FarmNewBlockProtocol(ph))

    await time_out_assert(10, get_nft_count, 1, nft_wallet_0)
    await time_out_assert(10, wallet_0.get_unconfirmed_balance, 4000000000000 - 1)
    await time_out_assert(10, wallet_0.get_confirmed_balance, 4000000000000 - 1)
    # Test Reorg mint
    height = full_node_api.full_node.blockchain.get_peak_height()
    if height is None:
        assert False
    await full_node_api.reorg_from_index_to_new_index(ReorgProtocol(uint32(height - 1), uint32(height + 1), ph1, None))
    await time_out_assert(30, get_nft_count, 0, nft_wallet_0)
    await time_out_assert(30, get_wallet_number, 2, wallet_node_0.wallet_state_manager)

    nft_wallet_0 = await NFTWallet.create_new_nft_wallet(
        wallet_node_0.wallet_state_manager, wallet_0, name="NFT WALLET 1"
    )

    metadata = Program.to(
        [
            ("u", ["https://www.test.net/logo.svg"]),
            ("h", "0xD4584AD463139FA8C0D9F68F4B59F181"),
        ]
    )

    await time_out_assert(10, wallet_0.get_unconfirmed_balance, 4000000000000 - 1)
    await time_out_assert(10, wallet_0.get_confirmed_balance, 4000000000000)

    sb = await nft_wallet_0.generate_new_nft(metadata)
    assert sb
    # ensure hints are generated
    assert compute_memos(sb)
    await time_out_assert_not_none(10, full_node_api.full_node.mempool_manager.get_spendbundle, sb.name())

    await time_out_assert(30, wallet_node_0.wallet_state_manager.lock.locked, False)
    for i in range(1, num_blocks * 2):
        await full_node_api.farm_new_transaction_block(FarmNewBlockProtocol(ph1))
    await time_out_assert(30, get_nft_count, 2, nft_wallet_0)
    coins = await nft_wallet_0.get_current_nfts()
    assert len(coins) == 2, "nft not generated"

    await time_out_assert(30, wallet_0.get_pending_change_balance, 0)
    nft_wallet_1 = await NFTWallet.create_new_nft_wallet(
        wallet_node_1.wallet_state_manager, wallet_1, name="NFT WALLET 2"
    )
    txs = await nft_wallet_0.generate_signed_transaction([uint64(coins[1].coin.amount)], [ph1], coins={coins[1].coin})
    assert len(txs) == 1
    assert txs[0].spend_bundle is not None
    await wallet_node_0.wallet_state_manager.add_pending_transaction(txs[0])
    await time_out_assert_not_none(
        30, full_node_api.full_node.mempool_manager.get_spendbundle, txs[0].spend_bundle.name()
    )
    assert compute_memos(txs[0].spend_bundle)

    for i in range(1, num_blocks * 2):
        await full_node_api.farm_new_transaction_block(FarmNewBlockProtocol(ph1))
    await time_out_assert(30, get_nft_count, 1, nft_wallet_0)
    await time_out_assert(30, get_nft_count, 1, nft_wallet_1)

    coins = await nft_wallet_1.get_current_nfts()
    assert len(coins) == 1

    await time_out_assert(30, wallet_1.get_pending_change_balance, 0)

    # Send it back to original owner
    txs = await nft_wallet_1.generate_signed_transaction([uint64(coins[0].coin.amount)], [ph], coins={coins[0].coin})
    assert len(txs) == 1
    assert txs[0].spend_bundle is not None
    await wallet_node_1.wallet_state_manager.add_pending_transaction(txs[0])
    await time_out_assert_not_none(
        30, full_node_api.full_node.mempool_manager.get_spendbundle, txs[0].spend_bundle.name()
    )
    assert compute_memos(txs[0].spend_bundle)

    for i in range(1, num_blocks):
        await full_node_api.farm_new_transaction_block(FarmNewBlockProtocol(ph1))

    await time_out_assert(30, wallet_node_0.wallet_state_manager.lock.locked, False)
    await time_out_assert(30, get_nft_count, 2, nft_wallet_0)
    await time_out_assert(30, get_nft_count, 0, nft_wallet_1)

    # Test Reorg
    height = full_node_api.full_node.blockchain.get_peak_height()
    if height is None:
        assert False
    await full_node_api.reorg_from_index_to_new_index(ReorgProtocol(uint32(height - 1), uint32(height + 2), ph1, None))
    await time_out_assert(30, get_nft_count, 1, nft_wallet_0)
    await time_out_assert(30, get_nft_count, 1, nft_wallet_1)


@pytest.mark.parametrize(
    "trusted",
    [True, False],
)
@pytest.mark.asyncio
async def test_nft_wallet_rpc_creation_and_list(self_hostname: str, two_wallet_nodes: Any, trusted: Any) -> None:
    num_blocks = 3
    full_nodes, wallets, _ = two_wallet_nodes
    full_node_api = full_nodes[0]
    full_node_server = full_node_api.server
    wallet_node_0, server_0 = wallets[0]
    wallet_node_1, server_1 = wallets[1]
    wallet_0 = wallet_node_0.wallet_state_manager.main_wallet
    wallet_1 = wallet_node_1.wallet_state_manager.main_wallet

    ph = await wallet_0.get_new_puzzlehash()
    _ = await wallet_1.get_new_puzzlehash()

    if trusted:
        wallet_node_0.config["trusted_peers"] = {
            full_node_api.full_node.server.node_id.hex(): full_node_api.full_node.server.node_id.hex()
        }
        wallet_node_1.config["trusted_peers"] = {
            full_node_api.full_node.server.node_id.hex(): full_node_api.full_node.server.node_id.hex()
        }
    else:
        wallet_node_0.config["trusted_peers"] = {}
        wallet_node_1.config["trusted_peers"] = {}

    await server_0.start_client(PeerInfo(self_hostname, uint16(full_node_server._port)), None)
    await server_1.start_client(PeerInfo(self_hostname, uint16(full_node_server._port)), None)

    for i in range(1, num_blocks):
        await full_node_api.farm_new_transaction_block(FarmNewBlockProtocol(ph))
    funds = sum(
        [calculate_pool_reward(uint32(i)) + calculate_base_farmer_reward(uint32(i)) for i in range(1, num_blocks - 1)]
    )

    await time_out_assert(30, wallet_0.get_unconfirmed_balance, funds)
    await time_out_assert(30, wallet_0.get_confirmed_balance, funds)
    await time_out_assert(30, wallet_node_0.wallet_state_manager.synced, True)
    api_0 = WalletRpcApi(wallet_node_0)
    await time_out_assert(30, wallet_is_synced, True, wallet_node_0, full_node_api)
    nft_wallet_0 = await api_0.create_new_wallet(dict(wallet_type="nft_wallet", name="NFT WALLET 1"))
    assert isinstance(nft_wallet_0, dict)
    assert nft_wallet_0.get("success")
    nft_wallet_0_id = nft_wallet_0["wallet_id"]

    tr1 = await api_0.nft_mint_nft(
        {
            "wallet_id": nft_wallet_0_id,
            "artist_address": ph,
            "hash": "0xD4584AD463139FA8C0D9F68F4B59F185",
            "uris": ["https://www.chia.net/img/branding/chia-logo.svg"],
        }
    )

    assert isinstance(tr1, dict)
    assert tr1.get("success")
    sb = tr1["spend_bundle"]

    await time_out_assert_not_none(30, full_node_api.full_node.mempool_manager.get_spendbundle, sb.name())
    for i in range(1, num_blocks):
        await full_node_api.farm_new_transaction_block(FarmNewBlockProtocol(ph))

    await wait_rpc_state_condition(30, api_0.nft_get_nfts, [dict(wallet_id=nft_wallet_0_id)], lambda x: x["nft_list"])
    tr2 = await api_0.nft_mint_nft(
        {
            "wallet_id": nft_wallet_0_id,
            "artist_address": ph,
            "hash": "0xD4584AD463139FA8C0D9F68F4B59F184",
            "uris": ["https://chialisp.com/img/logo.svg"],
            "meta_uris": [
                "https://bafybeigzcazxeu7epmm4vtkuadrvysv74lbzzbl2evphtae6k57yhgynp4.ipfs.nftstorage.link/6590.json"
            ],
            "meta_hash": "0x6a9cb99b7b9a987309e8dd4fd14a7ca2423858585da68cc9ec689669dd6dd6ab",
        }
    )
    assert isinstance(tr2, dict)
    assert tr2.get("success")
    sb = tr2["spend_bundle"]
    await time_out_assert_not_none(30, full_node_api.full_node.mempool_manager.get_spendbundle, sb.name())
    for i in range(1, num_blocks):
        await full_node_api.farm_new_transaction_block(FarmNewBlockProtocol(ph))
    coins_response = await wait_rpc_state_condition(
        5,
        api_0.nft_get_nfts,
        [{"wallet_id": nft_wallet_0_id}],
        lambda x: x["success"] and len(x["nft_list"]) == 2,
    )
    coins = coins_response["nft_list"]
    uris = []
    for coin in coins:
        assert not coin.supports_did
        uris.append(coin.data_uris[0])
        assert coin.mint_height > 0
    assert len(uris) == 2
    assert "https://chialisp.com/img/logo.svg" in uris
    assert bytes32.fromhex(coins[1].to_json_dict()["nft_coin_id"][2:]) in [x.name() for x in sb.additions()]

    coins_response = await wait_rpc_state_condition(
        5,
        api_0.nft_get_nfts,
        [{"wallet_id": nft_wallet_0_id, "start_index": 1, "num": 1}],
        lambda x: x["success"] and len(x["nft_list"]) == 1,
    )
    coins = coins_response["nft_list"]
    assert len(coins) == 1
    assert coins[0].data_hash.hex() == "0xD4584AD463139FA8C0D9F68F4B59F184"[2:].lower()


@pytest.mark.parametrize(
    "trusted",
    [True, False],
)
@pytest.mark.asyncio
async def test_nft_wallet_rpc_update_metadata(self_hostname: str, two_wallet_nodes: Any, trusted: Any) -> None:
    from chia.types.blockchain_format.sized_bytes import bytes32

    num_blocks = 3
    full_nodes, wallets, _ = two_wallet_nodes
    full_node_api = full_nodes[0]
    full_node_server = full_node_api.server
    wallet_node_0, server_0 = wallets[0]
    wallet_node_1, server_1 = wallets[1]
    wallet_0 = wallet_node_0.wallet_state_manager.main_wallet
    wallet_1 = wallet_node_1.wallet_state_manager.main_wallet

    ph = await wallet_0.get_new_puzzlehash()
    _ = await wallet_1.get_new_puzzlehash()

    if trusted:
        wallet_node_0.config["trusted_peers"] = {
            full_node_api.full_node.server.node_id.hex(): full_node_api.full_node.server.node_id.hex()
        }
        wallet_node_1.config["trusted_peers"] = {
            full_node_api.full_node.server.node_id.hex(): full_node_api.full_node.server.node_id.hex()
        }
    else:
        wallet_node_0.config["trusted_peers"] = {}
        wallet_node_1.config["trusted_peers"] = {}

    for i in range(1, num_blocks):
        await full_node_api.farm_new_transaction_block(FarmNewBlockProtocol(ph))

    await server_0.start_client(PeerInfo(self_hostname, uint16(full_node_server._port)), None)
    await server_1.start_client(PeerInfo(self_hostname, uint16(full_node_server._port)), None)

    funds = sum(
        [calculate_pool_reward(uint32(i)) + calculate_base_farmer_reward(uint32(i)) for i in range(1, num_blocks - 1)]
    )

    await time_out_assert(30, wallet_0.get_unconfirmed_balance, funds)
    await time_out_assert(30, wallet_0.get_confirmed_balance, funds)

    api_0 = WalletRpcApi(wallet_node_0)
    await time_out_assert(30, wallet_node_0.wallet_state_manager.synced, True)
    await time_out_assert(30, wallet_node_1.wallet_state_manager.synced, True)
    await time_out_assert(30, wallet_is_synced, True, wallet_node_0, full_node_api)
    nft_wallet_0 = await api_0.create_new_wallet(dict(wallet_type="nft_wallet", name="NFT WALLET 1"))
    assert isinstance(nft_wallet_0, dict)
    assert nft_wallet_0.get("success")
    nft_wallet_0_id = nft_wallet_0["wallet_id"]

    # mint NFT
    resp = await api_0.nft_mint_nft(
        {
            "wallet_id": nft_wallet_0_id,
            "artist_address": ph,
            "hash": "0xD4584AD463139FA8C0D9F68F4B59F185",
            "uris": ["https://www.chia.net/img/branding/chia-logo.svg"],
        }
    )

    assert resp.get("success")
    sb = resp["spend_bundle"]

    await time_out_assert_not_none(30, full_node_api.full_node.mempool_manager.get_spendbundle, sb.name())
    for i in range(1, num_blocks):
        await full_node_api.farm_new_transaction_block(FarmNewBlockProtocol(ph))
    coins_response = await wait_rpc_state_condition(
        5, api_0.nft_get_nfts, [dict(wallet_id=nft_wallet_0_id)], lambda x: x["nft_list"]
    )
    assert coins_response["nft_list"], isinstance(coins_response, dict)
    assert coins_response.get("success")
    coins = coins_response["nft_list"]
    coin = coins[0].to_json_dict()
    assert coin["mint_height"] > 0
    assert coin["data_hash"] == "0xd4584ad463139fa8c0d9f68f4b59f185"
    assert coin["chain_info"] == disassemble(
        Program.to(
            [
                ("u", ["https://www.chia.net/img/branding/chia-logo.svg"]),
                ("h", hexstr_to_bytes("0xD4584AD463139FA8C0D9F68F4B59F185")),
                ("mu", []),
                ("lu", []),
                ("sn", uint64(1)),
                ("st", uint64(1)),
            ]
        )
    )
    # add another URI using a bech32m nft_coin_id
    await time_out_assert(30, wallet_0.get_pending_change_balance, 0)
    nft_coin_id = encode_puzzle_hash(
        bytes32.from_hexstr(coin["nft_coin_id"]), AddressType.NFT.hrp(api_0.service.config)
    )
    tr1 = await api_0.nft_add_uri(
        {"wallet_id": nft_wallet_0_id, "nft_coin_id": nft_coin_id, "uri": "http://metadata", "key": "mu"}
    )

    assert isinstance(tr1, dict)
    assert tr1.get("success")
    coins_response = await api_0.nft_get_nfts(dict(wallet_id=nft_wallet_0_id))
    assert coins_response["nft_list"][0].pending_transaction
    sb = tr1["spend_bundle"]
    await time_out_assert_not_none(30, full_node_api.full_node.mempool_manager.get_spendbundle, sb.name())
    for i in range(1, num_blocks):
        await full_node_api.farm_new_transaction_block(FarmNewBlockProtocol(ph))
    # check that new URI was added
    coins_response = await wait_rpc_state_condition(
        5,
        api_0.nft_get_nfts,
        [dict(wallet_id=nft_wallet_0_id)],
        lambda x: x["nft_list"] and len(x["nft_list"][0].metadata_uris) == 1,
    )
    coins = coins_response["nft_list"]
    assert len(coins) == 1
    coin = coins[0].to_json_dict()
    assert coin["mint_height"] > 0
    uris = coin["data_uris"]
    assert len(uris) == 1
    assert "https://www.chia.net/img/branding/chia-logo.svg" in uris
    assert len(coin["metadata_uris"]) == 1
    assert "http://metadata" == coin["metadata_uris"][0]
    assert len(coin["license_uris"]) == 0

    # add yet another URI, this time using a hex nft_coin_id
    await time_out_assert(30, wallet_0.get_pending_change_balance, 0)
    nft_coin_id = coin["nft_coin_id"]
    tr1 = await api_0.nft_add_uri(
        {
            "wallet_id": nft_wallet_0_id,
            "nft_coin_id": nft_coin_id,
            "uri": "http://data",
            "key": "u",
        }
    )

    assert isinstance(tr1, dict)
    assert tr1.get("success")
    sb = tr1["spend_bundle"]
    await time_out_assert_not_none(30, full_node_api.full_node.mempool_manager.get_spendbundle, sb.name())
    for i in range(1, num_blocks):
        await full_node_api.farm_new_transaction_block(FarmNewBlockProtocol(ph))
    coins_response = await wait_rpc_state_condition(
        5,
        api_0.nft_get_nfts,
        [dict(wallet_id=nft_wallet_0_id)],
        lambda x: x["nft_list"] and len(x["nft_list"][0].data_uris) == 2,
    )
    coins = coins_response["nft_list"]
    assert len(coins) == 1
    coin = coins[0].to_json_dict()
    assert coin["mint_height"] > 0
    uris = coin["data_uris"]
    assert len(uris) == 2
    assert len(coin["metadata_uris"]) == 1
    assert "http://data" == coin["data_uris"][0]


@pytest.mark.parametrize(
    "trusted",
    [True, False],
)
@pytest.mark.asyncio
async def test_nft_with_did_wallet_creation(self_hostname: str, two_wallet_nodes: Any, trusted: Any) -> None:
    num_blocks = 3
    full_nodes, wallets, _ = two_wallet_nodes
    full_node_api: FullNodeSimulator = full_nodes[0]
    full_node_server = full_node_api.server
    wallet_node_0, server_0 = wallets[0]
    wallet_node_1, server_1 = wallets[1]
    wallet_0 = wallet_node_0.wallet_state_manager.main_wallet
    api_0 = WalletRpcApi(wallet_node_0)
    ph = await wallet_0.get_new_puzzlehash()

    if trusted:
        wallet_node_0.config["trusted_peers"] = {
            full_node_api.full_node.server.node_id.hex(): full_node_api.full_node.server.node_id.hex()
        }
        wallet_node_1.config["trusted_peers"] = {
            full_node_api.full_node.server.node_id.hex(): full_node_api.full_node.server.node_id.hex()
        }
    else:
        wallet_node_0.config["trusted_peers"] = {}
        wallet_node_1.config["trusted_peers"] = {}

    await server_0.start_client(PeerInfo(self_hostname, uint16(full_node_server._port)), None)
    await server_1.start_client(PeerInfo(self_hostname, uint16(full_node_server._port)), None)

    for _ in range(1, num_blocks):
        await full_node_api.farm_new_transaction_block(FarmNewBlockProtocol(ph))

    funds = sum(
        [calculate_pool_reward(uint32(i)) + calculate_base_farmer_reward(uint32(i)) for i in range(1, num_blocks - 1)]
    )

    await time_out_assert(30, wallet_0.get_unconfirmed_balance, funds)
    await time_out_assert(30, wallet_0.get_confirmed_balance, funds)
    did_wallet: DIDWallet = await DIDWallet.create_new_did_wallet(
        wallet_node_0.wallet_state_manager, wallet_0, uint64(1)
    )
    spend_bundle_list = await wallet_node_0.wallet_state_manager.tx_store.get_unconfirmed_for_wallet(did_wallet.id())

    spend_bundle = spend_bundle_list[0].spend_bundle
    await time_out_assert_not_none(30, full_node_api.full_node.mempool_manager.get_spendbundle, spend_bundle.name())

    await full_node_api.farm_new_transaction_block(FarmNewBlockProtocol(ph))
    await time_out_assert(30, wallet_0.get_pending_change_balance, 0)
    hex_did_id = did_wallet.get_my_DID()
    hmr_did_id = encode_puzzle_hash(bytes32.from_hexstr(hex_did_id), AddressType.DID.hrp(wallet_node_0.config))

    await time_out_assert(30, wallet_is_synced, True, wallet_node_0, full_node_api)
    res = await api_0.create_new_wallet(dict(wallet_type="nft_wallet", name="NFT WALLET 1", did_id=hmr_did_id))
    assert isinstance(res, dict)
    assert res.get("success")
    nft_wallet_0_id = res["wallet_id"]

    # this shouldn't work
    await time_out_assert(30, wallet_is_synced, True, wallet_node_0, full_node_api)
    res = await api_0.create_new_wallet(dict(wallet_type="nft_wallet", name="NFT WALLET 1", did_id=hmr_did_id))
    assert res["wallet_id"] == nft_wallet_0_id

    # now create NFT wallet with P2 standard puzzle for inner puzzle
    await time_out_assert(30, wallet_is_synced, True, wallet_node_0, full_node_api)
    res = await api_0.create_new_wallet(dict(wallet_type="nft_wallet", name="NFT WALLET 0"))
    assert res["wallet_id"] != nft_wallet_0_id
    nft_wallet_p2_puzzle = res["wallet_id"]

    res = await api_0.nft_get_by_did({"did_id": hmr_did_id})
    assert nft_wallet_0_id == res["wallet_id"]
    await time_out_assert(30, wallet_0.get_unconfirmed_balance, 3999999999999)
    await time_out_assert(30, wallet_0.get_confirmed_balance, 3999999999999)

    res = await api_0.nft_get_wallets_with_dids({})
    assert res.get("success")
    assert res.get("nft_wallets") == [
        {"wallet_id": nft_wallet_0_id, "did_id": hmr_did_id, "did_wallet_id": did_wallet.id()}
    ]

    res = await api_0.nft_get_wallet_did({"wallet_id": nft_wallet_0_id})
    assert res.get("success")
    assert res.get("did_id") == hmr_did_id

    # Create a NFT with DID
    nft_ph: bytes32 = await wallet_0.get_new_puzzlehash()
    resp = await api_0.nft_mint_nft(
        {
            "wallet_id": nft_wallet_0_id,
            "hash": "0xD4584AD463139FA8C0D9F68F4B59F185",
            "uris": ["https://www.chia.net/img/branding/chia-logo.svg"],
            "target_address": encode_puzzle_hash(nft_ph, "txch"),
        }
    )
    assert resp.get("success")
    sb = resp["spend_bundle"]
    # ensure hints are generated correctly
    memos = compute_memos(sb)
    assert memos
    puzhashes = []
    for x in memos.values():
        puzhashes.extend(list(x))
    assert len(puzhashes) > 0
    matched = 0
    for puzhash in puzhashes:
        if puzhash.hex() == nft_ph.hex():
            matched += 1
    assert matched > 0

    await time_out_assert_not_none(30, full_node_api.full_node.mempool_manager.get_spendbundle, sb.name())

    await full_node_api.farm_new_transaction_block(FarmNewBlockProtocol(ph))

    await time_out_assert(30, wallet_0.get_unconfirmed_balance, 5999999999999 - 1)
    await time_out_assert(30, wallet_0.get_confirmed_balance, 5999999999999 - 1)
    # Create a NFT without DID, this will go the unassigned NFT wallet
    resp = await api_0.nft_mint_nft(
        {
            "wallet_id": nft_wallet_0_id,
            "did_id": "",
            "hash": "0xD4584AD463139FA8C0D9F68F4B59F181",
            "uris": ["https://url1"],
        }
    )
    assert resp.get("success")
    sb = resp["spend_bundle"]

    # ensure hints are generated
    assert compute_memos(sb)
    await time_out_assert_not_none(30, full_node_api.full_node.mempool_manager.get_spendbundle, sb.name())

    await full_node_api.farm_new_transaction_block(FarmNewBlockProtocol(ph))
    await time_out_assert(30, wallet_0.get_unconfirmed_balance, 7999999999998 - 1)
    await time_out_assert(30, wallet_0.get_confirmed_balance, 7999999999998 - 1)
    # Check DID NFT
    coins_response = await wait_rpc_state_condition(
        5, api_0.nft_get_nfts, [dict(wallet_id=nft_wallet_0_id)], lambda x: x["nft_list"]
    )
    coins = coins_response["nft_list"]
    assert len(coins) == 1
    did_nft = coins[0].to_json_dict()
    assert did_nft["mint_height"] > 0
    assert did_nft["supports_did"]
    assert did_nft["data_uris"][0] == "https://www.chia.net/img/branding/chia-logo.svg"
    assert did_nft["data_hash"] == "0xD4584AD463139FA8C0D9F68F4B59F185".lower()
    assert did_nft["owner_did"][2:] == hex_did_id
    # Check unassigned NFT
    nft_wallets = await wallet_node_0.wallet_state_manager.get_all_wallet_info_entries(WalletType.NFT)
    assert len(nft_wallets) == 2
    coins_response = await wait_rpc_state_condition(
        5, api_0.nft_get_nfts, [{"wallet_id": nft_wallet_p2_puzzle}], lambda x: x["nft_list"]
    )
    assert coins_response["nft_list"]
    assert coins_response.get("success")
    coins = coins_response["nft_list"]
    assert len(coins) == 1
    non_did_nft = coins[0].to_json_dict()
    assert non_did_nft["mint_height"] > 0
    assert non_did_nft["supports_did"]
    assert non_did_nft["data_uris"][0] == "https://url1"
    assert non_did_nft["data_hash"] == "0xD4584AD463139FA8C0D9F68F4B59F181".lower()
    assert non_did_nft["owner_did"] is None


@pytest.mark.parametrize(
    "trusted",
    [True, False],
)
@pytest.mark.asyncio
async def test_nft_rpc_mint(self_hostname: str, two_wallet_nodes: Any, trusted: Any) -> None:
    num_blocks = 3
    full_nodes, wallets, _ = two_wallet_nodes
    full_node_api: FullNodeSimulator = full_nodes[0]
    full_node_server = full_node_api.server
    wallet_node_0, server_0 = wallets[0]
    wallet_node_1, server_1 = wallets[1]
    wallet_0 = wallet_node_0.wallet_state_manager.main_wallet
    wallet_1 = wallet_node_1.wallet_state_manager.main_wallet
    api_0 = WalletRpcApi(wallet_node_0)
    ph = await wallet_0.get_new_puzzlehash()
    ph1 = await wallet_1.get_new_puzzlehash()

    if trusted:
        wallet_node_0.config["trusted_peers"] = {
            full_node_api.full_node.server.node_id.hex(): full_node_api.full_node.server.node_id.hex()
        }
        wallet_node_1.config["trusted_peers"] = {
            full_node_api.full_node.server.node_id.hex(): full_node_api.full_node.server.node_id.hex()
        }
    else:
        wallet_node_0.config["trusted_peers"] = {}
        wallet_node_1.config["trusted_peers"] = {}

    await server_0.start_client(PeerInfo(self_hostname, uint16(full_node_server._port)), None)
    await server_1.start_client(PeerInfo(self_hostname, uint16(full_node_server._port)), None)

    for _ in range(1, num_blocks):
        await full_node_api.farm_new_transaction_block(FarmNewBlockProtocol(ph))

    funds = sum(
        [calculate_pool_reward(uint32(i)) + calculate_base_farmer_reward(uint32(i)) for i in range(1, num_blocks - 1)]
    )

    await time_out_assert(30, wallet_0.get_unconfirmed_balance, funds)
    await time_out_assert(30, wallet_0.get_confirmed_balance, funds)
    did_wallet: DIDWallet = await DIDWallet.create_new_did_wallet(
        wallet_node_0.wallet_state_manager, wallet_0, uint64(1)
    )
    spend_bundle_list = await wallet_node_0.wallet_state_manager.tx_store.get_unconfirmed_for_wallet(did_wallet.id())

    spend_bundle = spend_bundle_list[0].spend_bundle
    await time_out_assert_not_none(30, full_node_api.full_node.mempool_manager.get_spendbundle, spend_bundle.name())

    for _ in range(1, num_blocks):
        await full_node_api.farm_new_transaction_block(FarmNewBlockProtocol(ph))
    await time_out_assert(30, wallet_0.get_pending_change_balance, 0)
    did_id = encode_puzzle_hash(bytes32.from_hexstr(did_wallet.get_my_DID()), AddressType.DID.hrp(wallet_node_0.config))

    await time_out_assert(30, wallet_is_synced, True, wallet_node_0, full_node_api)
    res = await api_0.create_new_wallet(dict(wallet_type="nft_wallet", name="NFT WALLET 1", did_id=did_id))
    assert isinstance(res, dict)
    assert res.get("success")
    nft_wallet_0_id = res["wallet_id"]

    await time_out_assert(30, wallet_0.get_unconfirmed_balance, 5999999999999)
    await time_out_assert(30, wallet_0.get_confirmed_balance, 5999999999999)
    # Create a NFT with DID
    royalty_address = ph1
    data_hash_param = "0xD4584AD463139FA8C0D9F68F4B59F185"
    license_uris = ["http://mylicenseuri"]
    license_hash = "0xcafef00d"
    meta_uris = ["http://metauri"]
    meta_hash = "0xdeadbeef"
    royalty_percentage = 200
    sn = 10
    st = 100
    resp = await api_0.nft_mint_nft(
        {
            "wallet_id": nft_wallet_0_id,
            "hash": data_hash_param,
            "uris": ["https://www.chia.net/img/branding/chia-logo.svg"],
            "license_uris": license_uris,
            "license_hash": license_hash,
            "meta_hash": meta_hash,
            "edition_number": sn,
            "edition_total": st,
            "meta_uris": meta_uris,
            "royalty_address": royalty_address,
            "target_address": ph,
            "royalty_percentage": royalty_percentage,
        }
    )
    assert resp.get("success")
    nft_id: str = str(resp.get("nft_id"))
    sb = resp["spend_bundle"]

    # ensure hints are generated
    assert compute_memos(sb)
    await time_out_assert_not_none(30, full_node_api.full_node.mempool_manager.get_spendbundle, sb.name())

    for i in range(1, num_blocks):
        await full_node_api.farm_new_transaction_block(FarmNewBlockProtocol(ph))
    await time_out_assert(30, wallet_0.get_unconfirmed_balance, 9999999999998)
    await time_out_assert(30, wallet_0.get_confirmed_balance, 9999999999998)
    coins_response = await wait_rpc_state_condition(
        5, api_0.nft_get_nfts, [dict(wallet_id=nft_wallet_0_id)], lambda x: x["nft_list"]
    )
    coins = coins_response["nft_list"]
    assert len(coins) == 1
    did_nft = coins[0]
    assert did_nft.royalty_puzzle_hash == royalty_address
    assert did_nft.data_hash == bytes.fromhex(data_hash_param[2:])
    assert did_nft.metadata_hash == bytes.fromhex(meta_hash[2:])
    assert did_nft.metadata_uris == meta_uris
    assert did_nft.license_uris == license_uris
    assert did_nft.license_hash == bytes.fromhex(license_hash[2:])
    assert did_nft.edition_total == st
    assert did_nft.edition_number == sn
    assert did_nft.royalty_percentage == royalty_percentage
    assert decode_puzzle_hash(nft_id) == did_nft.launcher_id


@pytest.mark.parametrize(
    "trusted",
    [True, False],
)
@pytest.mark.asyncio
async def test_nft_transfer_nft_with_did(self_hostname: str, two_wallet_nodes: Any, trusted: Any) -> None:
    num_blocks = 3
    fee = 100
    full_nodes, wallets, _ = two_wallet_nodes
    full_node_api: FullNodeSimulator = full_nodes[0]
    full_node_server = full_node_api.server
    wallet_node_0, server_0 = wallets[0]
    wallet_node_1, server_1 = wallets[1]
    wallet_0 = wallet_node_0.wallet_state_manager.main_wallet
    wallet_1 = wallet_node_1.wallet_state_manager.main_wallet
    api_0 = WalletRpcApi(wallet_node_0)
    api_1 = WalletRpcApi(wallet_node_1)
    ph = await wallet_0.get_new_puzzlehash()
    ph1 = await wallet_1.get_new_puzzlehash()

    if trusted:
        wallet_node_0.config["trusted_peers"] = {
            full_node_api.full_node.server.node_id.hex(): full_node_api.full_node.server.node_id.hex()
        }
        wallet_node_1.config["trusted_peers"] = {
            full_node_api.full_node.server.node_id.hex(): full_node_api.full_node.server.node_id.hex()
        }
    else:
        wallet_node_0.config["trusted_peers"] = {}
        wallet_node_1.config["trusted_peers"] = {}

    await server_0.start_client(PeerInfo(self_hostname, uint16(full_node_server._port)), None)
    await server_1.start_client(PeerInfo(self_hostname, uint16(full_node_server._port)), None)

    for _ in range(1, num_blocks):
        await full_node_api.farm_new_transaction_block(FarmNewBlockProtocol(ph))

    for _ in range(1, num_blocks):
        await full_node_api.farm_new_transaction_block(FarmNewBlockProtocol(ph1))
    funds = sum(
        [calculate_pool_reward(uint32(i)) + calculate_base_farmer_reward(uint32(i)) for i in range(1, num_blocks)]
    )
    await time_out_assert(30, wallet_0.get_unconfirmed_balance, funds)
    await time_out_assert(30, wallet_0.get_confirmed_balance, funds)
    # Create DID
    did_wallet: DIDWallet = await DIDWallet.create_new_did_wallet(
        wallet_node_0.wallet_state_manager, wallet_0, uint64(1)
    )
    spend_bundle_list = await wallet_node_0.wallet_state_manager.tx_store.get_unconfirmed_for_wallet(did_wallet.id())

    spend_bundle = spend_bundle_list[0].spend_bundle
    await time_out_assert_not_none(30, full_node_api.full_node.mempool_manager.get_spendbundle, spend_bundle.name())

    await full_node_api.farm_new_transaction_block(FarmNewBlockProtocol(ph))
    await time_out_assert(30, wallet_0.get_pending_change_balance, 0)
    hex_did_id = did_wallet.get_my_DID()
    hmr_did_id = encode_puzzle_hash(bytes32.from_hexstr(hex_did_id), AddressType.DID.hrp(wallet_node_0.config))

    await time_out_assert(30, wallet_is_synced, True, wallet_node_0, full_node_api)
    # Create NFT wallet
    res = await api_0.create_new_wallet(dict(wallet_type="nft_wallet", name="NFT WALLET 1", did_id=hmr_did_id))
    assert isinstance(res, dict)
    assert res.get("success")
    nft_wallet_0_id = res["wallet_id"]

    await time_out_assert(30, did_wallet.get_confirmed_balance, 1)
    await time_out_assert(30, did_wallet.get_unconfirmed_balance, 1)

    # Create a NFT with DID
    resp = await api_0.nft_mint_nft(
        {
            "wallet_id": nft_wallet_0_id,
            "hash": "0xD4584AD463139FA8C0D9F68F4B59F185",
            "uris": ["https://www.chia.net/img/branding/chia-logo.svg"],
            "fee": fee,
            "did_id": hmr_did_id,
        }
    )
    await make_new_block_with(resp, full_node_api, ph1)

    # Check DID NFT
    coins_response = await wait_rpc_state_condition(
        5, api_0.nft_get_nfts, [dict(wallet_id=nft_wallet_0_id)], lambda x: x["nft_list"]
    )
    await time_out_assert(30, wallet_0.get_unconfirmed_balance, 5999999999898)
    await time_out_assert(30, wallet_0.get_confirmed_balance, 5999999999898)
    coins = coins_response["nft_list"]
    assert len(coins) == 1
    assert coins[0].owner_did.hex() == hex_did_id

    assert len(wallet_1.wallet_state_manager.wallets) == 1, "NFT wallet shouldn't exist yet"
    assert len(wallet_0.wallet_state_manager.wallets) == 3
    # transfer DID to the other wallet
    tx = await did_wallet.transfer_did(ph1, uint64(0), True)
    assert tx
    for i in range(1, num_blocks):
        await full_node_api.farm_new_transaction_block(FarmNewBlockProtocol(ph1))

    await time_out_assert(15, len, 2, wallet_0.wallet_state_manager.wallets)
    # Transfer NFT, wallet will be deleted
    resp = await api_0.nft_transfer_nft(
        dict(
            wallet_id=nft_wallet_0_id,
            target_address=encode_puzzle_hash(ph1, "xch"),
            nft_coin_id=coins[0].nft_coin_id.hex(),
            fee=fee,
        )
    )
    assert resp.get("success")
    sb = resp["spend_bundle"]
    assert compute_memos(sb)
    await time_out_assert_not_none(30, full_node_api.full_node.mempool_manager.get_spendbundle, sb.name())
    await make_new_block_with(resp, full_node_api, ph1)
    await time_out_assert(30, wallet_0.get_unconfirmed_balance, 5999999999798)
    await time_out_assert(30, wallet_0.get_confirmed_balance, 5999999999798)
    await time_out_assert(30, len, 1, wallet_0.wallet_state_manager.wallets)

    # wait for all wallets to be created
    await time_out_assert(30, len, 3, wallet_1.wallet_state_manager.wallets)
    did_wallet_1 = wallet_1.wallet_state_manager.wallets[2]
    assert nft_wallet_0_id not in wallet_node_0.wallet_state_manager.wallets.keys()
    # Check if the NFT owner DID is reset
    resp = await api_1.nft_get_by_did({})
    assert resp.get("success")
    nft_wallet_id_1 = resp.get("wallet_id")
    coins_response = await wait_rpc_state_condition(
        10, api_1.nft_get_nfts, [dict(wallet_id=nft_wallet_id_1)], lambda x: x["nft_list"]
    )
    assert len(coins_response["nft_list"]) == 1
    assert coins_response["nft_list"][0].owner_did is None
    assert coins_response["nft_list"][0].minter_did.hex() == hex_did_id
    nft_coin_id = coins_response["nft_list"][0].nft_coin_id

    await time_out_assert(30, did_wallet_1.get_spendable_balance, 1)

    # Set DID
    resp = await api_1.nft_set_nft_did(
        dict(wallet_id=nft_wallet_id_1, did_id=hmr_did_id, nft_coin_id=nft_coin_id.hex(), fee=fee)
    )
    await make_new_block_with(resp, full_node_api, ph)

    coins_response = await wait_rpc_state_condition(
        5, api_1.nft_get_by_did, [dict(did_id=hmr_did_id)], lambda x: x.get("wallet_id", 0) > 0
    )
    await time_out_assert(30, wallet_1.get_unconfirmed_balance, 12000000000100)
    await time_out_assert(30, wallet_1.get_confirmed_balance, 12000000000100)
    nft_wallet_1_id = coins_response.get("wallet_id")
    assert nft_wallet_1_id
    # Check NFT DID is set now
    resp = await wait_rpc_state_condition(
        10,
        api_1.nft_get_nfts,
        [dict(wallet_id=nft_wallet_1_id)],
        lambda x: x["nft_list"] and x["nft_list"][0].owner_did,
    )
    coins = resp["nft_list"]
    assert len(coins) == 1
    assert coins[0].owner_did.hex() == hex_did_id


@pytest.mark.parametrize(
    "trusted",
    [True, False],
)
@pytest.mark.asyncio
async def test_update_metadata_for_nft_did(self_hostname: str, two_wallet_nodes: Any, trusted: Any) -> None:
    num_blocks = 3
    full_nodes, wallets, _ = two_wallet_nodes
    full_node_api: FullNodeSimulator = full_nodes[0]
    full_node_server = full_node_api.server
    wallet_node_0, server_0 = wallets[0]
    wallet_node_1, server_1 = wallets[1]
    wallet_0 = wallet_node_0.wallet_state_manager.main_wallet
    wallet_1 = wallet_node_1.wallet_state_manager.main_wallet
    api_0 = WalletRpcApi(wallet_node_0)
    ph = await wallet_0.get_new_puzzlehash()
    ph1 = await wallet_1.get_new_puzzlehash()

    if trusted:
        wallet_node_0.config["trusted_peers"] = {
            full_node_api.full_node.server.node_id.hex(): full_node_api.full_node.server.node_id.hex()
        }
        wallet_node_1.config["trusted_peers"] = {
            full_node_api.full_node.server.node_id.hex(): full_node_api.full_node.server.node_id.hex()
        }
    else:
        wallet_node_0.config["trusted_peers"] = {}
        wallet_node_1.config["trusted_peers"] = {}

    await server_0.start_client(PeerInfo(self_hostname, uint16(full_node_server._port)), None)
    await server_1.start_client(PeerInfo(self_hostname, uint16(full_node_server._port)), None)

    for _ in range(1, num_blocks):
        await full_node_api.farm_new_transaction_block(FarmNewBlockProtocol(ph))

    funds = sum(
        [calculate_pool_reward(uint32(i)) + calculate_base_farmer_reward(uint32(i)) for i in range(1, num_blocks - 1)]
    )

    await time_out_assert(30, wallet_0.get_unconfirmed_balance, funds)
    await time_out_assert(30, wallet_0.get_confirmed_balance, funds)
    did_wallet: DIDWallet = await DIDWallet.create_new_did_wallet(
        wallet_node_0.wallet_state_manager, wallet_0, uint64(1)
    )
    spend_bundle_list = await wallet_node_0.wallet_state_manager.tx_store.get_unconfirmed_for_wallet(did_wallet.id())

    spend_bundle = spend_bundle_list[0].spend_bundle
    await time_out_assert_not_none(30, full_node_api.full_node.mempool_manager.get_spendbundle, spend_bundle.name())

    for _ in range(1, num_blocks):
        await full_node_api.farm_new_transaction_block(FarmNewBlockProtocol(ph))
    await time_out_assert(30, wallet_0.get_pending_change_balance, 0)
    hex_did_id = did_wallet.get_my_DID()
    hmr_did_id = encode_puzzle_hash(bytes32.from_hexstr(hex_did_id), AddressType.DID.hrp(wallet_node_0.config))

    await time_out_assert(30, wallet_is_synced, True, wallet_node_0, full_node_api)
    res = await api_0.create_new_wallet(dict(wallet_type="nft_wallet", name="NFT WALLET 1", did_id=hmr_did_id))
    assert isinstance(res, dict)
    assert res.get("success")
    nft_wallet_0_id = res["wallet_id"]

    await time_out_assert(30, did_wallet.get_confirmed_balance, 1)

    # Create a NFT with DID
    resp = await api_0.nft_mint_nft(
        {
            "wallet_id": nft_wallet_0_id,
            "hash": "0xD4584AD463139FA8C0D9F68F4B59F185",
            "uris": ["https://www.chia.net/img/branding/chia-logo.svg"],
            "mu": ["https://www.chia.net/img/branding/chia-logo.svg"],
            "did": hex_did_id,
        }
    )
    assert resp.get("success")
    sb = resp["spend_bundle"]

    # ensure hints are generated
    assert compute_memos(sb)
    await time_out_assert_not_none(30, full_node_api.full_node.mempool_manager.get_spendbundle, sb.name())

    for i in range(1, num_blocks):
        await full_node_api.farm_new_transaction_block(FarmNewBlockProtocol(ph))

    # Check DID NFT

    coins_response = await wait_rpc_state_condition(
        30, api_0.nft_get_nfts, [dict(wallet_id=nft_wallet_0_id)], lambda x: x["nft_list"]
    )
    coins = coins_response["nft_list"]
    assert len(coins) == 1
    assert coins[0].minter_did.hex() == hex_did_id
    nft_coin_id = coins[0].nft_coin_id

    # add another URI
    tr1 = await api_0.nft_add_uri(
        {
            "wallet_id": nft_wallet_0_id,
            "nft_coin_id": nft_coin_id.hex(),
            "uri": "http://metadata",
            "key": "mu",
            "fee": 100,
        }
    )
    assert isinstance(tr1, dict)
    assert tr1.get("success")
    coins_response = await api_0.nft_get_nfts(dict(wallet_id=nft_wallet_0_id))
    assert coins_response["nft_list"][0].pending_transaction

    sb = tr1["spend_bundle"]
    await time_out_assert_not_none(30, full_node_api.full_node.mempool_manager.get_spendbundle, sb.name())
    for i in range(1, num_blocks):
        await full_node_api.farm_new_transaction_block(FarmNewBlockProtocol(ph1))
    # check that new URI was added
    await time_out_assert(30, wallet_0.get_unconfirmed_balance, 11999999999898)
    await time_out_assert(30, wallet_0.get_confirmed_balance, 11999999999898)
    coins_response = await wait_rpc_state_condition(
        5,
        api_0.nft_get_info,
        [dict(wallet_id=nft_wallet_0_id, coin_id=nft_coin_id.hex(), latest=True)],
        lambda x: x["nft_info"],
    )

    coin = coins_response["nft_info"].to_json_dict()
    assert coin["minter_did"][2:] == hex_did_id
    assert coin["mint_height"] > 0
    uris = coin["data_uris"]
    assert len(uris) == 1
    assert "https://www.chia.net/img/branding/chia-logo.svg" in uris
    assert len(coin["metadata_uris"]) == 1
    assert "http://metadata" == coin["metadata_uris"][0]
    assert len(coin["license_uris"]) == 0


@pytest.mark.parametrize(
    "trusted",
    [True, False],
)
@pytest.mark.asyncio
async def test_nft_bulk_set_did(self_hostname: str, two_wallet_nodes: Any, trusted: Any) -> None:
    num_blocks = 2
    full_nodes, wallets, _ = two_wallet_nodes
    full_node_api: FullNodeSimulator = full_nodes[0]
    full_node_server = full_node_api.server
    wallet_node_0, server_0 = wallets[0]
    wallet_node_1, server_1 = wallets[1]
    wallet_0 = wallet_node_0.wallet_state_manager.main_wallet
    api_0 = WalletRpcApi(wallet_node_0)
    ph = await wallet_0.get_new_puzzlehash()

    if trusted:
        wallet_node_0.config["trusted_peers"] = {
            full_node_api.full_node.server.node_id.hex(): full_node_api.full_node.server.node_id.hex()
        }
        wallet_node_1.config["trusted_peers"] = {
            full_node_api.full_node.server.node_id.hex(): full_node_api.full_node.server.node_id.hex()
        }
    else:
        wallet_node_0.config["trusted_peers"] = {}
        wallet_node_1.config["trusted_peers"] = {}

    await server_0.start_client(PeerInfo(self_hostname, uint16(full_node_server._port)), None)
    await server_1.start_client(PeerInfo(self_hostname, uint16(full_node_server._port)), None)

    for _ in range(1, num_blocks + 1):
        await full_node_api.farm_new_transaction_block(FarmNewBlockProtocol(ph))

    funds = sum(
        [calculate_pool_reward(uint32(i)) + calculate_base_farmer_reward(uint32(i)) for i in range(1, num_blocks)]
    )

    await time_out_assert(30, wallet_0.get_unconfirmed_balance, funds)
    await time_out_assert(30, wallet_0.get_confirmed_balance, funds)
    did_wallet: DIDWallet = await DIDWallet.create_new_did_wallet(
        wallet_node_0.wallet_state_manager, wallet_0, uint64(1)
    )
    spend_bundle_list = await wallet_node_0.wallet_state_manager.tx_store.get_unconfirmed_for_wallet(did_wallet.id())
    spend_bundle = spend_bundle_list[0].spend_bundle
    await time_out_assert_not_none(30, full_node_api.full_node.mempool_manager.get_spendbundle, spend_bundle.name())

    for _ in range(1, num_blocks):
        await full_node_api.farm_new_transaction_block(FarmNewBlockProtocol(ph))
    await time_out_assert(30, wallet_0.get_pending_change_balance, 0)
    await time_out_assert(30, wallet_0.get_confirmed_balance, 3999999999999)
    hex_did_id = did_wallet.get_my_DID()
    hmr_did_id = encode_puzzle_hash(bytes32.from_hexstr(hex_did_id), AddressType.DID.hrp(wallet_node_0.config))

    await time_out_assert(30, wallet_is_synced, True, wallet_node_0, full_node_api)
    res = await api_0.create_new_wallet(dict(wallet_type="nft_wallet", name="NFT WALLET 1", did_id=hmr_did_id))
    assert isinstance(res, dict)
    assert res.get("success")
    nft_wallet_0_id = res["wallet_id"]
    res = await api_0.create_new_wallet(dict(wallet_type="nft_wallet", name="NFT WALLET 2"))
    assert isinstance(res, dict)
    assert res.get("success")
    nft_wallet_1_id = res["wallet_id"]
    await time_out_assert(30, did_wallet.get_confirmed_balance, 1)

    # Create a NFT with DID
    resp = await api_0.nft_mint_nft(
        {
            "wallet_id": nft_wallet_0_id,
            "hash": "0xD4584AD463139FA8C0D9F68F4B59F185",
            "uris": ["https://www.chia.net/img/branding/chia-logo.svg"],
            "mu": ["https://www.chia.net/img/branding/chia-logo.svg"],
            "did_id": hmr_did_id,
        }
    )
    sb = await make_new_block_with(resp, full_node_api, ph)
    # ensure hints are generated
    assert compute_memos(sb)
    await wait_rpc_state_condition(
        30, api_0.nft_get_nfts, [{"wallet_id": nft_wallet_0_id}], lambda x: len(x["nft_list"]) > 0
    )
    resp = await api_0.nft_mint_nft(
        {
            "wallet_id": nft_wallet_1_id,
            "hash": "0xD4584AD463139FA8C0D9F68F4B59F186",
            "uris": ["https://www.chia.net/img/branding/chia-logo.svg"],
            "mu": ["https://www.chia.net/img/branding/chia-logo.svg"],
            "did_id": "",
        }
    )
    sb = await make_new_block_with(resp, full_node_api, ph)
    # ensure hints are generated
    assert compute_memos(sb)

    # Check DID NFT
    coins_response = await wait_rpc_state_condition(
        30, api_0.nft_get_nfts, [{"wallet_id": nft_wallet_0_id}], lambda x: len(x["nft_list"]) == 1
    )
    coins = coins_response["nft_list"]
    nft1 = coins[0]
    assert len(coins) == 1
    assert coins[0].owner_did is not None
    coins_response = await wait_rpc_state_condition(
        30, api_0.nft_get_nfts, [{"wallet_id": nft_wallet_1_id}], lambda x: len(x["nft_list"]) == 1
    )
    coins = coins_response["nft_list"]
    nft2 = coins[0]
    assert len(coins) == 1
    assert coins[0].owner_did is None
    nft_coin_list = [
        {"wallet_id": nft_wallet_0_id, "nft_coin_id": nft1.nft_coin_id.hex()},
        {"wallet_id": nft_wallet_1_id, "nft_coin_id": nft2.nft_coin_id.hex()},
        {"wallet_id": nft_wallet_1_id},
        {"nft_coin_id": nft2.nft_coin_id.hex()},
    ]
<<<<<<< HEAD
    resp = await api_0.nft_set_did_bulk(dict(did_id=hmr_did_id, nft_coin_list=nft_coin_list, fee=1000))
    assert len(resp["spend_bundle"].coin_spends) == 4

=======
    resp = await api_0.nft_set_did_bulk(dict(did_id=hmr_did_id, nft_coin_list=nft_coin_list))
>>>>>>> 71d9e981
    coins_response = await wait_rpc_state_condition(
        30, api_0.nft_get_nfts, [{"wallet_id": nft_wallet_0_id}], lambda x: len(x["nft_list"]) == 1
    )
    coins = coins_response["nft_list"]
    assert coins[0].pending_transaction
    await make_new_block_with(resp, full_node_api, ph)
    coins_response = await wait_rpc_state_condition(
        30, api_0.nft_get_by_did, [dict(did_id=hmr_did_id)], lambda x: x.get("wallet_id", 0) > 0
    )
    nft_wallet_1_id = coins_response.get("wallet_id")
    assert nft_wallet_1_id
    resp = await wait_rpc_state_condition(
        30,
        api_0.nft_get_nfts,
        [dict(wallet_id=nft_wallet_1_id)],
        lambda x: len(x["nft_list"]) > 1 and x["nft_list"][0].owner_did,
    )
    assert len(await wallet_node_0.wallet_state_manager.wallets[nft_wallet_0_id].get_current_nfts()) == 2

    coins = resp["nft_list"]
    assert len(coins) == 2
    assert coins[0].owner_did.hex() == hex_did_id
    assert coins[1].owner_did.hex() == hex_did_id


@pytest.mark.parametrize(
    "trusted",
    [True, False],
)
@pytest.mark.asyncio
async def test_nft_bulk_transfer(two_wallet_nodes: Any, trusted: Any) -> None:
    num_blocks = 2
    full_nodes, wallets, _ = two_wallet_nodes
    full_node_api: FullNodeSimulator = full_nodes[0]
    full_node_server = full_node_api.server
    wallet_node_0, server_0 = wallets[0]
    wallet_node_1, server_1 = wallets[1]
    wallet_0 = wallet_node_0.wallet_state_manager.main_wallet
    wallet_1 = wallet_node_1.wallet_state_manager.main_wallet
    api_0 = WalletRpcApi(wallet_node_0)
    api_1 = WalletRpcApi(wallet_node_1)
    ph = await wallet_0.get_new_puzzlehash()
    ph1 = await wallet_1.get_new_puzzlehash()
    address = encode_puzzle_hash(ph1, AddressType.XCH.hrp(wallet_node_1.config))
    if trusted:
        wallet_node_0.config["trusted_peers"] = {
            full_node_api.full_node.server.node_id.hex(): full_node_api.full_node.server.node_id.hex()
        }
        wallet_node_1.config["trusted_peers"] = {
            full_node_api.full_node.server.node_id.hex(): full_node_api.full_node.server.node_id.hex()
        }
    else:
        wallet_node_0.config["trusted_peers"] = {}
        wallet_node_1.config["trusted_peers"] = {}

    await server_0.start_client(PeerInfo("localhost", uint16(full_node_server._port)), None)
    await server_1.start_client(PeerInfo("localhost", uint16(full_node_server._port)), None)

    for _ in range(1, num_blocks + 1):
        await full_node_api.farm_new_transaction_block(FarmNewBlockProtocol(ph))

    funds = sum(
        [calculate_pool_reward(uint32(i)) + calculate_base_farmer_reward(uint32(i)) for i in range(1, num_blocks)]
    )

    await time_out_assert(30, wallet_0.get_unconfirmed_balance, funds)
    await time_out_assert(30, wallet_0.get_confirmed_balance, funds)
    did_wallet: DIDWallet = await DIDWallet.create_new_did_wallet(
        wallet_node_0.wallet_state_manager, wallet_0, uint64(1)
    )
    spend_bundle_list = await wallet_node_0.wallet_state_manager.tx_store.get_unconfirmed_for_wallet(did_wallet.id())
    spend_bundle = spend_bundle_list[0].spend_bundle
    await time_out_assert_not_none(30, full_node_api.full_node.mempool_manager.get_spendbundle, spend_bundle.name())

    for _ in range(1, num_blocks):
        await full_node_api.farm_new_transaction_block(FarmNewBlockProtocol(ph))
    await time_out_assert(30, wallet_0.get_pending_change_balance, 0)
    await time_out_assert(30, wallet_0.get_confirmed_balance, 3999999999999)
    hex_did_id = did_wallet.get_my_DID()
    hmr_did_id = encode_puzzle_hash(bytes32.from_hexstr(hex_did_id), AddressType.DID.hrp(wallet_node_0.config))

    await time_out_assert(30, wallet_is_synced, True, wallet_node_0, full_node_api)
    res = await api_0.create_new_wallet(dict(wallet_type="nft_wallet", name="NFT WALLET 1", did_id=hmr_did_id))
    assert isinstance(res, dict)
    assert res.get("success")
    nft_wallet_0_id = res["wallet_id"]
    res = await api_0.create_new_wallet(dict(wallet_type="nft_wallet", name="NFT WALLET 2"))
    assert isinstance(res, dict)
    assert res.get("success")
    nft_wallet_1_id = res["wallet_id"]
    await time_out_assert(30, did_wallet.get_confirmed_balance, 1)

    # Create a NFT with DID
    resp = await api_0.nft_mint_nft(
        {
            "wallet_id": nft_wallet_0_id,
            "hash": "0xD4584AD463139FA8C0D9F68F4B59F185",
            "uris": ["https://www.chia.net/img/branding/chia-logo.svg"],
            "mu": ["https://www.chia.net/img/branding/chia-logo.svg"],
            "did_id": hmr_did_id,
        }
    )
    sb = await make_new_block_with(resp, full_node_api, ph)
    # ensure hints are generated
    assert compute_memos(sb)
    await wait_rpc_state_condition(
        30, api_0.nft_get_nfts, [{"wallet_id": nft_wallet_0_id}], lambda x: len(x["nft_list"]) > 0
    )
    resp = await api_0.nft_mint_nft(
        {
            "wallet_id": nft_wallet_1_id,
            "hash": "0xD4584AD463139FA8C0D9F68F4B59F186",
            "uris": ["https://www.chia.net/img/branding/chia-logo.svg"],
            "mu": ["https://www.chia.net/img/branding/chia-logo.svg"],
            "did_id": "",
        }
    )
    sb = await make_new_block_with(resp, full_node_api, ph)
    # ensure hints are generated
    assert compute_memos(sb)

    # Check DID NFT
    coins_response = await wait_rpc_state_condition(
        30, api_0.nft_get_nfts, [{"wallet_id": nft_wallet_0_id}], lambda x: len(x["nft_list"]) == 1
    )
    coins = coins_response["nft_list"]
    nft1 = coins[0]
    assert len(coins) == 1
    assert coins[0].owner_did is not None
    coins_response = await wait_rpc_state_condition(
        30, api_0.nft_get_nfts, [{"wallet_id": nft_wallet_1_id}], lambda x: len(x["nft_list"]) == 1
    )
    coins = coins_response["nft_list"]
    nft2 = coins[0]
    assert len(coins) == 1
    assert coins[0].owner_did is None
    nft_coin_list = [
        {"wallet_id": nft_wallet_0_id, "nft_coin_id": nft1.nft_coin_id.hex()},
        {"wallet_id": nft_wallet_1_id, "nft_coin_id": nft2.nft_coin_id.hex()},
        {"wallet_id": nft_wallet_1_id},
        {"nft_coin_id": nft2.nft_coin_id.hex()},
    ]
    resp = await api_0.nft_transfer_bulk(dict(target_address=address, nft_coin_list=nft_coin_list))
    sb = await make_new_block_with(resp, full_node_api, ph)
    # ensure hints are generated
    assert compute_memos(sb)
    await time_out_assert(30, get_wallet_number, 2, wallet_node_1.wallet_state_manager)
    coins_response = await wait_rpc_state_condition(
        30, api_1.nft_get_nfts, [{"wallet_id": 2}], lambda x: len(x["nft_list"]) == 2
    )
    coins = coins_response["nft_list"]
    assert coins[0].launcher_id == nft1.launcher_id
    assert coins[1].launcher_id == nft2.launcher_id
    assert coins[0].owner_did is None
    assert coins[1].owner_did is None


@pytest.mark.parametrize(
    "trusted",
    [True, False],
)
@pytest.mark.asyncio
async def test_nft_set_did(self_hostname: str, two_wallet_nodes: Any, trusted: Any) -> None:
    num_blocks = 3
    full_nodes, wallets, _ = two_wallet_nodes
    full_node_api: FullNodeSimulator = full_nodes[0]
    full_node_server = full_node_api.server
    wallet_node_0, server_0 = wallets[0]
    wallet_node_1, server_1 = wallets[1]
    wallet_0 = wallet_node_0.wallet_state_manager.main_wallet
    api_0 = WalletRpcApi(wallet_node_0)
    ph = await wallet_0.get_new_puzzlehash()

    if trusted:
        wallet_node_0.config["trusted_peers"] = {
            full_node_api.full_node.server.node_id.hex(): full_node_api.full_node.server.node_id.hex()
        }
        wallet_node_1.config["trusted_peers"] = {
            full_node_api.full_node.server.node_id.hex(): full_node_api.full_node.server.node_id.hex()
        }
    else:
        wallet_node_0.config["trusted_peers"] = {}
        wallet_node_1.config["trusted_peers"] = {}

    await server_0.start_client(PeerInfo(self_hostname, uint16(full_node_server._port)), None)
    await server_1.start_client(PeerInfo(self_hostname, uint16(full_node_server._port)), None)

    for _ in range(1, num_blocks):
        await full_node_api.farm_new_transaction_block(FarmNewBlockProtocol(ph))

    funds = sum(
        [calculate_pool_reward(uint32(i)) + calculate_base_farmer_reward(uint32(i)) for i in range(1, num_blocks - 1)]
    )

    await time_out_assert(30, wallet_0.get_unconfirmed_balance, funds)
    await time_out_assert(30, wallet_0.get_confirmed_balance, funds)
    did_wallet: DIDWallet = await DIDWallet.create_new_did_wallet(
        wallet_node_0.wallet_state_manager, wallet_0, uint64(1)
    )
    spend_bundle_list = await wallet_node_0.wallet_state_manager.tx_store.get_unconfirmed_for_wallet(did_wallet.id())
    spend_bundle = spend_bundle_list[0].spend_bundle
    await time_out_assert_not_none(30, full_node_api.full_node.mempool_manager.get_spendbundle, spend_bundle.name())

    for _ in range(1, num_blocks):
        await full_node_api.farm_new_transaction_block(FarmNewBlockProtocol(ph))
    await time_out_assert(30, wallet_0.get_pending_change_balance, 0)
    hex_did_id = did_wallet.get_my_DID()
    hmr_did_id = encode_puzzle_hash(bytes32.from_hexstr(hex_did_id), AddressType.DID.hrp(wallet_node_0.config))

    await time_out_assert(30, wallet_is_synced, True, wallet_node_0, full_node_api)
    res = await api_0.create_new_wallet(dict(wallet_type="nft_wallet", name="NFT WALLET 1"))
    assert isinstance(res, dict)
    assert res.get("success")
    nft_wallet_0_id = res["wallet_id"]

    await time_out_assert(30, did_wallet.get_confirmed_balance, 1)

    # Create a NFT without DID
    resp = await api_0.nft_mint_nft(
        {
            "wallet_id": nft_wallet_0_id,
            "hash": "0xD4584AD463139FA8C0D9F68F4B59F185",
            "uris": ["https://www.chia.net/img/branding/chia-logo.svg"],
            "mu": ["https://www.chia.net/img/branding/chia-logo.svg"],
            "did_id": "",
        }
    )
    sb = await make_new_block_with(resp, full_node_api, ph)
    # ensure hints are generated
    assert compute_memos(sb)

    # Check DID NFT
    coins_response = await wait_rpc_state_condition(
        30, api_0.nft_get_nfts, [{"wallet_id": nft_wallet_0_id}], lambda x: len(x["nft_list"]) > 0
    )
    coins = coins_response["nft_list"]
    assert len(coins) == 1
    assert coins[0].owner_did is None
    nft_coin_id = coins[0].nft_coin_id

    # Test set None -> DID1
    did_wallet1: DIDWallet = await DIDWallet.create_new_did_wallet(
        wallet_node_0.wallet_state_manager, wallet_0, uint64(1)
    )
    spend_bundle_list = await wallet_node_0.wallet_state_manager.tx_store.get_unconfirmed_for_wallet(did_wallet1.id())

    spend_bundle = spend_bundle_list[0].spend_bundle
    await time_out_assert_not_none(30, full_node_api.full_node.mempool_manager.get_spendbundle, spend_bundle.name())

    await full_node_api.farm_new_transaction_block(FarmNewBlockProtocol(ph))
    await time_out_assert(30, did_wallet1.get_spendable_balance, 1)
    resp = await api_0.nft_set_nft_did(
        dict(wallet_id=nft_wallet_0_id, did_id=hmr_did_id, nft_coin_id=nft_coin_id.hex())
    )
    await make_new_block_with(resp, full_node_api, ph)
    coins_response = await wait_rpc_state_condition(
        30, api_0.nft_get_by_did, [dict(did_id=hmr_did_id)], lambda x: x.get("wallet_id", 0) > 0
    )

    nft_wallet_1_id = coins_response.get("wallet_id")
    assert nft_wallet_1_id
    resp = await wait_rpc_state_condition(
        30,
        api_0.nft_get_nfts,
        [dict(wallet_id=nft_wallet_1_id)],
        lambda x: len(x["nft_list"]) > 0 and x["nft_list"][0].owner_did,
    )
    assert len(await wallet_node_0.wallet_state_manager.wallets[nft_wallet_0_id].get_current_nfts()) == 0

    coins = resp["nft_list"]
    assert len(coins) == 1
    assert coins[0].owner_did.hex() == hex_did_id
    nft_coin_id = coins[0].nft_coin_id

    resp = await api_0.nft_get_info(dict(coin_id=nft_coin_id.hex(), latest=True))
    assert resp["success"]
    assert coins[0] == resp["nft_info"]

    # Test set DID1 -> DID2
    hex_did_id = did_wallet1.get_my_DID()
    hmr_did_id = encode_puzzle_hash(bytes32.from_hexstr(hex_did_id), AddressType.DID.hrp(wallet_node_0.config))
    resp = await api_0.nft_set_nft_did(
        dict(wallet_id=nft_wallet_1_id, did_id=hmr_did_id, nft_coin_id=nft_coin_id.hex())
    )

    await make_new_block_with(resp, full_node_api, ph)
    coins_response = await wait_rpc_state_condition(
        30, api_0.nft_get_by_did, [dict(did_id=hmr_did_id)], lambda x: x.get("wallet_id") is not None
    )

    nft_wallet_2_id = coins_response.get("wallet_id")
    assert nft_wallet_2_id
    await time_out_assert(30, len, 6, wallet_node_0.wallet_state_manager.wallets)

    # Check NFT DID
    resp = await wait_rpc_state_condition(
        30, api_0.nft_get_nfts, [dict(wallet_id=nft_wallet_2_id)], lambda x: len(x["nft_list"]) > 0
    )
    assert resp.get("success")
    coins = resp["nft_list"]
    assert len(coins) == 1
    assert coins[0].owner_did.hex() == hex_did_id
    nft_coin_id = coins[0].nft_coin_id
    resp = await api_0.nft_get_info(dict(coin_id=nft_coin_id.hex(), latest=True))
    assert resp["success"]
    assert coins[0] == resp["nft_info"]
    # Test set DID2 -> None
    resp = await api_0.nft_set_nft_did(dict(wallet_id=nft_wallet_2_id, nft_coin_id=nft_coin_id.hex()))
    await make_new_block_with(resp, full_node_api, ph)

    # Check NFT DID
    resp = await wait_rpc_state_condition(
        30, api_0.nft_get_nfts, [dict(wallet_id=nft_wallet_0_id)], lambda x: x["nft_list"]
    )
    coins = resp["nft_list"]
    assert len(coins) == 1
    assert coins[0].owner_did is None
    assert nft_wallet_2_id in wallet_node_0.wallet_state_manager.wallets.keys()
    nft_coin_id = coins[0].nft_coin_id
    resp = await api_0.nft_get_info(dict(coin_id=nft_coin_id.hex(), latest=True))
    assert resp["success"]
    assert coins[0] == resp["nft_info"]


@pytest.mark.parametrize(
    "trusted",
    [True, False],
)
@pytest.mark.asyncio
async def test_set_nft_status(self_hostname: str, two_wallet_nodes: Any, trusted: Any) -> None:
    num_blocks = 5
    full_nodes, wallets, _ = two_wallet_nodes
    full_node_api: FullNodeSimulator = full_nodes[0]
    full_node_server = full_node_api.server
    wallet_node_0, server_0 = wallets[0]
    wallet_node_1, server_1 = wallets[1]
    wallet_0 = wallet_node_0.wallet_state_manager.main_wallet
    api_0 = WalletRpcApi(wallet_node_0)
    ph = await wallet_0.get_new_puzzlehash()

    if trusted:
        wallet_node_0.config["trusted_peers"] = {
            full_node_api.full_node.server.node_id.hex(): full_node_api.full_node.server.node_id.hex()
        }
        wallet_node_1.config["trusted_peers"] = {
            full_node_api.full_node.server.node_id.hex(): full_node_api.full_node.server.node_id.hex()
        }
    else:
        wallet_node_0.config["trusted_peers"] = {}
        wallet_node_1.config["trusted_peers"] = {}

    await server_0.start_client(PeerInfo(self_hostname, uint16(full_node_server._port)), None)
    await server_1.start_client(PeerInfo(self_hostname, uint16(full_node_server._port)), None)

    for _ in range(1, num_blocks):
        await full_node_api.farm_new_transaction_block(FarmNewBlockProtocol(ph))

    funds = sum(
        [calculate_pool_reward(uint32(i)) + calculate_base_farmer_reward(uint32(i)) for i in range(1, num_blocks - 1)]
    )

    await time_out_assert(30, wallet_0.get_unconfirmed_balance, funds)
    await time_out_assert(30, wallet_0.get_confirmed_balance, funds)
    await time_out_assert(30, wallet_is_synced, True, wallet_node_0, full_node_api)
    res = await api_0.create_new_wallet(dict(wallet_type="nft_wallet", name="NFT WALLET 1"))
    assert isinstance(res, dict)
    assert res.get("success")
    nft_wallet_0_id = res["wallet_id"]

    # Create a NFT without DID
    resp = await api_0.nft_mint_nft(
        {
            "wallet_id": nft_wallet_0_id,
            "hash": "0xD4584AD463139FA8C0D9F68F4B59F185",
            "uris": ["https://www.chia.net/img/branding/chia-logo.svg"],
            "mu": ["https://www.chia.net/img/branding/chia-logo.svg"],
        }
    )
    assert resp.get("success")
    sb = resp["spend_bundle"]

    # ensure hints are generated
    assert compute_memos(sb)
    await time_out_assert_not_none(30, full_node_api.full_node.mempool_manager.get_spendbundle, sb.name())
    await make_new_block_with(resp, full_node_api, ph)

    # Check DID NFT
    coins_response = await wait_rpc_state_condition(
        30, api_0.nft_get_nfts, [dict(wallet_id=nft_wallet_0_id)], lambda x: len(x["nft_list"]) > 0
    )
    assert coins_response["nft_list"], isinstance(coins_response, dict)
    assert coins_response.get("success")
    coins = coins_response["nft_list"]
    assert len(coins) == 1
    assert coins[0].owner_did is None
    assert not coins[0].pending_transaction
    nft_coin_id = coins[0].nft_coin_id
    # Set status
    resp = await api_0.nft_set_nft_status(
        dict(wallet_id=nft_wallet_0_id, coin_id=nft_coin_id.hex(), in_transaction=True)
    )
    assert resp.get("success")
    coins_response = await api_0.nft_get_nfts(dict(wallet_id=nft_wallet_0_id))
    assert coins_response["nft_list"], isinstance(coins_response, dict)
    assert coins_response.get("success")
    coins = coins_response["nft_list"]
    assert coins[0].pending_transaction


@pytest.mark.parametrize(
    "trusted",
    [True, False],
)
@pytest.mark.asyncio
async def test_nft_sign_message(self_hostname: str, two_wallet_nodes: Any, trusted: Any) -> None:
    num_blocks = 5
    full_nodes, wallets, _ = two_wallet_nodes
    full_node_api: FullNodeSimulator = full_nodes[0]
    full_node_server = full_node_api.server
    wallet_node_0, server_0 = wallets[0]
    wallet_node_1, server_1 = wallets[1]
    wallet_0 = wallet_node_0.wallet_state_manager.main_wallet
    api_0 = WalletRpcApi(wallet_node_0)
    ph = await wallet_0.get_new_puzzlehash()

    if trusted:
        wallet_node_0.config["trusted_peers"] = {
            full_node_api.full_node.server.node_id.hex(): full_node_api.full_node.server.node_id.hex()
        }
        wallet_node_1.config["trusted_peers"] = {
            full_node_api.full_node.server.node_id.hex(): full_node_api.full_node.server.node_id.hex()
        }
    else:
        wallet_node_0.config["trusted_peers"] = {}
        wallet_node_1.config["trusted_peers"] = {}

    await server_0.start_client(PeerInfo(self_hostname, uint16(full_node_server._port)), None)
    await server_1.start_client(PeerInfo(self_hostname, uint16(full_node_server._port)), None)

    for _ in range(1, num_blocks):
        await full_node_api.farm_new_transaction_block(FarmNewBlockProtocol(ph))

    funds = sum(
        [calculate_pool_reward(uint32(i)) + calculate_base_farmer_reward(uint32(i)) for i in range(1, num_blocks - 1)]
    )

    await time_out_assert(30, wallet_0.get_unconfirmed_balance, funds)
    await time_out_assert(30, wallet_0.get_confirmed_balance, funds)
    await time_out_assert(30, wallet_is_synced, True, wallet_node_0, full_node_api)
    res = await api_0.create_new_wallet(dict(wallet_type="nft_wallet", name="NFT WALLET 1"))
    assert isinstance(res, dict)
    assert res.get("success")
    nft_wallet_0_id = res["wallet_id"]

    # Create a NFT without DID
    resp = await api_0.nft_mint_nft(
        {
            "wallet_id": nft_wallet_0_id,
            "hash": "0xD4584AD463139FA8C0D9F68F4B59F185",
            "uris": ["https://www.chia.net/img/branding/chia-logo.svg"],
            "mu": ["https://www.chia.net/img/branding/chia-logo.svg"],
        }
    )
    assert resp.get("success")
    sb = resp["spend_bundle"]

    # ensure hints are generated
    assert compute_memos(sb)
    await time_out_assert_not_none(30, full_node_api.full_node.mempool_manager.get_spendbundle, sb.name())
    await make_new_block_with(resp, full_node_api, ph)

    # Check DID NFT
    coins_response = await wait_rpc_state_condition(
        30, api_0.nft_get_nfts, [dict(wallet_id=nft_wallet_0_id)], lambda x: len(x["nft_list"]) > 0
    )
    assert coins_response["nft_list"], isinstance(coins_response, dict)
    assert coins_response.get("success")
    coins = coins_response["nft_list"]
    assert len(coins) == 1
    assert coins[0].owner_did is None
    assert not coins[0].pending_transaction
    message = "Hello World"
    response = await api_0.sign_message_by_id(
        {"id": encode_puzzle_hash(coins[0].launcher_id, AddressType.NFT.value), "message": message}
    )
    puzzle: Program = Program.to(("Chia Signed Message", message))
    assert AugSchemeMPL.verify(
        G1Element.from_bytes(bytes.fromhex(response["pubkey"])),
        puzzle.get_tree_hash(),
        G2Element.from_bytes(bytes.fromhex(response["signature"])),
    )<|MERGE_RESOLUTION|>--- conflicted
+++ resolved
@@ -1284,13 +1284,9 @@
         {"wallet_id": nft_wallet_1_id},
         {"nft_coin_id": nft2.nft_coin_id.hex()},
     ]
-<<<<<<< HEAD
     resp = await api_0.nft_set_did_bulk(dict(did_id=hmr_did_id, nft_coin_list=nft_coin_list, fee=1000))
     assert len(resp["spend_bundle"].coin_spends) == 4
-
-=======
-    resp = await api_0.nft_set_did_bulk(dict(did_id=hmr_did_id, nft_coin_list=nft_coin_list))
->>>>>>> 71d9e981
+    assert resp["tx_num"] == 3
     coins_response = await wait_rpc_state_condition(
         30, api_0.nft_get_nfts, [{"wallet_id": nft_wallet_0_id}], lambda x: len(x["nft_list"]) == 1
     )
@@ -1433,7 +1429,9 @@
         {"wallet_id": nft_wallet_1_id},
         {"nft_coin_id": nft2.nft_coin_id.hex()},
     ]
-    resp = await api_0.nft_transfer_bulk(dict(target_address=address, nft_coin_list=nft_coin_list))
+    resp = await api_0.nft_transfer_bulk(dict(target_address=address, nft_coin_list=nft_coin_list, fee=1000))
+    assert len(resp["spend_bundle"].coin_spends) == 3
+    assert resp["tx_num"] == 3
     sb = await make_new_block_with(resp, full_node_api, ph)
     # ensure hints are generated
     assert compute_memos(sb)
