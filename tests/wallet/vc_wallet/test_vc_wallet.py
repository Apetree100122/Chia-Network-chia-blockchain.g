from __future__ import annotations

from typing import Any, Awaitable, Callable, Literal, Optional

import pytest
from blspy import G2Element

from chia.rpc.wallet_rpc_client import WalletRpcClient
from chia.simulator.full_node_simulator import FullNodeSimulator
from chia.simulator.time_out_assert import time_out_assert_not_none
from chia.types.blockchain_format.coin import coin_as_list
from chia.types.blockchain_format.program import Program
from chia.types.blockchain_format.sized_bytes import bytes32
from chia.types.coin_spend import CoinSpend
from chia.types.peer_info import PeerInfo
from chia.types.spend_bundle import SpendBundle
from chia.util.bech32m import encode_puzzle_hash
from chia.util.ints import uint16, uint64
from chia.wallet.cat_wallet.cat_utils import construct_cat_puzzle
from chia.wallet.did_wallet.did_wallet import DIDWallet
from chia.wallet.puzzles.cat_loader import CAT_MOD
from chia.wallet.util.wallet_types import WalletType
from chia.wallet.vc_wallet.cr_cat_drivers import ProofsChecker, construct_cr_layer
from chia.wallet.vc_wallet.cr_cat_wallet import CRCATWallet
from chia.wallet.vc_wallet.vc_store import VCProofs, VCRecord


@pytest.mark.parametrize(
    "trusted",
    [True, False],
)
@pytest.mark.asyncio
async def test_vc_lifecycle(self_hostname: str, two_wallet_nodes_services: Any, trusted: Any) -> None:
    num_blocks = 1
    full_nodes, wallets, bt = two_wallet_nodes_services
    full_node_api: FullNodeSimulator = full_nodes[0]._api
    full_node_server = full_node_api.full_node.server
    wallet_service_0 = wallets[0]
    wallet_service_1 = wallets[1]
    wallet_node_0 = wallet_service_0._node
    wallet_node_1 = wallet_service_1._node
    wallet_0 = wallet_node_0.wallet_state_manager.main_wallet
    wallet_1 = wallet_node_0.wallet_state_manager.main_wallet

    client_0 = await WalletRpcClient.create(
        bt.config["self_hostname"],
        wallet_service_0.rpc_server.listen_port,
        wallet_service_0.root_path,
        wallet_service_0.config,
    )
    wallet_node_0.config["automatically_add_unknown_cats"] = True
    wallet_node_1.config["automatically_add_unknown_cats"] = True

    if trusted:
        wallet_node_0.config["trusted_peers"] = {
            full_node_api.full_node.server.node_id.hex(): full_node_api.full_node.server.node_id.hex()
        }
        wallet_node_1.config["trusted_peers"] = {
            full_node_api.full_node.server.node_id.hex(): full_node_api.full_node.server.node_id.hex()
        }
    else:
        wallet_node_0.config["trusted_peers"] = {}
        wallet_node_1.config["trusted_peers"] = {}

    await wallet_node_0.server.start_client(PeerInfo(self_hostname, uint16(full_node_server._port)), None)
    await wallet_node_1.server.start_client(PeerInfo(self_hostname, uint16(full_node_server._port)), None)
    await full_node_api.farm_blocks_to_wallet(count=num_blocks, wallet=wallet_0)
    await full_node_api.wait_for_wallet_synced(wallet_node=wallet_node_0, timeout=20)
    did_wallet: DIDWallet = await DIDWallet.create_new_did_wallet(
        wallet_node_0.wallet_state_manager, wallet_0, uint64(1)
    )
    spend_bundle_list = await wallet_node_0.wallet_state_manager.tx_store.get_unconfirmed_for_wallet(did_wallet.id())

    spend_bundle = spend_bundle_list[0].spend_bundle
    assert spend_bundle
    await time_out_assert_not_none(5, full_node_api.full_node.mempool_manager.get_spendbundle, spend_bundle.name())

    await full_node_api.farm_blocks_to_wallet(count=num_blocks, wallet=wallet_0)
    await full_node_api.wait_for_wallet_synced(wallet_node=wallet_node_0, timeout=20)
    did_id = bytes32.from_hexstr(did_wallet.get_my_DID())
    vc_record, txs = await client_0.vc_mint(did_id)
    spend_bundle = next(tx.spend_bundle for tx in txs if tx.spend_bundle is not None)
    await time_out_assert_not_none(30, full_node_api.full_node.mempool_manager.get_spendbundle, spend_bundle.name())
    await full_node_api.farm_blocks_to_wallet(count=num_blocks, wallet=wallet_0)
    await full_node_api.wait_for_wallet_synced(wallet_node=wallet_node_0, timeout=20)
    vc_wallet = await wallet_node_0.wallet_state_manager.get_all_wallet_info_entries(wallet_type=WalletType.VC)
    assert len(vc_wallet) == 1
    new_vc_record: Optional[VCRecord] = await client_0.vc_get(vc_record.vc.launcher_id)
    assert new_vc_record is not None

    # Spend VC
    proofs: VCProofs = VCProofs({"foo": "1", "bar": "1"})
    proof_root: bytes32 = proofs.root()
    txs = await client_0.vc_spend(
        vc_record.vc.launcher_id,
        new_proof_hash=proof_root,
        fee=uint64(100),
    )
    spend_bundle = next(tx.spend_bundle for tx in txs if tx.spend_bundle is not None)
    await time_out_assert_not_none(5, full_node_api.full_node.mempool_manager.get_spendbundle, spend_bundle.name())
    await full_node_api.farm_blocks_to_wallet(count=num_blocks, wallet=wallet_0)
<<<<<<< HEAD
    await full_node_api.wait_for_wallet_synced(wallet_node=wallet_node_0, timeout=20)
    vc_record_updated: Optional[VCRecord] = await client_0.vc_get_vc(vc_record.vc.launcher_id)
=======
    vc_record_updated: Optional[VCRecord] = await client_0.vc_get(vc_record.vc.launcher_id)
>>>>>>> dd836b4f
    assert vc_record_updated is not None
    assert vc_record_updated.vc.proof_hash == proof_root

    # Add proofs to DB
    await client_0.vc_add_proofs(proofs.key_value_pairs)
    assert await client_0.vc_get_proofs_for_root(proof_root) == proofs.key_value_pairs
    vc_records, fetched_proofs = await client_0.vc_get_list()
    assert len(vc_records) == 1
    assert fetched_proofs[proof_root.hex()] == proofs.key_value_pairs

    # Mint CR-CAT
    our_puzzle: Program = await wallet_0.get_new_puzzle()
    proofs_checker: ProofsChecker = ProofsChecker(["foo", "bar"])
    cat_puzzle: Program = construct_cat_puzzle(
        CAT_MOD,
        Program.to(None).get_tree_hash(),
        Program.to(1),
    )
    addr = encode_puzzle_hash(cat_puzzle.get_tree_hash(), "txch")
    CAT_AMOUNT_0 = uint64(100)

    tx = await client_0.send_transaction(1, CAT_AMOUNT_0, addr)
    spend_bundle = tx.spend_bundle
    assert spend_bundle is not None

    await time_out_assert_not_none(5, full_node_api.full_node.mempool_manager.get_spendbundle, spend_bundle.name())
    await full_node_api.farm_blocks_to_wallet(count=num_blocks, wallet=wallet_0)
    await full_node_api.wait_for_wallet_synced(wallet_node=wallet_node_0, timeout=20)

    # Do the eve spend back to our wallet and add the CR layer
    cat_coin = next(c for c in spend_bundle.additions() if c.amount == CAT_AMOUNT_0)
    eve_spend = SpendBundle(
        [
            CoinSpend(
                cat_coin,
                cat_puzzle,
                Program.to(
                    [
                        Program.to(
                            [
                                [
                                    51,
                                    construct_cr_layer(
                                        [did_id],
                                        proofs_checker.as_program(),
                                        our_puzzle,
                                    ).get_tree_hash(),
                                    CAT_AMOUNT_0,
                                    [our_puzzle.get_tree_hash()],
                                ],
                                [51, None, -113, None, None],
                                [1, our_puzzle.get_tree_hash(), [did_id], proofs_checker.as_program()],
                            ]
                        ),
                        None,
                        cat_coin.name(),
                        coin_as_list(cat_coin),
                        [cat_coin.parent_coin_info, Program.to(1).get_tree_hash(), cat_coin.amount],
                        0,
                        0,
                    ]
                ),
            )
        ],
        G2Element(),
    )
    await client_0.push_tx(eve_spend)  # type: ignore [no-untyped-call]
    await time_out_assert_not_none(5, full_node_api.full_node.mempool_manager.get_spendbundle, eve_spend.name())
    await full_node_api.farm_blocks_to_wallet(count=num_blocks, wallet=wallet_0)
    await full_node_api.wait_for_wallet_synced(wallet_node=wallet_node_0, timeout=20)

    # Send CR-CAT to another wallet
    async def check_length(length: int, func: Callable[..., Awaitable[Any]], *args: Any) -> Optional[Literal[True]]:
        if len(await func(*args)) == length:
            return True
        return None

    await time_out_assert_not_none(
        15, check_length, 1, wallet_node_0.wallet_state_manager.get_all_wallet_info_entries, WalletType.CRCAT
    )
    cr_cat_wallet_id: uint16 = (
        await wallet_node_0.wallet_state_manager.get_all_wallet_info_entries(wallet_type=WalletType.CRCAT)
    )[0].id
    cr_cat_wallet: CRCATWallet = wallet_node_0.wallet_state_manager.wallets[cr_cat_wallet_id]
    assert await wallet_node_0.wallet_state_manager.get_wallet_for_asset_id(cr_cat_wallet.get_asset_id()) is not None
    tx = await client_0.cat_spend(
        cr_cat_wallet.id(),
        uint64(100),
        encode_puzzle_hash(await wallet_1.get_new_puzzlehash(), "txch"),
        uint64(2000000000),
        memos=["hey"],
    )
    await wallet_node_0.wallet_state_manager.add_pending_transaction(tx)
    assert tx.spend_bundle is not None
    spend_bundle = tx.spend_bundle
    await time_out_assert_not_none(5, full_node_api.full_node.mempool_manager.get_spendbundle, spend_bundle.name())
    await full_node_api.farm_blocks_to_wallet(count=num_blocks, wallet=wallet_0)
    await full_node_api.wait_for_wallet_synced(wallet_node=wallet_node_0, timeout=20)
    await full_node_api.wait_for_wallet_synced(wallet_node=wallet_node_1, timeout=20)

    # Check the other wallet recieved it
    assert len(await wallet_node_0.wallet_state_manager.get_all_wallet_info_entries(wallet_type=WalletType.CRCAT)) == 1

    # Revoke VC
<<<<<<< HEAD
    vc_record_updated = await client_0.vc_get_vc(vc_record_updated.vc.launcher_id)
    assert vc_record_updated is not None
    txs = await client_0.vc_revoke_vc(vc_record_updated.vc.coin.parent_coin_info, uint64(1))
    spend_bundle = next(tx.spend_bundle for tx in txs if tx.spend_bundle is not None)
    await time_out_assert_not_none(5, full_node_api.full_node.mempool_manager.get_spendbundle, spend_bundle.name())
    await full_node_api.farm_blocks_to_wallet(count=num_blocks, wallet=wallet_0)
    await full_node_api.wait_for_wallet_synced(wallet_node=wallet_node_0, timeout=20)
    vc_record_revoked: Optional[VCRecord] = await client_0.vc_get_vc(vc_record.vc.launcher_id)
=======
    txs = await client_0.vc_revoke(vc_record_updated.vc.coin.parent_coin_info, uint64(1))
    spend_bundle = next(tx.spend_bundle for tx in txs if tx.spend_bundle is not None)
    await time_out_assert_not_none(5, full_node_api.full_node.mempool_manager.get_spendbundle, spend_bundle.name())
    await full_node_api.farm_blocks_to_wallet(count=num_blocks, wallet=wallet_0)
    vc_record_revoked: Optional[VCRecord] = await client_0.vc_get(vc_record.vc.launcher_id)
>>>>>>> dd836b4f
    assert vc_record_revoked is None<|MERGE_RESOLUTION|>--- conflicted
+++ resolved
@@ -99,12 +99,8 @@
     spend_bundle = next(tx.spend_bundle for tx in txs if tx.spend_bundle is not None)
     await time_out_assert_not_none(5, full_node_api.full_node.mempool_manager.get_spendbundle, spend_bundle.name())
     await full_node_api.farm_blocks_to_wallet(count=num_blocks, wallet=wallet_0)
-<<<<<<< HEAD
-    await full_node_api.wait_for_wallet_synced(wallet_node=wallet_node_0, timeout=20)
-    vc_record_updated: Optional[VCRecord] = await client_0.vc_get_vc(vc_record.vc.launcher_id)
-=======
+    await full_node_api.wait_for_wallet_synced(wallet_node=wallet_node_0, timeout=20)
     vc_record_updated: Optional[VCRecord] = await client_0.vc_get(vc_record.vc.launcher_id)
->>>>>>> dd836b4f
     assert vc_record_updated is not None
     assert vc_record_updated.vc.proof_hash == proof_root
 
@@ -209,20 +205,12 @@
     assert len(await wallet_node_0.wallet_state_manager.get_all_wallet_info_entries(wallet_type=WalletType.CRCAT)) == 1
 
     # Revoke VC
-<<<<<<< HEAD
-    vc_record_updated = await client_0.vc_get_vc(vc_record_updated.vc.launcher_id)
+    vc_record_updated = await client_0.vc_get(vc_record_updated.vc.launcher_id)
     assert vc_record_updated is not None
-    txs = await client_0.vc_revoke_vc(vc_record_updated.vc.coin.parent_coin_info, uint64(1))
-    spend_bundle = next(tx.spend_bundle for tx in txs if tx.spend_bundle is not None)
-    await time_out_assert_not_none(5, full_node_api.full_node.mempool_manager.get_spendbundle, spend_bundle.name())
-    await full_node_api.farm_blocks_to_wallet(count=num_blocks, wallet=wallet_0)
-    await full_node_api.wait_for_wallet_synced(wallet_node=wallet_node_0, timeout=20)
-    vc_record_revoked: Optional[VCRecord] = await client_0.vc_get_vc(vc_record.vc.launcher_id)
-=======
     txs = await client_0.vc_revoke(vc_record_updated.vc.coin.parent_coin_info, uint64(1))
     spend_bundle = next(tx.spend_bundle for tx in txs if tx.spend_bundle is not None)
     await time_out_assert_not_none(5, full_node_api.full_node.mempool_manager.get_spendbundle, spend_bundle.name())
     await full_node_api.farm_blocks_to_wallet(count=num_blocks, wallet=wallet_0)
+    await full_node_api.wait_for_wallet_synced(wallet_node=wallet_node_0, timeout=20)
     vc_record_revoked: Optional[VCRecord] = await client_0.vc_get(vc_record.vc.launcher_id)
->>>>>>> dd836b4f
     assert vc_record_revoked is None