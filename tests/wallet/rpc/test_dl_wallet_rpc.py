--- conflicted
+++ resolved
@@ -152,7 +152,7 @@
                     return False
 
             await time_out_assert(15, is_singleton_generation, True, client_2, launcher_id, 1)
-<<<<<<< HEAD
+
             assert await client_2.dl_history(launcher_id) == [new_singleton_record, singleton_record]
 
             assert await client.dl_history(launcher_id, min_generation=uint32(1)) == [new_singleton_record]
@@ -197,8 +197,6 @@
             )
 
             assert await client.dl_singletons_by_root(launcher_id, new_root) == [new_singleton_record]
-=======
-            assert await client_2.dl_history(launcher_id) == [singleton_record, new_singleton_record]
 
             txs, launcher_id_2 = await client.create_new_dl(merkle_root, uint64(50))
             txs, launcher_id_3 = await client.create_new_dl(merkle_root, uint64(50))
@@ -230,8 +228,6 @@
             for lid in [launcher_id, launcher_id_2, launcher_id_3]:
                 rec = await client.dl_latest_singleton(lid)
                 assert rec.root == next_root
-
->>>>>>> b579965e
         finally:
             # Checks that the RPC manages to stop the node
             client.close()
