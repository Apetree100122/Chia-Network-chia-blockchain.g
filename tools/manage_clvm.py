from __future__ import annotations

import dataclasses
import hashlib
import json
import os
import pathlib
import sys
import tempfile
import traceback
import typing

import click
import typing_extensions

here = pathlib.Path(__file__).parent.resolve()
root = here.parent
cache_path = root.joinpath(".chia_cache", "manage_clvm.json")

# This is a work-around for fixing imports so they get the appropriate top level
# packages instead of those of the same name in the same directory as this program.
# This undoes the Python mis-feature meant to support 'scripts' that have not been
# installed by adding the script's directory to the import search path.  This is why
# it is simpler to just have all code get installed and all things you run be
# accessible via entry points.
sys.path = [path for path in sys.path if path != os.fspath(here)]

from clvm_tools_rs import compile_clvm  # noqa: E402

from chia.types.blockchain_format.serialized_program import SerializedProgram  # noqa: E402

clvm_suffix = ".clvm"
clsp_suffix = ".clsp"
hex_suffix = ".clsp.hex"
all_suffixes = {"clsp": clsp_suffix, "hex": hex_suffix, "clvm": clvm_suffix}
# TODO: these could be cli options
top_levels = {"chia"}
hashes_path = root.joinpath("chia/wallet/puzzles/deployed_puzzle_hashes.json")
std_libraries = root.joinpath("chia/wallet/puzzles")


class ManageClvmError(Exception):
    pass


class CacheEntry(typing.TypedDict):
    clsp: str
    hex: str
    hash: str


CacheEntries = typing.Dict[str, CacheEntry]
CacheVersion = typing.List[int]
current_cache_version: CacheVersion = [1]


class CacheVersionError(ManageClvmError):
    pass


class NoCacheVersionError(CacheVersionError):
    def __init__(self) -> None:
        super().__init__("Cache must specify a version, none found")


class WrongCacheVersionError(CacheVersionError):
    def __init__(self, found_version: object, expected_version: CacheVersion) -> None:
        self.found_version = found_version
        self.expected_version = expected_version
        super().__init__(f"Cache has wrong version, expected {expected_version!r} got: {found_version!r}")


class Cache(typing.TypedDict):
    entries: CacheEntries
    version: CacheVersion


def create_empty_cache() -> Cache:
    return {
        "entries": {},
        "version": current_cache_version,
    }


def load_cache(file: typing.IO[str]) -> Cache:
    loaded_cache = typing.cast(Cache, json.load(file))
    try:
        loaded_version = loaded_cache["version"]
    except KeyError as e:
        raise NoCacheVersionError() from e

    if loaded_version != current_cache_version:
        raise WrongCacheVersionError(found_version=loaded_version, expected_version=current_cache_version)

    return loaded_cache


def dump_cache(cache: Cache, file: typing.IO[str]) -> None:
    json.dump(cache, file, indent=4)


def generate_hash_bytes(hex_bytes: bytes) -> bytes:
    cleaned_blob = bytes.fromhex(hex_bytes.decode("utf-8"))
    serialize_program = SerializedProgram.from_bytes(cleaned_blob)
    return serialize_program.get_tree_hash()


@typing_extensions.final
@dataclasses.dataclass(frozen=True)
class ClvmPaths:
    clvm: pathlib.Path
    hex: pathlib.Path
    hash: str
    missing_files: typing.List[str]

    @classmethod
    def from_clvm(cls, clvm: pathlib.Path, hash_dict: typing.Dict[str, str] = {}) -> ClvmPaths:
        stem_filename = clvm.name[: -len(clsp_suffix)]
        hex_path = clvm.with_name(stem_filename + hex_suffix)
        missing_files = []
        if not hex_path.exists():
            missing_files.append(str(hex_path))
        if stem_filename not in hash_dict:
            missing_files.append(f"{stem_filename} entry in {hashes_path}")
        return cls(
            clvm=clvm,
            hex=hex_path,
            hash=stem_filename,
            missing_files=missing_files,
        )


@typing_extensions.final
@dataclasses.dataclass(frozen=True)
class ClvmBytes:
    hex: bytes
    hash: bytes

    @classmethod
    def from_clvm_paths(cls, paths: ClvmPaths, hash_dict: typing.Dict[str, str] = {}) -> ClvmBytes:
        hex_bytes = paths.hex.read_bytes()
        return cls(
<<<<<<< HEAD
            hex=paths.hex.read_bytes(),
=======
            hex=hex_bytes,
>>>>>>> ed26937f
            hash=bytes.fromhex(hash_dict[paths.hash])
            if paths.hash in hash_dict
            else generate_hash_bytes(hex_bytes=hex_bytes),
        )

    @classmethod
    def from_hex_bytes(cls, hex_bytes: bytes) -> ClvmBytes:
        return cls(
            hex=hex_bytes,
            hash=generate_hash_bytes(hex_bytes=hex_bytes),
        )


# These files have the wrong extension for now so we'll just manually exclude them
excludes: typing.Set[str] = set()


def find_stems(
    top_levels: typing.Set[str],
    suffixes: typing.Mapping[str, str] = all_suffixes,
) -> typing.Dict[str, typing.Set[pathlib.Path]]:
    found_stems = {
        name: {
            path.with_name(path.name[: -len(suffix)])
            for top_level in top_levels
            for path in root.joinpath(top_level).rglob(f"**/*{suffix}")
        }
        for name, suffix in suffixes.items()
    }
    return found_stems


def create_cache_entry(reference_paths: ClvmPaths, reference_bytes: ClvmBytes) -> CacheEntry:
    source_bytes = reference_paths.clvm.read_bytes()

    clvm_hasher = hashlib.sha256()
    clvm_hasher.update(source_bytes)

    hex_hasher = hashlib.sha256()
    hex_hasher.update(reference_bytes.hex)

    hash_hasher = hashlib.sha256()
    hash_hasher.update(reference_bytes.hash)

    return {
        "clsp": clvm_hasher.hexdigest(),
        "hex": hex_hasher.hexdigest(),
        "hash": hash_hasher.hexdigest(),
    }


@click.group()
def main() -> None:
    pass


@main.command()
@click.option("--use-cache/--no-cache", default=True, show_default=True, envvar="USE_CACHE")
def check(use_cache: bool) -> int:
    used_excludes = set()
    overall_fail = False

    HASHES: typing.Dict[str, str] = json.loads(hashes_path.read_text()) if hashes_path.exists() else {}

    cache: Cache
    if not use_cache:
        cache = create_empty_cache()
    else:
        try:
            print(f"Attempting to load cache from: {cache_path}")
            with cache_path.open(mode="r") as file:
                cache = load_cache(file=file)
        except FileNotFoundError:
            print("Cache not found, starting fresh")
            cache = create_empty_cache()
        except NoCacheVersionError:
            print("Ignoring cache due to lack of version")
            cache = create_empty_cache()
        except WrongCacheVersionError as e:
            print(f"Ignoring cache due to incorrect version, expected {e.expected_version!r} got: {e.found_version!r}")
            cache = create_empty_cache()

    cache_entries = cache["entries"]
    cache_modified = False

    found_stems = find_stems(top_levels)
    found = found_stems["hex"]
    suffix = all_suffixes["hex"]
    extra = found - found_stems["clsp"]

    print()
    print(f"Extra {suffix} files:")

    if len(extra) == 0:
        print("    -")
    else:
        overall_fail = True
        for stem in extra:
            print(f"    {stem.with_name(stem.name + suffix)}")

    print()
    print("Checking that no .clvm files begin with `(mod`")
    for stem_path in sorted(found_stems["clvm"]):
        with open(stem_path.with_name(stem_path.name + clvm_suffix)) as file:
            file_lines = file.readlines()
            for line in file_lines:
                non_comment: str = line.split(";")[0]
                if "(" in non_comment:
                    paren_index: int = non_comment.find("(")
                    if len(non_comment) >= paren_index + 4 and non_comment[paren_index : paren_index + 4] == "(mod":
                        overall_fail = True
                        print(f"FAIL    : {stem_path.name + clvm_suffix} contains `(mod`")
                    break

    missing_files: typing.List[str] = []
    all_hash_stems: typing.List[str] = []

    print()
    print("Checking that all existing .clsp files compile to .clsp.hex that match existing caches:")
    for stem_path in sorted(found_stems["clsp"]):
        clsp_path = stem_path.with_name(stem_path.name + clsp_suffix)
        if clsp_path.name in excludes:
            used_excludes.add(clsp_path.name)
            continue

        file_fail = False
        error = None

        cache_key = str(stem_path)
        try:
            reference_paths = ClvmPaths.from_clvm(clvm=clsp_path, hash_dict=HASHES)
            if reference_paths.missing_files != []:
                missing_files.extend(reference_paths.missing_files)
                continue
            all_hash_stems.append(reference_paths.hash)
            reference_bytes = ClvmBytes.from_clvm_paths(paths=reference_paths, hash_dict=HASHES)

            new_cache_entry = create_cache_entry(reference_paths=reference_paths, reference_bytes=reference_bytes)
            existing_cache_entry = cache_entries.get(cache_key)
            cache_hit = new_cache_entry == existing_cache_entry

            if not cache_hit:
                with tempfile.TemporaryDirectory() as temporary_directory:
                    generated_paths = ClvmPaths.from_clvm(
                        clvm=pathlib.Path(temporary_directory).joinpath(reference_paths.clvm.name),
                        hash_dict=HASHES,
                    )

                    compile_clvm(
                        input_path=os.fspath(reference_paths.clvm),
                        output_path=os.fspath(generated_paths.hex),
                        search_paths=[os.fspath(reference_paths.clvm.parent), str(std_libraries)],
                    )

                    generated_bytes = ClvmBytes.from_hex_bytes(hex_bytes=generated_paths.hex.read_bytes())

                if generated_bytes != reference_bytes:
                    file_fail = True
                    error = f"        reference: {reference_bytes!r}\n"
                    error += f"        generated: {generated_bytes!r}"
                else:
                    cache_modified = True
                    cache_entries[cache_key] = new_cache_entry
        except Exception:
            file_fail = True
            error = traceback.format_exc()

        if file_fail:
            print(f"FAIL    : {clsp_path}")
            if error is not None:
                print(error)
        else:
            print(f"    pass: {clsp_path}")

        if file_fail:
            overall_fail = True

    if missing_files != []:
        overall_fail = True
        print()
        print("Missing files (run tools/manage_clvm.py build to build them):")
        for filename in missing_files:
            print(f" - {filename}")

    unused_excludes = sorted(excludes - used_excludes)
    if len(unused_excludes) > 0:
        overall_fail = True
        print()
        print("Unused excludes:")

        for exclude in unused_excludes:
            print(f"    {exclude}")

    extra_hashes = HASHES.keys() - all_hash_stems
    if len(extra_hashes) != 0:
        overall_fail = True
        print()
        print("Hashes without corresponding files:")
        for extra_hash in extra_hashes:
            print(f"    {extra_hash}")

    if use_cache and cache_modified:
        cache_path.parent.mkdir(parents=True, exist_ok=True)
        with cache_path.open(mode="w") as file:
            dump_cache(cache=cache, file=file)

    sys.exit(1 if overall_fail else 0)


@main.command()
def build() -> int:
    overall_fail = False

    HASHES: typing.Dict[str, str] = json.loads(hashes_path.read_text()) if hashes_path.exists() else {}

    found_stems = find_stems(top_levels, suffixes={"clsp": clsp_suffix})
    hash_stems = []
    new_hashes = HASHES.copy()

    print(f"Building all existing {clsp_suffix} files to {hex_suffix}:")
    for stem_path in sorted(found_stems["clsp"]):
        clsp_path = stem_path.with_name(stem_path.name + clsp_suffix)
        if clsp_path.name in excludes:
            continue

        file_fail = False
        error = None

        try:
            reference_paths = ClvmPaths.from_clvm(clvm=clsp_path, hash_dict=HASHES)

            with tempfile.TemporaryDirectory() as temporary_directory:
                generated_paths = ClvmPaths.from_clvm(
                    clvm=pathlib.Path(temporary_directory).joinpath(reference_paths.clvm.name),
                    hash_dict=HASHES,
                )

                compile_clvm(
                    input_path=os.fspath(reference_paths.clvm),
                    output_path=os.fspath(generated_paths.hex),
                    search_paths=[os.fspath(reference_paths.clvm.parent), str(std_libraries)],
                )

                generated_bytes = ClvmBytes.from_hex_bytes(hex_bytes=generated_paths.hex.read_bytes())
                reference_paths.hex.write_bytes(generated_bytes.hex)

                # Only add hashes to json file if they didn't already exist in it
                hash_stems.append(reference_paths.hash)
                if reference_paths.hash not in new_hashes:
                    new_hashes[reference_paths.hash] = ClvmBytes.from_clvm_paths(
                        reference_paths, hash_dict=HASHES
                    ).hash.hex()
        except Exception:
            file_fail = True
            error = traceback.format_exc()

        if file_fail:
            print(f"FAIL     : {clsp_path}")
            if error is not None:
                print(error)
        else:
            print(f"    built: {clsp_path}")

        if file_fail:
            overall_fail = True

    hashes_path.write_text(
        json.dumps(
            {key: value for key, value in new_hashes.items() if key in hash_stems},  # filter out not found files
            indent=4,
            sort_keys=True,
        )
        + "\n"
    )

    sys.exit(1 if overall_fail else 0)


main(auto_envvar_prefix="CHIA_MANAGE_CLVM")<|MERGE_RESOLUTION|>--- conflicted
+++ resolved
@@ -140,11 +140,7 @@
     def from_clvm_paths(cls, paths: ClvmPaths, hash_dict: typing.Dict[str, str] = {}) -> ClvmBytes:
         hex_bytes = paths.hex.read_bytes()
         return cls(
-<<<<<<< HEAD
-            hex=paths.hex.read_bytes(),
-=======
             hex=hex_bytes,
->>>>>>> ed26937f
             hash=bytes.fromhex(hash_dict[paths.hash])
             if paths.hash in hash_dict
             else generate_hash_bytes(hex_bytes=hex_bytes),
