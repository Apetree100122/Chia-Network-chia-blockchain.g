import asyncio
import functools
import os
import logging
import logging.config
import signal
from sys import platform
from typing import Any, Callable, List, Optional, Tuple

from chia.daemon.server import singleton, service_launch_lock_path
from chia.server.ssl_context import chia_ssl_ca_paths, private_ssl_ca_paths

try:
    import uvloop
except ImportError:
    uvloop = None

from chia.rpc.rpc_server import start_rpc_server
from chia.server.outbound_message import NodeType
from chia.server.server import ChiaServer
from chia.server.upnp import UPnP
from chia.types.peer_info import PeerInfo
from chia.util.chia_logging import initialize_logging
from chia.util.config import load_config, load_config_cli
from chia.util.setproctitle import setproctitle
from chia.util.ints import uint16

from .reconnect_task import start_reconnect_task


# this is used to detect whether we are running in the main process or not, in
# signal handlers. We need to ignore signals in the sub processes.
main_pid: Optional[int] = None


class Service:
    def __init__(
        self,
        root_path,
        node: Any,
        peer_api: Any,
        node_type: NodeType,
        advertised_port: int,
        service_name: str,
        network_id: str,
        *,
        upnp_ports: List[int] = [],
        server_listen_ports: List[int] = [],
        connect_peers: List[PeerInfo] = [],
        auth_connect_peers: bool = True,
        on_connect_callback: Optional[Callable] = None,
        rpc_info: Optional[Tuple[type, int]] = None,
        parse_cli_args=True,
        connect_to_daemon=True,
        running_new_process=True,
        service_name_prefix="",
        max_request_body_size: Optional[int] = None,
    ) -> None:
        self.root_path = root_path
        self.config = load_config(root_path, "config.yaml")
        ping_interval = self.config.get("ping_interval")
        self.self_hostname = self.config.get("self_hostname")
        self.daemon_port = self.config.get("daemon_port")
        assert ping_interval is not None
        self._connect_to_daemon = connect_to_daemon
        self._node_type = node_type
        self._service_name = service_name
        self._rpc_task: Optional[asyncio.Task] = None
        self._rpc_close_task: Optional[asyncio.Task] = None
        self._network_id: str = network_id
        self.max_request_body_size = max_request_body_size
        self._running_new_process = running_new_process

        # when we start this service as a component of an existing process,
        # don't change its proctitle
        if running_new_process:
            proctitle_name = f"chia_{service_name_prefix}{service_name}"
            setproctitle(proctitle_name)

        self._log = logging.getLogger(service_name)

        if parse_cli_args:
            service_config = load_config_cli(root_path, "config.yaml", service_name)
        else:
            service_config = load_config(root_path, "config.yaml", service_name)

        # only initialize logging once per process
        if running_new_process:
            initialize_logging(service_name, service_config["logging"], root_path)

        self._rpc_info = rpc_info
        private_ca_crt, private_ca_key = private_ssl_ca_paths(root_path, self.config)
        chia_ca_crt, chia_ca_key = chia_ssl_ca_paths(root_path, self.config)
        inbound_rlp = self.config.get("inbound_rate_limit_percent")
        outbound_rlp = self.config.get("outbound_rate_limit_percent")
        if node_type == NodeType.WALLET:
            inbound_rlp = service_config.get("inbound_rate_limit_percent", inbound_rlp)
            outbound_rlp = 60

        assert inbound_rlp and outbound_rlp
        self._server = ChiaServer(
            advertised_port,
            node,
            peer_api,
            node_type,
            ping_interval,
            network_id,
            inbound_rlp,
            outbound_rlp,
            root_path,
            service_config,
            (private_ca_crt, private_ca_key),
            (chia_ca_crt, chia_ca_key),
            name=f"{service_name}_server",
        )
        f = getattr(node, "set_server", None)
        if f:
            f(self._server)
        else:
            self._log.warning(f"No set_server method for {service_name}")

        self._connect_peers = connect_peers
        self._auth_connect_peers = auth_connect_peers
        self._upnp_ports = upnp_ports
        self._server_listen_ports = server_listen_ports

        self._api = peer_api
        self._node = node
        self._did_start = False
        self._is_stopping = asyncio.Event()
        self._stopped_by_rpc = False

        self._on_connect_callback = on_connect_callback
        self._advertised_port = advertised_port
        self._reconnect_tasks: List[asyncio.Task] = []
        self.upnp: Optional[UPnP] = None

    async def start(self, **kwargs) -> None:
        # we include `kwargs` as a hack for the wallet, which for some
        # reason allows parameters to `_start`. This is serious BRAIN DAMAGE,
        # and should be fixed at some point.
        # TODO: move those parameters to `__init__`
        if self._did_start:
            return None

        assert self.self_hostname is not None
        assert self.daemon_port is not None

        self._did_start = True

        if self._running_new_process:
            self._enable_signals()

        await self._node._start(**kwargs)
        self._node._shut_down = False

        for port in self._upnp_ports:
            if self.upnp is None:
                self.upnp = UPnP()

            self.upnp.remap(port)

        await self._server.start_server(self._on_connect_callback)
        self._advertised_port = self._server.get_port()

        self._reconnect_tasks = [
            start_reconnect_task(self._server, _, self._log, self._auth_connect_peers, self.config.get("prefer_ipv6"))
            for _ in self._connect_peers
        ]
        self._log.info(f"Started {self._service_name} service on network_id: {self._network_id}")

        self._rpc_close_task = None
        if self._rpc_info:
            rpc_api, rpc_port = self._rpc_info
            self._rpc_task = asyncio.create_task(
                start_rpc_server(
                    rpc_api(self._node),
                    self.self_hostname,
                    self.daemon_port,
                    uint16(rpc_port),
                    self.stop,
                    self.root_path,
                    self.config,
                    self._connect_to_daemon,
                    max_request_body_size=self.max_request_body_size,
<<<<<<< HEAD
=======
                    name=self._service_name + "_rpc",
>>>>>>> 35516c66
                )
            )

    async def run(self) -> None:
        lockfile = singleton(service_launch_lock_path(self.root_path, self._service_name))
        if lockfile is None:
            self._log.error(f"{self._service_name}: already running")
            raise ValueError(f"{self._service_name}: already running")
        await self.start()
        await self.wait_closed()

    def _enable_signals(self) -> None:

        global main_pid
        main_pid = os.getpid()
        if platform == "win32" or platform == "cygwin":
            # pylint: disable=E1101
            signal.signal(signal.SIGBREAK, self._accept_signal)  # type: ignore
            signal.signal(signal.SIGINT, self._accept_signal)
            signal.signal(signal.SIGTERM, self._accept_signal)
        else:
            loop = asyncio.get_running_loop()
            loop.add_signal_handler(
                signal.SIGINT,
                functools.partial(self._accept_signal, signal_number=signal.SIGINT),
            )
            loop.add_signal_handler(
                signal.SIGTERM,
                functools.partial(self._accept_signal, signal_number=signal.SIGTERM),
            )

    def _accept_signal(self, signal_number: int, stack_frame=None):
        self._log.info(f"got signal {signal_number}")

        # we only handle signals in the main process. In the ProcessPoolExecutor
        # processes, we have to ignore them. We'll shut them down gracefully
        # from the main process
        global main_pid
        if os.getpid() != main_pid:
            return
        self.stop()

    def stop(self) -> None:
        if not self._is_stopping.is_set():
            self._is_stopping.set()

            # start with UPnP, since this can take a while, we want it to happen
            # in the background while shutting down everything else
            for port in self._upnp_ports:
                if self.upnp is not None:
                    self.upnp.release(port)

            self._log.info("Cancelling reconnect task")
            for _ in self._reconnect_tasks:
                _.cancel()
            self._log.info("Closing connections")
            self._server.close_all()
            self._node._close()
            self._node._shut_down = True

            self._log.info("Calling service stop callback")

            if self._rpc_task is not None:
                self._log.info("Closing RPC server")

                async def close_rpc_server() -> None:
                    if self._rpc_task:
                        await (await self._rpc_task)[0]()

                self._rpc_close_task = asyncio.create_task(close_rpc_server())

    async def wait_closed(self) -> None:
        await self._is_stopping.wait()

        self._log.info("Waiting for socket to be closed (if opened)")

        self._log.info("Waiting for ChiaServer to be closed")
        await self._server.await_closed()

        if self._rpc_close_task:
            self._log.info("Waiting for RPC server")
            await self._rpc_close_task
            self._log.info("Closed RPC server")

        self._log.info("Waiting for service _await_closed callback")
        await self._node._await_closed()

        if self.upnp is not None:
            # this is a blocking call, waiting for the UPnP thread to exit
            self.upnp.shutdown()

        self._did_start = False
        self._is_stopping.clear()
        self._log.info(f"Service {self._service_name} at port {self._advertised_port} fully closed")


async def async_run_service(*args, **kwargs) -> None:
    service = Service(*args, **kwargs)
    return await service.run()


def run_service(*args, **kwargs) -> None:
    if uvloop is not None:
        uvloop.install()
    return asyncio.run(async_run_service(*args, **kwargs))<|MERGE_RESOLUTION|>--- conflicted
+++ resolved
@@ -183,10 +183,7 @@
                     self.config,
                     self._connect_to_daemon,
                     max_request_body_size=self.max_request_body_size,
-<<<<<<< HEAD
-=======
                     name=self._service_name + "_rpc",
->>>>>>> 35516c66
                 )
             )
 
