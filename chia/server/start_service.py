from __future__ import annotations

import asyncio
<<<<<<< HEAD
import os
import logging
import logging.config
from types import FrameType
from typing import Any, Callable, Coroutine, Dict, Generic, List, Optional, Tuple, Type, TypeVar
=======
import functools
import logging
import logging.config
import os
import signal
import sys
from pathlib import Path
from types import FrameType
from typing import Any, Awaitable, Callable, Coroutine, Dict, Generic, List, Optional, Tuple, Type, TypeVar
>>>>>>> 8ea3f933

from chia.daemon.server import service_launch_lock_path
from chia.server.ssl_context import chia_ssl_ca_paths, private_ssl_ca_paths
from chia.server.ws_connection import WSChiaConnection
from chia.util.lock import Lockfile, LockfileError

from ..protocols.shared_protocol import capabilities

try:
    import uvloop
except ImportError:
    uvloop = None

from chia.cmds.init_funcs import chia_full_version_str
from chia.rpc.rpc_server import RpcApiProtocol, RpcServer, RpcServiceProtocol, start_rpc_server
from chia.server.outbound_message import NodeType
from chia.server.server import ChiaServer
from chia.server.upnp import UPnP
from chia.types.peer_info import PeerInfo
from chia.util.ints import uint16
<<<<<<< HEAD
from chia.util.misc import setup_sync_signal_handler
=======
from chia.util.setproctitle import setproctitle
>>>>>>> 8ea3f933

from .reconnect_task import start_reconnect_task

# this is used to detect whether we are running in the main process or not, in
# signal handlers. We need to ignore signals in the sub processes.
main_pid: Optional[int] = None

T = TypeVar("T")
_T_RpcServiceProtocol = TypeVar("_T_RpcServiceProtocol", bound=RpcServiceProtocol)

RpcInfo = Tuple[Type[RpcApiProtocol], int]


class ServiceException(Exception):
    pass


class Service(Generic[_T_RpcServiceProtocol]):
    def __init__(
        self,
        root_path: Path,
        node: _T_RpcServiceProtocol,
        peer_api: Any,
        node_type: NodeType,
        advertised_port: int,
        service_name: str,
        network_id: str,
        *,
        config: Dict[str, Any],
        upnp_ports: List[int] = [],
        server_listen_ports: List[int] = [],
        connect_peers: List[PeerInfo] = [],
        on_connect_callback: Optional[Callable[[WSChiaConnection], Awaitable[None]]] = None,
        rpc_info: Optional[RpcInfo] = None,
        connect_to_daemon: bool = True,
        max_request_body_size: Optional[int] = None,
        override_capabilities: Optional[List[Tuple[uint16, str]]] = None,
    ) -> None:
        self.root_path = root_path
        self.config = config
        ping_interval = self.config.get("ping_interval")
        self.self_hostname = self.config.get("self_hostname")
        self.daemon_port = self.config.get("daemon_port")
        assert ping_interval is not None
        self._connect_to_daemon = connect_to_daemon
        self._node_type = node_type
        self._service_name = service_name
        self.rpc_server: Optional[RpcServer] = None
        self._rpc_close_task: Optional[asyncio.Task[None]] = None
        self._network_id: str = network_id
        self.max_request_body_size = max_request_body_size

        self._log = logging.getLogger(service_name)
        self._log.info(f"chia-blockchain version: {chia_full_version_str()}")

        self.service_config = self.config[service_name]

        self._rpc_info = rpc_info
        private_ca_crt, private_ca_key = private_ssl_ca_paths(root_path, self.config)
        chia_ca_crt, chia_ca_key = chia_ssl_ca_paths(root_path, self.config)
        inbound_rlp = self.config.get("inbound_rate_limit_percent")
        outbound_rlp = self.config.get("outbound_rate_limit_percent")
        if node_type == NodeType.WALLET:
            inbound_rlp = self.service_config.get("inbound_rate_limit_percent", inbound_rlp)
            outbound_rlp = 60
        capabilities_to_use: List[Tuple[uint16, str]] = capabilities
        if override_capabilities is not None:
            capabilities_to_use = override_capabilities

        assert inbound_rlp and outbound_rlp
        self._server = ChiaServer.create(
            advertised_port,
            node,
            peer_api,
            node_type,
            ping_interval,
            network_id,
            inbound_rlp,
            outbound_rlp,
            capabilities_to_use,
            root_path,
            self.service_config,
            (private_ca_crt, private_ca_key),
            (chia_ca_crt, chia_ca_key),
            name=f"{service_name}_server",
        )
        f = getattr(node, "set_server", None)
        if f:
            f(self._server)
        else:
            self._log.warning(f"No set_server method for {service_name}")

        self._upnp_ports = upnp_ports
        self._server_listen_ports = server_listen_ports

        self._api = peer_api
        self._node = node
        self._did_start = False
        self._is_stopping = asyncio.Event()
        self._stopped_by_rpc = False

        self._on_connect_callback = on_connect_callback
        self._advertised_port = advertised_port
        self._reconnect_tasks: Dict[PeerInfo, Optional[asyncio.Task[None]]] = {peer: None for peer in connect_peers}
        self.upnp: UPnP = UPnP()

    async def start(self) -> None:
        # TODO: move those parameters to `__init__`
        if self._did_start:
            return None

        assert self.self_hostname is not None
        assert self.daemon_port is not None

        self._did_start = True

        await self._node._start()
        self._node._shut_down = False

        if len(self._upnp_ports) > 0:
            self.upnp.setup()

            for port in self._upnp_ports:
                self.upnp.remap(port)

        await self._server.start_server(self.config.get("prefer_ipv6", False), self._on_connect_callback)
        self._advertised_port = self._server.get_port()

        for peer in self._reconnect_tasks.keys():
            self.add_peer(peer)

        self._log.info(f"Started {self._service_name} service on network_id: {self._network_id}")

        self._rpc_close_task = None
        if self._rpc_info:
            rpc_api, rpc_port = self._rpc_info
            self.rpc_server = await start_rpc_server(
                rpc_api(self._node),
                self.self_hostname,
                self.daemon_port,
                uint16(rpc_port),
                self.stop,
                self.root_path,
                self.config,
                self._connect_to_daemon,
                max_request_body_size=self.max_request_body_size,
            )

    async def run(self) -> None:
        try:
            with Lockfile.create(service_launch_lock_path(self.root_path, self._service_name), timeout=1):
                await self.start()
                await self.wait_closed()
        except LockfileError as e:
            self._log.error(f"{self._service_name}: already running")
            raise ValueError(f"{self._service_name}: already running") from e

    def add_peer(self, peer: PeerInfo) -> None:
        if self._reconnect_tasks.get(peer) is not None:
            raise ServiceException(f"Peer {peer} already added")

        self._reconnect_tasks[peer] = start_reconnect_task(self._server, peer, self._log)

    async def setup_process_global_state(self) -> None:
        # Being async forces this to be run from within an active event loop as is
        # needed for the signal handler setup.
        proctitle_name = f"chia_{self._service_name}"
        setproctitle(proctitle_name)

        global main_pid
        main_pid = os.getpid()
        setup_sync_signal_handler(handler=self._accept_signal)

<<<<<<< HEAD
    def _accept_signal(
        self,
        signal_number: int,
        stack_frame: Optional[FrameType],
        loop: asyncio.AbstractEventLoop,
    ) -> None:
=======
    def _accept_signal(self, signal_number: int, stack_frame: Optional[FrameType] = None) -> None:
>>>>>>> 8ea3f933
        self._log.info(f"got signal {signal_number}")

        # we only handle signals in the main process. In the ProcessPoolExecutor
        # processes, we have to ignore them. We'll shut them down gracefully
        # from the main process
        global main_pid
        if os.getpid() != main_pid:
            return
        self.stop()

    def stop(self) -> None:
        if not self._is_stopping.is_set():
            self._is_stopping.set()

            # start with UPnP, since this can take a while, we want it to happen
            # in the background while shutting down everything else
            for port in self._upnp_ports:
                self.upnp.release(port)

            self._log.info("Cancelling reconnect task")
            for task in self._reconnect_tasks.values():
                if task is not None:
                    task.cancel()
            self._reconnect_tasks.clear()
            self._log.info("Closing connections")
            self._server.close_all()
            self._node._close()
            self._node._shut_down = True

            self._log.info("Calling service stop callback")

            if self.rpc_server is not None:
                self._log.info("Closing RPC server")
                self.rpc_server.close()

    async def wait_closed(self) -> None:
        await self._is_stopping.wait()

        self._log.info("Waiting for socket to be closed (if opened)")

        self._log.info("Waiting for ChiaServer to be closed")
        await self._server.await_closed()

        if self.rpc_server:
            self._log.info("Waiting for RPC server")
            await self.rpc_server.await_closed()
            self._log.info("Closed RPC server")

        self._log.info("Waiting for service _await_closed callback")
        await self._node._await_closed()

        # this is a blocking call, waiting for the UPnP thread to exit
        self.upnp.shutdown()

        self._did_start = False
        self._is_stopping.clear()
        self._log.info(f"Service {self._service_name} at port {self._advertised_port} fully closed")


def async_run(coro: Coroutine[object, object, T]) -> T:
    if uvloop is not None:
        uvloop.install()
    return asyncio.run(coro)<|MERGE_RESOLUTION|>--- conflicted
+++ resolved
@@ -1,23 +1,12 @@
 from __future__ import annotations
 
 import asyncio
-<<<<<<< HEAD
-import os
-import logging
-import logging.config
-from types import FrameType
-from typing import Any, Callable, Coroutine, Dict, Generic, List, Optional, Tuple, Type, TypeVar
-=======
-import functools
 import logging
 import logging.config
 import os
-import signal
-import sys
 from pathlib import Path
 from types import FrameType
 from typing import Any, Awaitable, Callable, Coroutine, Dict, Generic, List, Optional, Tuple, Type, TypeVar
->>>>>>> 8ea3f933
 
 from chia.daemon.server import service_launch_lock_path
 from chia.server.ssl_context import chia_ssl_ca_paths, private_ssl_ca_paths
@@ -38,11 +27,8 @@
 from chia.server.upnp import UPnP
 from chia.types.peer_info import PeerInfo
 from chia.util.ints import uint16
-<<<<<<< HEAD
 from chia.util.misc import setup_sync_signal_handler
-=======
 from chia.util.setproctitle import setproctitle
->>>>>>> 8ea3f933
 
 from .reconnect_task import start_reconnect_task
 
@@ -216,16 +202,12 @@
         main_pid = os.getpid()
         setup_sync_signal_handler(handler=self._accept_signal)
 
-<<<<<<< HEAD
     def _accept_signal(
         self,
         signal_number: int,
         stack_frame: Optional[FrameType],
         loop: asyncio.AbstractEventLoop,
     ) -> None:
-=======
-    def _accept_signal(self, signal_number: int, stack_frame: Optional[FrameType] = None) -> None:
->>>>>>> 8ea3f933
         self._log.info(f"got signal {signal_number}")
 
         # we only handle signals in the main process. In the ProcessPoolExecutor
