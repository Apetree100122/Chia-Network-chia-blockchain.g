--- conflicted
+++ resolved
@@ -151,11 +151,7 @@
             for port in self._upnp_ports:
                 self.upnp.remap(port)
 
-<<<<<<< HEAD
-        await self._server.start_server(
-=======
         await self._server.start(
->>>>>>> c1e20688
             listen=self._listen,
             prefer_ipv6=self.config.get("prefer_ipv6", False),
             on_connect=self._on_connect_callback,
