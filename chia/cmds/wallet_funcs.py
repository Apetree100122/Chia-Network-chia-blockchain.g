from __future__ import annotations

import asyncio
<<<<<<< HEAD
import csv
from dataclasses import asdict, dataclass, fields
=======
import os
>>>>>>> 8ea3f933
import pathlib
import sys
import time
from datetime import datetime
from decimal import Decimal
from typing import Any, Awaitable, Callable, Dict, List, Optional, TextIO, Tuple, Union

from typing_extensions import final

from chia.cmds.cmds_util import transaction_status_msg, transaction_submitted_msg
from chia.cmds.peer_funcs import print_connections
from chia.cmds.units import units
from chia.rpc.wallet_rpc_client import WalletRpcClient
from chia.server.start_wallet import SERVICE_NAME
from chia.types.blockchain_format.sized_bytes import bytes32
from chia.util.bech32m import bech32_decode, decode_puzzle_hash, encode_puzzle_hash
from chia.util.config import load_config, selected_network_address_prefix
from chia.util.default_root import DEFAULT_ROOT_PATH
from chia.util.ints import uint16, uint32, uint64
from chia.wallet.nft_wallet.nft_info import NFTInfo
from chia.wallet.outer_puzzles import AssetType
from chia.wallet.puzzle_drivers import PuzzleInfo
from chia.wallet.trade_record import TradeRecord
from chia.wallet.trading.offer import Offer
from chia.wallet.trading.trade_status import TradeStatus
from chia.wallet.transaction_record import TransactionRecord
from chia.wallet.util.address_type import AddressType, ensure_valid_address
from chia.wallet.util.transaction_type import TransactionType
from chia.wallet.util.wallet_types import WalletType

CATNameResolver = Callable[[bytes32], Awaitable[Optional[Tuple[Optional[uint32], str]]]]

transaction_type_descriptions = {
    TransactionType.INCOMING_TX: "received",
    TransactionType.OUTGOING_TX: "sent",
    TransactionType.COINBASE_REWARD: "rewarded",
    TransactionType.FEE_REWARD: "rewarded",
    TransactionType.INCOMING_TRADE: "received in trade",
    TransactionType.OUTGOING_TRADE: "sent in trade",
}


def transaction_description_from_type(tx: TransactionRecord) -> str:
    return transaction_type_descriptions.get(TransactionType(tx.type), "(unknown reason)")


def print_transaction(tx: TransactionRecord, verbose: bool, name, address_prefix: str, mojo_per_unit: int) -> None:
    if verbose:
        print(tx)
    else:
        chia_amount = Decimal(int(tx.amount)) / mojo_per_unit
        to_address = encode_puzzle_hash(tx.to_puzzle_hash, address_prefix)
        print(f"Transaction {tx.name}")
        print(f"Status: {'Confirmed' if tx.confirmed else ('In mempool' if tx.is_in_mempool() else 'Pending')}")
        description = transaction_description_from_type(tx)
        print(f"Amount {description}: {chia_amount} {name}")
        print(f"To address: {to_address}")
        print("Created at:", datetime.fromtimestamp(tx.created_at_time).strftime("%Y-%m-%d %H:%M:%S"))
        print("")


def get_mojo_per_unit(wallet_type: WalletType) -> int:
    mojo_per_unit: int
    if wallet_type in {WalletType.STANDARD_WALLET, WalletType.POOLING_WALLET, WalletType.DATA_LAYER}:
        mojo_per_unit = units["chia"]
    elif wallet_type == WalletType.CAT:
        mojo_per_unit = units["cat"]
    else:
        raise LookupError(f"Operation is not supported for Wallet type {wallet_type.name}")

    return mojo_per_unit


async def get_wallet_type(wallet_id: int, wallet_client: WalletRpcClient) -> WalletType:
    summaries_response = await wallet_client.get_wallets()
    for summary in summaries_response:
        summary_id: int = summary["id"]
        summary_type: int = summary["type"]
        if wallet_id == summary_id:
            return WalletType(summary_type)

    raise LookupError(f"Wallet ID not found: {wallet_id}")


async def get_unit_name_for_wallet_id(
    config: Dict[str, Any],
    wallet_type: WalletType,
    wallet_id: int,
    wallet_client: WalletRpcClient,
):
    if wallet_type in {WalletType.STANDARD_WALLET, WalletType.POOLING_WALLET, WalletType.DATA_LAYER}:
        name = config["network_overrides"]["config"][config["selected_network"]]["address_prefix"].upper()
    elif wallet_type == WalletType.CAT:
        name = await wallet_client.get_cat_name(wallet_id=wallet_id)
    else:
        raise LookupError(f"Operation is not supported for Wallet type {wallet_type.name}")

    return name


async def get_transaction(args: dict, wallet_client: WalletRpcClient, fingerprint: int) -> None:
    transaction_id = bytes32.from_hexstr(args["tx_id"])
    config = load_config(DEFAULT_ROOT_PATH, "config.yaml", SERVICE_NAME)
    address_prefix = selected_network_address_prefix(config)
    # The wallet id parameter is required by the client but unused by the RPC.
    this_is_unused = 37
    tx: TransactionRecord = await wallet_client.get_transaction(this_is_unused, transaction_id=transaction_id)

    try:
        wallet_type = await get_wallet_type(wallet_id=tx.wallet_id, wallet_client=wallet_client)
        mojo_per_unit = get_mojo_per_unit(wallet_type=wallet_type)
        name = await get_unit_name_for_wallet_id(
            config=config,
            wallet_type=wallet_type,
            wallet_id=tx.wallet_id,
            wallet_client=wallet_client,
        )
    except LookupError as e:
        print(e.args[0])
        return

    print_transaction(
        tx,
        verbose=(args["verbose"] > 0),
        name=name,
        address_prefix=address_prefix,
        mojo_per_unit=mojo_per_unit,
    )


async def get_transactions(args: dict, wallet_client: WalletRpcClient, fingerprint: int) -> None:
    wallet_id = args["id"]
    paginate = args["paginate"]
    if paginate is None:
        paginate = sys.stdout.isatty()
    offset = args["offset"]
    limit = args["limit"]
    sort_key = args["sort_key"]
    reverse = args["reverse"]

    txs: List[TransactionRecord] = await wallet_client.get_transactions(
        wallet_id, start=offset, end=(offset + limit), sort_key=sort_key, reverse=reverse
    )

    config = load_config(DEFAULT_ROOT_PATH, "config.yaml", SERVICE_NAME)
    address_prefix = selected_network_address_prefix(config)
    if len(txs) == 0:
        print("There are no transactions to this address")

    try:
        wallet_type = await get_wallet_type(wallet_id=wallet_id, wallet_client=wallet_client)
        mojo_per_unit = get_mojo_per_unit(wallet_type=wallet_type)
        name = await get_unit_name_for_wallet_id(
            config=config,
            wallet_type=wallet_type,
            wallet_id=wallet_id,
            wallet_client=wallet_client,
        )
    except LookupError as e:
        print(e.args[0])
        return

    num_per_screen = 5 if paginate else len(txs)
    for i in range(0, len(txs), num_per_screen):
        for j in range(0, num_per_screen):
            if i + j >= len(txs):
                break
            print_transaction(
                txs[i + j],
                verbose=(args["verbose"] > 0),
                name=name,
                address_prefix=address_prefix,
                mojo_per_unit=mojo_per_unit,
            )
        if i + num_per_screen >= len(txs):
            return None
        print("Press q to quit, or c to continue")
        while True:
            entered_key = sys.stdin.read(1)
            if entered_key == "q":
                return None
            elif entered_key == "c":
                break


@final
@dataclass(frozen=True)
class DumpRow:
    token_name: str
    transaction: bytes32
    confirmed: bool
    # TODO: make sure this works and doesn't turn into a float
    amount: Decimal
    sent: bool
    type: str
    destination: str
    time: str

    @classmethod
    def create(cls, transaction: TransactionRecord, name: str, mojo_per_unit: int, address_prefix: str) -> DumpRow:
        chia_amount = Decimal(int(transaction.amount)) / mojo_per_unit
        to_address = encode_puzzle_hash(transaction.to_puzzle_hash, address_prefix)

        return cls(
            token_name=name,
            transaction=transaction.name,
            confirmed=transaction.confirmed,
            amount=chia_amount,
            # TODO: figure out why .sent is a uint32
            sent=bool(transaction.sent),
            type=TransactionType(transaction.type).name,
            destination=to_address,
            # to have this be a string and be sorted by .key() properly this must be iso formatted or similar
            # TODO: add timezone
            time=datetime.fromtimestamp(transaction.created_at_time).isoformat(),
        )

    # def key(self) -> Tuple[str, str, Decimal, str]:
    #     return self.time, self.type, self.amount, self.token_name


async def dump_transactions(args: dict, wallet_client: WalletRpcClient, fingerprint: int) -> None:
    wallet_ids: List[int] = args["wallet_ids"]
    output: TextIO = args["output"]

    writer = csv.DictWriter(f=output, fieldnames=[field.name for field in fields(DumpRow)])
    writer.writeheader()

    if len(wallet_ids) == 0:
        wallet_ids = [
            wallet["id"] for wallet in await wallet_client.get_wallets() if wallet["type"] != WalletType.POOLING_WALLET
        ]

    config = load_config(DEFAULT_ROOT_PATH, "config.yaml", SERVICE_NAME)
    address_prefix = config["network_overrides"]["config"][config["selected_network"]]["address_prefix"]

    for wallet_id in wallet_ids:
        transactions: List[TransactionRecord] = await wallet_client.get_transactions(
            wallet_id=str(wallet_id),
            start=0,
            # all transactions in a thousand years, should get all of yours...
            end=40 * 60 * 60 * 24 * 365 * 1000,
        )

        transactions.sort(
            key=lambda transaction: [
                transaction.created_at_time,
                transaction.type,
                transaction.amount,
                transaction.name,
            ]
        )
        # transactions.sort(key=DumpRow.key)

        wallet_type = await get_wallet_type(wallet_id=wallet_id, wallet_client=wallet_client)
        mojo_per_unit = get_mojo_per_unit(wallet_type=wallet_type)
        name = await get_name_for_wallet_id(
            config=config,
            wallet_type=wallet_type,
            wallet_id=wallet_id,
            wallet_client=wallet_client,
        )

        for transaction in transactions:
            row = DumpRow.create(
                transaction=transaction,
                name=name,
                mojo_per_unit=mojo_per_unit,
                address_prefix=address_prefix,
            )
            writer.writerow(rowdict=asdict(row))


def check_unusual_transaction(amount: Decimal, fee: Decimal):
    return fee >= amount


async def send(args: dict, wallet_client: WalletRpcClient, fingerprint: int) -> None:
    wallet_id: int = args["id"]
    amount = Decimal(args["amount"])
    fee = Decimal(args["fee"])
    address = args["address"]
    override = args["override"]
    min_coin_amount = Decimal(args["min_coin_amount"])
    max_coin_amount = Decimal(args["max_coin_amount"])
    exclude_coin_ids: List[str] = args["exclude_coin_ids"]
    memo = args["memo"]
    if memo is None:
        memos = None
    else:
        memos = [memo]

    if not override and check_unusual_transaction(amount, fee):
        print(
            f"A transaction of amount {amount} and fee {fee} is unusual.\n"
            f"Pass in --override if you are sure you mean to do this."
        )
        return
    if amount == 0:
        print("You can not send an empty transaction")
        return

    try:
        typ = await get_wallet_type(wallet_id=wallet_id, wallet_client=wallet_client)
        mojo_per_unit = get_mojo_per_unit(typ)
    except LookupError:
        print(f"Wallet id: {wallet_id} not found.")
        return

    final_fee: uint64 = uint64(int(fee * units["chia"]))  # fees are always in XCH mojos
    final_amount: uint64 = uint64(int(amount * mojo_per_unit))
    final_min_coin_amount: uint64 = uint64(int(min_coin_amount * mojo_per_unit))
    final_max_coin_amount: uint64 = uint64(int(max_coin_amount * mojo_per_unit))
    if typ == WalletType.STANDARD_WALLET:
        print("Submitting transaction...")
        res = await wallet_client.send_transaction(
            wallet_id,
            final_amount,
            address,
            final_fee,
            memos,
            final_min_coin_amount,
            final_max_coin_amount,
            exclude_coin_ids=exclude_coin_ids,
        )
    elif typ == WalletType.CAT:
        print("Submitting transaction...")
        res = await wallet_client.cat_spend(
            wallet_id,
            final_amount,
            address,
            final_fee,
            memos,
            final_min_coin_amount,
            final_max_coin_amount,
            exclude_coin_ids=exclude_coin_ids,
        )
    else:
        print("Only standard wallet and CAT wallets are supported")
        return

    tx_id = res.name
    start = time.time()
    while time.time() - start < 10:
        await asyncio.sleep(0.1)
        tx = await wallet_client.get_transaction(wallet_id, tx_id)
        if len(tx.sent_to) > 0:
            print(transaction_submitted_msg(tx))
            print(transaction_status_msg(fingerprint, tx_id))
            return None

    print("Transaction not yet submitted to nodes")
    print(f"To get status, use command: chia wallet get_transaction -f {fingerprint} -tx 0x{tx_id}")


async def get_address(args: dict, wallet_client: WalletRpcClient, fingerprint: int) -> None:
    wallet_id = args["id"]
    new_address: bool = args.get("new_address", False)
    res = await wallet_client.get_next_address(wallet_id, new_address)
    print(res)


async def delete_unconfirmed_transactions(args: dict, wallet_client: WalletRpcClient, fingerprint: int) -> None:
    wallet_id = args["id"]
    await wallet_client.delete_unconfirmed_transactions(wallet_id)
    print(f"Successfully deleted all unconfirmed transactions for wallet id {wallet_id} on key {fingerprint}")


async def get_derivation_index(args: dict, wallet_client: WalletRpcClient, fingerprint: int) -> None:
    res = await wallet_client.get_current_derivation_index()
    print(f"Last derivation index: {res}")


async def update_derivation_index(args: dict, wallet_client: WalletRpcClient, fingerprint: int) -> None:
    index = args["index"]
    print("Updating derivation index... This may take a while.")
    res = await wallet_client.extend_derivation_index(index)
    print(f"Updated derivation index: {res}")
    print("Your balances may take a while to update.")


async def add_token(args: dict, wallet_client: WalletRpcClient, fingerprint: int) -> None:
    asset_id = args["asset_id"]
    token_name = args["token_name"]
    try:
        asset_id_bytes: bytes32 = bytes32.from_hexstr(asset_id)
        existing_info: Optional[Tuple[Optional[uint32], str]] = await wallet_client.cat_asset_id_to_name(asset_id_bytes)
        if existing_info is None or existing_info[0] is None:
            response = await wallet_client.create_wallet_for_existing_cat(asset_id_bytes)
            wallet_id = response["wallet_id"]
            await wallet_client.set_cat_name(wallet_id, token_name)
            print(f"Successfully added {token_name} with wallet id {wallet_id} on key {fingerprint}")
        else:
            wallet_id, old_name = existing_info
            await wallet_client.set_cat_name(wallet_id, token_name)
            print(f"Successfully renamed {old_name} with wallet_id {wallet_id} on key {fingerprint} to {token_name}")
    except ValueError as e:
        if "fromhex()" in str(e):
            print(f"{asset_id} is not a valid Asset ID")
        else:
            raise


async def make_offer(args: dict, wallet_client: WalletRpcClient, fingerprint: int) -> None:
    offers: List[str] = args["offers"]
    requests: List[str] = args["requests"]
    filepath: str = args["filepath"]
    fee: int = int(Decimal(args["fee"]) * units["chia"])
    config = load_config(DEFAULT_ROOT_PATH, "config.yaml")

    if [] in [offers, requests]:
        print("Not creating offer: Must be offering and requesting at least one asset")
    else:
        offer_dict: Dict[Union[uint32, str], int] = {}
        driver_dict: Dict[str, Any] = {}
        printable_dict: Dict[str, Tuple[str, int, int]] = {}  # Dict[asset_name, Tuple[amount, unit, multiplier]]
        royalty_asset_dict: Dict[Any, Tuple[Any, uint16]] = {}
        fungible_asset_dict: Dict[Any, uint64] = {}
        for item in [*offers, *requests]:
            name, amount = tuple(item.split(":")[0:2])
            try:
                b32_id = bytes32.from_hexstr(name)
                id: Union[uint32, str] = b32_id.hex()
                result = await wallet_client.cat_asset_id_to_name(b32_id)
                if result is not None:
                    name = result[1]
                else:
                    name = "Unknown CAT"
                unit = units["cat"]
                if item in offers:
                    fungible_asset_dict[name] = uint64(abs(int(Decimal(amount) * unit)))
            except ValueError:
                try:
                    hrp, _ = bech32_decode(name)
                    if hrp == "nft":
                        coin_id = decode_puzzle_hash(name)
                        unit = 1
                        info = NFTInfo.from_json_dict((await wallet_client.get_nft_info(coin_id.hex()))["nft_info"])
                        id = info.launcher_id.hex()
                        assert isinstance(id, str)
                        if item in requests:
                            driver_dict[id] = {
                                "type": "singleton",
                                "launcher_id": "0x" + id,
                                "launcher_ph": "0x" + info.launcher_puzhash.hex(),
                                "also": {
                                    "type": "metadata",
                                    "metadata": info.chain_info,
                                    "updater_hash": "0x" + info.updater_puzhash.hex(),
                                },
                            }
                            if info.supports_did:
                                assert info.royalty_puzzle_hash is not None
                                assert info.royalty_percentage is not None
                                driver_dict[id]["also"]["also"] = {
                                    "type": "ownership",
                                    "owner": "()",
                                    "transfer_program": {
                                        "type": "royalty transfer program",
                                        "launcher_id": "0x" + info.launcher_id.hex(),
                                        "royalty_address": "0x" + info.royalty_puzzle_hash.hex(),
                                        "royalty_percentage": str(info.royalty_percentage),
                                    },
                                }
                                royalty_asset_dict[name] = (
                                    encode_puzzle_hash(info.royalty_puzzle_hash, AddressType.XCH.hrp(config)),
                                    info.royalty_percentage,
                                )
                    else:
                        id = decode_puzzle_hash(name).hex()
                        assert hrp is not None
                        unit = units[hrp]
                except ValueError:
                    id = uint32(int(name))
                    if id == 1:
                        name = "XCH"
                        unit = units["chia"]
                    else:
                        name = await wallet_client.get_cat_name(id)
                        unit = units["cat"]
                    if item in offers:
                        fungible_asset_dict[name] = uint64(abs(int(Decimal(amount) * unit)))
            multiplier: int = -1 if item in offers else 1
            printable_dict[name] = (amount, unit, multiplier)
            if id in offer_dict:
                print("Not creating offer: Cannot offer and request the same asset in a trade")
                break
            else:
                offer_dict[id] = int(Decimal(amount) * unit) * multiplier
        else:
            print("Creating Offer")
            print("--------------")
            print()
            print("OFFERING:")
            for name, data in printable_dict.items():
                amount, unit, multiplier = data
                if multiplier < 0:
                    print(f"  - {amount} {name} ({int(Decimal(amount) * unit)} mojos)")
            print("REQUESTING:")
            for name, data in printable_dict.items():
                amount, unit, multiplier = data
                if multiplier > 0:
                    print(f"  - {amount} {name} ({int(Decimal(amount) * unit)} mojos)")

            if royalty_asset_dict != {}:
                royalty_summary: Dict[Any, List[Dict[str, Any]]] = await wallet_client.nft_calculate_royalties(
                    royalty_asset_dict, fungible_asset_dict
                )
                total_amounts_requested: Dict[Any, int] = {}
                print()
                print("Royalties Summary:")
                for nft_id, summaries in royalty_summary.items():
                    print(f"  - For {nft_id}:")
                    for summary in summaries:
                        divisor = units["chia"] if summary["asset"] == "XCH" else units["cat"]
                        converted_amount = Decimal(summary["amount"]) / divisor
                        total_amounts_requested.setdefault(summary["asset"], fungible_asset_dict[summary["asset"]])
                        total_amounts_requested[summary["asset"]] += summary["amount"]
                        print(
                            f"    - {converted_amount} {summary['asset']} ({summary['amount']} mojos) to {summary['address']}"  # noqa
                        )

                print()
                print("Total Amounts Offered:")
                for asset, requested_amount in total_amounts_requested.items():
                    divisor = units["chia"] if asset == "XCH" else units["cat"]
                    converted_amount = Decimal(requested_amount) / divisor
                    print(f"  - {converted_amount} {asset} ({requested_amount} mojos)")

                print()
                nft_confirmation = input(
                    "Offers for NFTs will have royalties automatically added. "
                    + "Are you sure you would like to continue? (y/n): "
                )
                if nft_confirmation not in ["y", "yes"]:
                    print("Not creating offer...")
                    return

            confirmation = input("Confirm (y/n): ")
            if confirmation not in ["y", "yes"]:
                print("Not creating offer...")
            else:
                offer, trade_record = await wallet_client.create_offer_for_ids(
                    offer_dict, driver_dict=driver_dict, fee=fee
                )
                if offer is not None:
                    with open(pathlib.Path(filepath), "w") as file:
                        file.write(offer.to_bech32())
                    print(f"Created offer with ID {trade_record.trade_id}")
                    print(f"Use chia wallet get_offers --id {trade_record.trade_id} -f {fingerprint} to view status")
                else:
                    print("Error creating offer")


def timestamp_to_time(timestamp):
    return datetime.fromtimestamp(timestamp).strftime("%Y-%m-%d %H:%M:%S")


async def print_offer_summary(cat_name_resolver: CATNameResolver, sum_dict: Dict[str, int], has_fee: bool = False):
    for asset_id, amount in sum_dict.items():
        description: str = ""
        unit: int = units["chia"]
        wid: str = "1" if asset_id == "xch" else ""
        mojo_amount: int = int(Decimal(amount))
        name: str = "XCH"
        if asset_id != "xch":
            name = asset_id
            if asset_id == "unknown":
                name = "Unknown"
                unit = units["mojo"]
                if has_fee:
                    description = " [Typically represents change returned from the included fee]"
            else:
                unit = units["cat"]
                result = await cat_name_resolver(bytes32.from_hexstr(asset_id))
                if result is not None:
                    wid = str(result[0])
                    name = result[1]
        output: str = f"    - {name}"
        mojo_str: str = f"{mojo_amount} {'mojo' if mojo_amount == 1 else 'mojos'}"
        if len(wid) > 0:
            output += f" (Wallet ID: {wid})"
        if unit == units["mojo"]:
            output += f": {mojo_str}"
        else:
            output += f": {mojo_amount / unit} ({mojo_str})"
        if len(description) > 0:
            output += f" {description}"
        print(output)


async def print_trade_record(record, wallet_client: WalletRpcClient, summaries: bool = False) -> None:
    print()
    print(f"Record with id: {record.trade_id}")
    print("---------------")
    print(f"Created at: {timestamp_to_time(record.created_at_time)}")
    print(f"Confirmed at: {record.confirmed_at_index if record.confirmed_at_index > 0 else 'Not confirmed'}")
    print(f"Accepted at: {timestamp_to_time(record.accepted_at_time) if record.accepted_at_time else 'N/A'}")
    print(f"Status: {TradeStatus(record.status).name}")
    if summaries:
        print("Summary:")
        offer = Offer.from_bytes(record.offer)
        offered, requested, _ = offer.summary()
        outbound_balances: Dict[str, int] = offer.get_pending_amounts()
        fees: Decimal = Decimal(offer.bundle.fees())
        cat_name_resolver = wallet_client.cat_asset_id_to_name
        print("  OFFERED:")
        await print_offer_summary(cat_name_resolver, offered)
        print("  REQUESTED:")
        await print_offer_summary(cat_name_resolver, requested)
        print("Pending Outbound Balances:")
        await print_offer_summary(cat_name_resolver, outbound_balances, has_fee=(fees > 0))
        print(f"Included Fees: {fees / units['chia']}")
    print("---------------")


async def get_offers(args: dict, wallet_client: WalletRpcClient, fingerprint: int) -> None:
    id: Optional[str] = args.get("id", None)
    filepath: Optional[str] = args.get("filepath", None)
    exclude_my_offers: bool = args.get("exclude_my_offers", False)
    exclude_taken_offers: bool = args.get("exclude_taken_offers", False)
    include_completed: bool = args.get("include_completed", False)
    summaries: bool = args.get("summaries", False)
    reverse: bool = args.get("reverse", False)
    file_contents: bool = (filepath is not None) or summaries
    records: List[TradeRecord] = []
    if id is None:
        batch_size: int = 10
        start: int = 0
        end: int = start + batch_size

        # Traverse offers page by page
        while True:
            new_records: List[TradeRecord] = await wallet_client.get_all_offers(
                start,
                end,
                reverse=reverse,
                file_contents=file_contents,
                exclude_my_offers=exclude_my_offers,
                exclude_taken_offers=exclude_taken_offers,
                include_completed=include_completed,
            )
            records.extend(new_records)

            # If fewer records were returned than requested, we're done
            if len(new_records) < batch_size:
                break

            start = end
            end += batch_size
    else:
        records = [await wallet_client.get_offer(bytes32.from_hexstr(id), file_contents)]
        if filepath is not None:
            with open(pathlib.Path(filepath), "w") as file:
                file.write(Offer.from_bytes(records[0].offer).to_bech32())
                file.close()

    for record in records:
        await print_trade_record(record, wallet_client, summaries=summaries)


async def take_offer(args: dict, wallet_client: WalletRpcClient, fingerprint: int) -> None:
    if os.path.exists(args["file"]):
        filepath = pathlib.Path(args["file"])
        with open(filepath, "r") as file:
            offer_hex: str = file.read()
            file.close()
    else:
        offer_hex = args["file"]

    examine_only: bool = args["examine_only"]
    fee: int = int(Decimal(args["fee"]) * units["chia"])
    config = load_config(DEFAULT_ROOT_PATH, "config.yaml")

    try:
        offer = Offer.from_bech32(offer_hex)
    except ValueError:
        print("Please enter a valid offer file or hex blob")
        return

    ###
    # This is temporary code, delete it when we no longer care about incorrectly parsing CAT1s
    # There's also temp code in test_wallet_rpc.py and wallet_rpc_api.py
    from chia.types.spend_bundle import SpendBundle
    from chia.util.bech32m import bech32_decode, convertbits
    from chia.wallet.util.puzzle_compression import decompress_object_with_puzzles

    hrpgot, data = bech32_decode(offer_hex, max_length=len(offer_hex))
    if data is None:
        raise ValueError("Invalid Offer")
    decoded = convertbits(list(data), 5, 8, False)
    decoded_bytes = bytes(decoded)
    try:
        decompressed_bytes = decompress_object_with_puzzles(decoded_bytes)
    except TypeError:
        decompressed_bytes = decoded_bytes
    bundle = SpendBundle.from_bytes(decompressed_bytes)
    for spend in bundle.coin_spends:
        mod, _ = spend.puzzle_reveal.to_program().uncurry()
        if mod.get_tree_hash() == bytes32.from_hexstr(
            "72dec062874cd4d3aab892a0906688a1ae412b0109982e1797a170add88bdcdc"
        ):
            raise ValueError("CAT1s are no longer supported")
    ###

    offered, requested, _ = offer.summary()
    cat_name_resolver = wallet_client.cat_asset_id_to_name
    print("Summary:")
    print("  OFFERED:")
    await print_offer_summary(cat_name_resolver, offered)
    print("  REQUESTED:")
    await print_offer_summary(cat_name_resolver, requested)

    print()

    royalty_asset_dict: Dict[Any, Tuple[Any, uint16]] = {}
    for royalty_asset_id in nft_coin_ids_supporting_royalties_from_offer(offer):
        if royalty_asset_id.hex() in offered:
            percentage, address = await get_nft_royalty_percentage_and_address(royalty_asset_id, wallet_client)
            royalty_asset_dict[encode_puzzle_hash(royalty_asset_id, AddressType.NFT.hrp(config))] = (
                encode_puzzle_hash(address, AddressType.XCH.hrp(config)),
                percentage,
            )

    if royalty_asset_dict != {}:
        fungible_asset_dict: Dict[Any, uint64] = {}
        for fungible_asset_id in fungible_assets_from_offer(offer):
            fungible_asset_id_str = fungible_asset_id.hex() if fungible_asset_id is not None else "xch"
            if fungible_asset_id_str in requested:
                nft_royalty_currency: str = "Unknown CAT"
                if fungible_asset_id is None:
                    nft_royalty_currency = "XCH"
                else:
                    result = await wallet_client.cat_asset_id_to_name(fungible_asset_id)
                    if result is not None:
                        nft_royalty_currency = result[1]
                fungible_asset_dict[nft_royalty_currency] = uint64(requested[fungible_asset_id_str])

        if fungible_asset_dict != {}:
            royalty_summary: Dict[Any, List[Dict[str, Any]]] = await wallet_client.nft_calculate_royalties(
                royalty_asset_dict, fungible_asset_dict
            )
            total_amounts_requested: Dict[Any, int] = {}
            print("Royalties Summary:")
            for nft_id, summaries in royalty_summary.items():
                print(f"  - For {nft_id}:")
                for summary in summaries:
                    divisor = units["chia"] if summary["asset"] == "XCH" else units["cat"]
                    converted_amount = Decimal(summary["amount"]) / divisor
                    total_amounts_requested.setdefault(summary["asset"], fungible_asset_dict[summary["asset"]])
                    total_amounts_requested[summary["asset"]] += summary["amount"]
                    print(
                        f"    - {converted_amount} {summary['asset']} ({summary['amount']} mojos) to {summary['address']}"  # noqa
                    )

            print()
            print("Total Amounts Requested:")
            for asset, amount in total_amounts_requested.items():
                divisor = units["chia"] if asset == "XCH" else units["cat"]
                converted_amount = Decimal(amount) / divisor
                print(f"  - {converted_amount} {asset} ({amount} mojos)")

    print(f"Included Fees: {Decimal(offer.bundle.fees()) / units['chia']}")

    if not examine_only:
        print()
        confirmation = input("Would you like to take this offer? (y/n): ")
        if confirmation in ["y", "yes"]:
            trade_record = await wallet_client.take_offer(offer, fee=fee)
            print(f"Accepted offer with ID {trade_record.trade_id}")
            print(f"Use chia wallet get_offers --id {trade_record.trade_id} -f {fingerprint} to view its status")


async def cancel_offer(args: dict, wallet_client: WalletRpcClient, fingerprint: int) -> None:
    id = bytes32.from_hexstr(args["id"])
    secure: bool = not args["insecure"]
    fee: int = int(Decimal(args["fee"]) * units["chia"])

    trade_record = await wallet_client.get_offer(id, file_contents=True)
    await print_trade_record(trade_record, wallet_client, summaries=True)

    confirmation = input(f"Are you sure you wish to cancel offer with ID: {trade_record.trade_id}? (y/n): ")
    if confirmation in ["y", "yes"]:
        await wallet_client.cancel_offer(id, secure=secure, fee=fee)
        print(f"Cancelled offer with ID {trade_record.trade_id}")
        if secure:
            print(f"Use chia wallet get_offers --id {trade_record.trade_id} -f {fingerprint} to view cancel status")


def wallet_coin_unit(typ: WalletType, address_prefix: str) -> Tuple[str, int]:
    if typ == WalletType.CAT:
        return "", units["cat"]
    if typ in [WalletType.STANDARD_WALLET, WalletType.POOLING_WALLET, WalletType.MULTI_SIG]:
        return address_prefix, units["chia"]
    return "", units["mojo"]


def print_balance(amount: int, scale: int, address_prefix: str, *, decimal_only: bool = False) -> str:
    if decimal_only:  # dont use scientific notation.
        final_amount = f"{amount / scale:.12f}"
    else:
        final_amount = f"{amount / scale}"
    ret = f"{final_amount} {address_prefix} "
    if scale > 1:
        ret += f"({amount} mojo)"
    return ret


async def print_balances(args: dict, wallet_client: WalletRpcClient, fingerprint: int) -> None:
    wallet_type: Optional[WalletType] = None
    if "type" in args:
        wallet_type = WalletType(args["type"])
    summaries_response = await wallet_client.get_wallets(wallet_type)
    config = load_config(DEFAULT_ROOT_PATH, "config.yaml")
    address_prefix = selected_network_address_prefix(config)

    is_synced: bool = await wallet_client.get_synced()
    is_syncing: bool = await wallet_client.get_sync_status()

    print(f"Wallet height: {await wallet_client.get_height_info()}")
    if is_syncing:
        print("Sync status: Syncing...")
    elif is_synced:
        print("Sync status: Synced")
    else:
        print("Sync status: Not synced")

    if not is_syncing and is_synced:
        if len(summaries_response) == 0:
            type_hint = " " if wallet_type is None else f" from type {wallet_type.name} "
            print(f"\nNo wallets{type_hint}available for fingerprint: {fingerprint}")
        else:
            print(f"Balances, fingerprint: {fingerprint}")
        for summary in summaries_response:
            indent: str = "   "
            # asset_id currently contains both the asset ID and TAIL program bytes concatenated together.
            # A future RPC update may split them apart, but for now we'll show the first 32 bytes (64 chars)
            asset_id = summary["data"][:64]
            wallet_id = summary["id"]
            balances = await wallet_client.get_wallet_balance(wallet_id)
            typ = WalletType(int(summary["type"]))
            address_prefix, scale = wallet_coin_unit(typ, address_prefix)
            total_balance: str = print_balance(balances["confirmed_wallet_balance"], scale, address_prefix)
            unconfirmed_wallet_balance: str = print_balance(
                balances["unconfirmed_wallet_balance"], scale, address_prefix
            )
            spendable_balance: str = print_balance(balances["spendable_balance"], scale, address_prefix)
            my_did: Optional[str] = None
            print()
            print(f"{summary['name']}:")
            print(f"{indent}{'-Total Balance:'.ljust(23)} {total_balance}")
            print(f"{indent}{'-Pending Total Balance:'.ljust(23)} " f"{unconfirmed_wallet_balance}")
            print(f"{indent}{'-Spendable:'.ljust(23)} {spendable_balance}")
            print(f"{indent}{'-Type:'.ljust(23)} {typ.name}")
            if typ == WalletType.DECENTRALIZED_ID:
                get_did_response = await wallet_client.get_did_id(wallet_id)
                my_did = get_did_response["my_did"]
                print(f"{indent}{'-DID ID:'.ljust(23)} {my_did}")
            elif typ == WalletType.NFT:
                get_did_response = await wallet_client.get_nft_wallet_did(wallet_id)
                my_did = get_did_response["did_id"]
                if my_did is not None and len(my_did) > 0:
                    print(f"{indent}{'-DID ID:'.ljust(23)} {my_did}")
            elif len(asset_id) > 0:
                print(f"{indent}{'-Asset ID:'.ljust(23)} {asset_id}")
            print(f"{indent}{'-Wallet ID:'.ljust(23)} {wallet_id}")

    print(" ")
    trusted_peers: Dict = config["wallet"].get("trusted_peers", {})
    await print_connections(wallet_client, trusted_peers)


async def create_did_wallet(args: Dict, wallet_client: WalletRpcClient, fingerprint: int) -> None:
    amount = args["amount"]
    fee: int = int(Decimal(args["fee"]) * units["chia"])
    name = args["name"]
    try:
        response = await wallet_client.create_new_did_wallet(amount, fee, name)
        wallet_id = response["wallet_id"]
        my_did = response["my_did"]
        print(f"Successfully created a DID wallet with name {name} and id {wallet_id} on key {fingerprint}")
        print(f"Successfully created a DID {my_did} in the newly created DID wallet")
    except Exception as e:
        print(f"Failed to create DID wallet: {e}")


async def did_set_wallet_name(args: Dict, wallet_client: WalletRpcClient, fingerprint: int) -> None:
    wallet_id = args["wallet_id"]
    name = args["name"]
    try:
        await wallet_client.did_set_wallet_name(wallet_id, name)
        print(f"Successfully set a new name for DID wallet with id {wallet_id}: {name}")
    except Exception as e:
        print(f"Failed to set DID wallet name: {e}")


async def get_did(args: Dict, wallet_client: WalletRpcClient, fingerprint: int) -> None:
    did_wallet_id: int = args["did_wallet_id"]
    try:
        response = await wallet_client.get_did_id(did_wallet_id)
        my_did = response["my_did"]
        coin_id = response["coin_id"]
        print(f"{'DID:'.ljust(23)} {my_did}")
        print(f"{'Coin ID:'.ljust(23)} {coin_id}")
    except Exception as e:
        print(f"Failed to get DID: {e}")


async def create_nft_wallet(args: Dict, wallet_client: WalletRpcClient, fingerprint: int) -> None:
    did_id = args["did_id"]
    name = args["name"]
    try:
        response = await wallet_client.create_new_nft_wallet(did_id, name)
        wallet_id = response["wallet_id"]
        print(f"Successfully created an NFT wallet with id {wallet_id} on key {fingerprint}")
    except Exception as e:
        print(f"Failed to create NFT wallet: {e}")


async def mint_nft(args: Dict, wallet_client: WalletRpcClient, fingerprint: int) -> None:
    wallet_id = args["wallet_id"]
    config = load_config(DEFAULT_ROOT_PATH, "config.yaml")
    royalty_address = (
        None
        if not args["royalty_address"]
        else ensure_valid_address(args["royalty_address"], allowed_types={AddressType.XCH}, config=config)
    )
    target_address = (
        None
        if not args["target_address"]
        else ensure_valid_address(args["target_address"], allowed_types={AddressType.XCH}, config=config)
    )
    no_did_ownership = args["no_did_ownership"]
    hash = args["hash"]
    uris = args["uris"]
    metadata_hash = args["metadata_hash"]
    metadata_uris = args["metadata_uris"]
    license_hash = args["license_hash"]
    license_uris = args["license_uris"]
    edition_total = args["edition_total"]
    edition_number = args["edition_number"]
    fee: int = int(Decimal(args["fee"]) * units["chia"])
    royalty_percentage = args["royalty_percentage"]
    try:
        response = await wallet_client.get_nft_wallet_did(wallet_id)
        wallet_did = response["did_id"]
        wallet_has_did = wallet_did is not None
        did_id: Optional[str] = wallet_did
        # Handle the case when the user wants to disable DID ownership
        if no_did_ownership:
            if wallet_has_did:
                raise ValueError("Disabling DID ownership is not supported for this NFT wallet, it does have a DID")
            else:
                did_id = None
        else:
            if not wallet_has_did:
                did_id = ""

        response = await wallet_client.mint_nft(
            wallet_id,
            royalty_address,
            target_address,
            hash,
            uris,
            metadata_hash,
            metadata_uris,
            license_hash,
            license_uris,
            edition_total,
            edition_number,
            fee,
            royalty_percentage,
            did_id,
        )
        spend_bundle = response["spend_bundle"]
        print(f"NFT minted Successfully with spend bundle: {spend_bundle}")
    except Exception as e:
        print(f"Failed to mint NFT: {e}")


async def add_uri_to_nft(args: Dict, wallet_client: WalletRpcClient, fingerprint: int) -> None:
    try:
        wallet_id = args["wallet_id"]
        nft_coin_id = args["nft_coin_id"]
        uri = args["uri"]
        metadata_uri = args["metadata_uri"]
        license_uri = args["license_uri"]
        if len([x for x in (uri, metadata_uri, license_uri) if x is not None]) > 1:
            raise ValueError("You must provide only one of the URI flags")
        if uri is not None and len(uri) > 0:
            key = "u"
            uri_value = uri
        elif metadata_uri is not None and len(metadata_uri) > 0:
            key = "mu"
            uri_value = metadata_uri
        elif license_uri is not None and len(license_uri) > 0:
            key = "lu"
            uri_value = license_uri
        else:
            raise ValueError("You must provide at least one of the URI flags")
        fee: int = int(Decimal(args["fee"]) * units["chia"])
        response = await wallet_client.add_uri_to_nft(wallet_id, nft_coin_id, key, uri_value, fee)
        spend_bundle = response["spend_bundle"]
        print(f"URI added successfully with spend bundle: {spend_bundle}")
    except Exception as e:
        print(f"Failed to add URI to NFT: {e}")


async def transfer_nft(args: Dict, wallet_client: WalletRpcClient, fingerprint: int) -> None:
    try:
        wallet_id = args["wallet_id"]
        nft_coin_id = args["nft_coin_id"]
        config = load_config(DEFAULT_ROOT_PATH, "config.yaml")
        target_address = ensure_valid_address(args["target_address"], allowed_types={AddressType.XCH}, config=config)
        fee: int = int(Decimal(args["fee"]) * units["chia"])
        response = await wallet_client.transfer_nft(wallet_id, nft_coin_id, target_address, fee)
        spend_bundle = response["spend_bundle"]
        print(f"NFT transferred successfully with spend bundle: {spend_bundle}")
    except Exception as e:
        print(f"Failed to transfer NFT: {e}")


def print_nft_info(nft: NFTInfo, *, config: Dict[str, Any]) -> None:
    indent: str = "   "
    owner_did = None if nft.owner_did is None else encode_puzzle_hash(nft.owner_did, AddressType.DID.hrp(config))
    minter_did = None if nft.minter_did is None else encode_puzzle_hash(nft.minter_did, AddressType.DID.hrp(config))
    print()
    print(f"{'NFT identifier:'.ljust(26)} {encode_puzzle_hash(nft.launcher_id, AddressType.NFT.hrp(config))}")
    print(f"{'Launcher coin ID:'.ljust(26)} {nft.launcher_id}")
    print(f"{'Launcher puzhash:'.ljust(26)} {nft.launcher_puzhash}")
    print(f"{'Current NFT coin ID:'.ljust(26)} {nft.nft_coin_id}")
    print(f"{'On-chain data/info:'.ljust(26)} {nft.chain_info}")
    print(f"{'Owner DID:'.ljust(26)} {owner_did}")
    print(f"{'Minter DID:'.ljust(26)} {minter_did}")
    print(f"{'Royalty percentage:'.ljust(26)} {nft.royalty_percentage}")
    print(f"{'Royalty puzhash:'.ljust(26)} {nft.royalty_puzzle_hash}")
    print(f"{'NFT content hash:'.ljust(26)} {nft.data_hash.hex()}")
    print(f"{'Metadata hash:'.ljust(26)} {nft.metadata_hash.hex()}")
    print(f"{'License hash:'.ljust(26)} {nft.license_hash.hex()}")
    print(f"{'NFT edition total:'.ljust(26)} {nft.edition_total}")
    print(f"{'Current NFT number in the edition:'.ljust(26)} {nft.edition_number}")
    print(f"{'Metadata updater puzhash:'.ljust(26)} {nft.updater_puzhash}")
    print(f"{'NFT minting block height:'.ljust(26)} {nft.mint_height}")
    print(f"{'Inner puzzle supports DID:'.ljust(26)} {nft.supports_did}")
    print(f"{'NFT is pending for a transaction:'.ljust(26)} {nft.pending_transaction}")
    print()
    print("URIs:")
    for uri in nft.data_uris:
        print(f"{indent}{uri}")
    print()
    print("Metadata URIs:")
    for metadata_uri in nft.metadata_uris:
        print(f"{indent}{metadata_uri}")
    print()
    print("License URIs:")
    for license_uri in nft.license_uris:
        print(f"{indent}{license_uri}")


async def list_nfts(args: Dict, wallet_client: WalletRpcClient, fingerprint: int) -> None:
    wallet_id = args["wallet_id"]
    try:
        config = load_config(DEFAULT_ROOT_PATH, "config.yaml", SERVICE_NAME)
        response = await wallet_client.list_nfts(wallet_id)
        nft_list = response["nft_list"]
        if len(nft_list) > 0:
            for n in nft_list:
                nft = NFTInfo.from_json_dict(n)
                print_nft_info(nft, config=config)
        else:
            print(f"No NFTs found for wallet with id {wallet_id} on key {fingerprint}")
    except Exception as e:
        print(f"Failed to list NFTs for wallet with id {wallet_id} on key {fingerprint}: {e}")


async def set_nft_did(args: Dict, wallet_client: WalletRpcClient, fingerprint: int) -> None:
    wallet_id = args["wallet_id"]
    did_id = args["did_id"]
    nft_coin_id = args["nft_coin_id"]
    fee: int = int(Decimal(args["fee"]) * units["chia"])
    try:
        response = await wallet_client.set_nft_did(wallet_id, did_id, nft_coin_id, fee)
        spend_bundle = response["spend_bundle"]
        print(f"Transaction to set DID on NFT has been initiated with: {spend_bundle}")
    except Exception as e:
        print(f"Failed to set DID on NFT: {e}")


async def get_nft_info(args: Dict, wallet_client: WalletRpcClient, fingerprint: int) -> None:
    nft_coin_id = args["nft_coin_id"]
    try:
        config = load_config(DEFAULT_ROOT_PATH, "config.yaml", SERVICE_NAME)
        response = await wallet_client.get_nft_info(nft_coin_id)
        nft_info = NFTInfo.from_json_dict(response["nft_info"])
        print_nft_info(nft_info, config=config)
    except Exception as e:
        print(f"Failed to get NFT info: {e}")


async def get_nft_royalty_percentage_and_address(
    nft_coin_id: bytes32, wallet_client: WalletRpcClient
) -> Tuple[uint16, bytes32]:
    info = NFTInfo.from_json_dict((await wallet_client.get_nft_info(nft_coin_id.hex()))["nft_info"])
    assert info.royalty_puzzle_hash is not None
    percentage = uint16(info.royalty_percentage) if info.royalty_percentage is not None else 0
    return uint16(percentage), info.royalty_puzzle_hash


def calculate_nft_royalty_amount(
    offered: Dict[str, Any], requested: Dict[str, Any], nft_coin_id: bytes32, nft_royalty_percentage: int
) -> Tuple[str, int, int]:
    nft_asset_id = nft_coin_id.hex()
    amount_dict: Dict[str, Any] = requested if nft_asset_id in offered else offered
    amounts: List[Tuple[str, int]] = list(amount_dict.items())

    if len(amounts) != 1 or not isinstance(amounts[0][1], int):
        raise ValueError("Royalty enabled NFTs only support offering/requesting one NFT for one currency")

    royalty_amount: uint64 = uint64(amounts[0][1] * nft_royalty_percentage / 10000)
    royalty_asset_id = amounts[0][0]
    total_amount_requested = (requested[royalty_asset_id] if amount_dict == requested else 0) + royalty_amount
    return royalty_asset_id, royalty_amount, total_amount_requested


def driver_dict_asset_is_nft_supporting_royalties(driver_dict: Dict[bytes32, PuzzleInfo], asset_id: bytes32) -> bool:
    asset_dict: PuzzleInfo = driver_dict[asset_id]
    return asset_dict.check_type(
        [
            AssetType.SINGLETON.value,
            AssetType.METADATA.value,
            AssetType.OWNERSHIP.value,
        ]
    )


def driver_dict_asset_is_fungible(driver_dict: Dict[bytes32, PuzzleInfo], asset_id: bytes32) -> bool:
    asset_dict: PuzzleInfo = driver_dict[asset_id]
    return not asset_dict.check_type(
        [
            AssetType.SINGLETON.value,
        ]
    )


def nft_coin_ids_supporting_royalties_from_offer(offer: Offer) -> List[bytes32]:
    return [
        key for key in offer.driver_dict.keys() if driver_dict_asset_is_nft_supporting_royalties(offer.driver_dict, key)
    ]


def fungible_assets_from_offer(offer: Offer) -> List[Optional[bytes32]]:
    return [
        asset for asset in offer.arbitrage() if asset is None or driver_dict_asset_is_fungible(offer.driver_dict, asset)
    ]


async def send_notification(args: Dict, wallet_client: WalletRpcClient, fingerprint: int) -> None:
    address: bytes32 = decode_puzzle_hash(args["address"])
    amount: uint64 = uint64(Decimal(args["amount"]) * units["chia"])
    message: bytes = bytes(args["message"], "utf8")
    fee: uint64 = uint64(Decimal(args["fee"]) * units["chia"])

    tx = await wallet_client.send_notification(address, message, amount, fee)

    print("Notification sent successfully.")
    print(f"To get status, use command: chia wallet get_transaction -f {fingerprint} -tx 0x{tx.name}")


async def get_notifications(args: Dict, wallet_client: WalletRpcClient, fingerprint: int) -> None:
    ids: Optional[List[bytes32]] = [bytes32.from_hexstr(id) for id in args["ids"]]
    if ids is not None and len(ids) == 0:
        ids = None

    notifications = await wallet_client.get_notifications(ids=ids, pagination=(args["start"], args["end"]))
    for notification in notifications:
        print("")
        print(f"ID: {notification.coin_id.hex()}")
        print(f"message: {notification.message.decode('utf-8')}")
        print(f"amount: {notification.amount}")


async def delete_notifications(args: Dict, wallet_client: WalletRpcClient, fingerprint: int) -> None:
    ids: Optional[List[bytes32]] = [bytes32.from_hexstr(id) for id in args["ids"]]

    if args["all"]:
        print(f"Success: {await wallet_client.delete_notifications()}")
    else:
        print(f"Success: {await wallet_client.delete_notifications(ids=ids)}")


async def sign_message(args: Dict, wallet_client: WalletRpcClient, fingerprint: int) -> None:
    if args["type"] == AddressType.XCH:
        pubkey, signature = await wallet_client.sign_message_by_address(args["address"], args["message"])
    elif args["type"] == AddressType.DID:
        pubkey, signature = await wallet_client.sign_message_by_id(args["did_id"], args["message"])
    elif args["type"] == AddressType.NFT:
        pubkey, signature = await wallet_client.sign_message_by_id(args["nft_id"], args["message"])
    else:
        print("Invalid wallet type.")
        return
    print("")
    print(f'Message: {args["message"]}')
    print(f"Public Key: {pubkey}")
    print(f"Signature: {signature}")<|MERGE_RESOLUTION|>--- conflicted
+++ resolved
@@ -1,15 +1,12 @@
 from __future__ import annotations
 
 import asyncio
-<<<<<<< HEAD
 import csv
-from dataclasses import asdict, dataclass, fields
-=======
 import os
->>>>>>> 8ea3f933
 import pathlib
 import sys
 import time
+from dataclasses import asdict, dataclass, fields
 from datetime import datetime
 from decimal import Decimal
 from typing import Any, Awaitable, Callable, Dict, List, Optional, TextIO, Tuple, Union
@@ -245,7 +242,7 @@
 
     for wallet_id in wallet_ids:
         transactions: List[TransactionRecord] = await wallet_client.get_transactions(
-            wallet_id=str(wallet_id),
+            wallet_id=wallet_id,
             start=0,
             # all transactions in a thousand years, should get all of yours...
             end=40 * 60 * 60 * 24 * 365 * 1000,
@@ -263,7 +260,7 @@
 
         wallet_type = await get_wallet_type(wallet_id=wallet_id, wallet_client=wallet_client)
         mojo_per_unit = get_mojo_per_unit(wallet_type=wallet_type)
-        name = await get_name_for_wallet_id(
+        name = await get_unit_name_for_wallet_id(
             config=config,
             wallet_type=wallet_type,
             wallet_id=wallet_id,
