--- conflicted
+++ resolved
@@ -211,32 +211,6 @@
                 print(f"Fingerprint: {key.get_g1().get_fingerprint()}")
 
             print()
-<<<<<<< HEAD
-            response = prompt_yes_no("Migrate these keys?")
-            if response:
-                keychain = Keychain()
-                for sk, seed_bytes in keys_to_migrate:
-                    mnemonic = bytes_to_mnemonic(seed_bytes)
-                    keychain.add_private_key(mnemonic)
-                    fingerprint = sk.get_g1().get_fingerprint()
-                    print(f"Added private key with public key fingerprint {fingerprint}")
-
-                print(f"Migrated {len(keys_to_migrate)} key(s)")
-
-                print("Verifying migration results...", end="")
-                if Keychain.verify_keys_present(keys_to_migrate):
-                    print(" Verified")
-                    print()
-                    response = prompt_yes_no("Remove key(s) from old keyring?")
-                    if response:
-                        legacy_keyring.delete_keys(keys_to_migrate)
-                        print(f"Removed {len(keys_to_migrate)} key(s) from old keyring")
-                    print("Migration complete")
-                else:
-                    print(" Failed")
-                    sys.exit(1)
-        else:
-=======
             if not prompt_yes_no("Migrate these keys?"):
                 sys.exit("Migration aborted, can't run any chia commands.")
 
@@ -263,7 +237,6 @@
                 sys.exit(1)
             sys.exit(0)
         elif not forced:
->>>>>>> 92252369
             print("No keys need migration")
 
 
