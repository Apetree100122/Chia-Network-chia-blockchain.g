import asyncio
import json
import logging
import time
from pathlib import Path
from typing import Any, Callable, Dict, List, Optional, Tuple
import traceback

import aiohttp
from blspy import AugSchemeMPL, G1Element, G2Element, PrivateKey

import chia.server.ws_connection as ws  # lgtm [py/import-and-import-from]
from chia.consensus.coinbase import create_puzzlehash_for_pk
from chia.consensus.constants import ConsensusConstants
from chia.pools.pool_config import PoolWalletConfig, load_pool_config
from chia.protocols import farmer_protocol, harvester_protocol
from chia.protocols.pool_protocol import (
    ErrorResponse,
    get_current_authentication_token,
    GetFarmerResponse,
    PoolErrorCode,
    PostFarmerPayload,
    PostFarmerRequest,
    PutFarmerPayload,
    PutFarmerRequest,
)
from chia.protocols.protocol_message_types import ProtocolMessageTypes
from chia.server.outbound_message import NodeType, make_msg
from chia.server.ws_connection import WSChiaConnection
from chia.types.blockchain_format.proof_of_space import ProofOfSpace
from chia.types.blockchain_format.sized_bytes import bytes32
from chia.util.bech32m import decode_puzzle_hash
from chia.util.config import load_config, save_config
from chia.util.hash import std_hash
from chia.util.ints import uint8, uint16, uint32, uint64
from chia.util.keychain import Keychain
from chia.wallet.derive_keys import (
    master_sk_to_farmer_sk,
    master_sk_to_pool_sk,
    master_sk_to_wallet_sk,
    find_authentication_sk,
    find_owner_sk,
)
from tests.wallet.test_singleton import SINGLETON_MOD

singleton_mod_hash = SINGLETON_MOD.get_tree_hash()

log = logging.getLogger(__name__)

UPDATE_POOL_INFO_INTERVAL: int = 3600
UPDATE_POOL_FARMER_INFO_INTERVAL: int = 60

"""
HARVESTER PROTOCOL (FARMER <-> HARVESTER)
"""


class Farmer:
    def __init__(
        self,
        root_path: Path,
        farmer_config: Dict,
        pool_config: Dict,
        keychain: Keychain,
        consensus_constants: ConsensusConstants,
    ):
        self._root_path = root_path
        self.config = farmer_config
        # Keep track of all sps, keyed on challenge chain signage point hash
        self.sps: Dict[bytes32, List[farmer_protocol.NewSignagePoint]] = {}

        # Keep track of harvester plot identifier (str), target sp index, and PoSpace for each challenge
        self.proofs_of_space: Dict[bytes32, List[Tuple[str, ProofOfSpace]]] = {}

        # Quality string to plot identifier and challenge_hash, for use with harvester.RequestSignatures
        self.quality_str_to_identifiers: Dict[bytes32, Tuple[str, bytes32, bytes32, bytes32]] = {}

        # number of responses to each signage point
        self.number_of_responses: Dict[bytes32, int] = {}

        # A dictionary of keys to time added. These keys refer to keys in the above 4 dictionaries. This is used
        # to periodically clear the memory
        self.cache_add_time: Dict[bytes32, uint64] = {}

        self.cache_clear_task: asyncio.Task
        self.update_pool_state_task: asyncio.Task
        self.constants = consensus_constants
        self._shut_down = False
        self.server: Any = None
        self.keychain = keychain
        self.state_changed_callback: Optional[Callable] = None
        self.log = log
        all_sks = self.keychain.get_all_private_keys()
        self._private_keys = [master_sk_to_farmer_sk(sk) for sk, _ in all_sks] + [
            master_sk_to_pool_sk(sk) for sk, _ in all_sks
        ]

        if len(self.get_public_keys()) == 0:
            error_str = "No keys exist. Please run 'chia keys generate' or open the UI."
            raise RuntimeError(error_str)

        # This is the farmer configuration
        self.farmer_target_encoded = self.config["xch_target_address"]
        self.farmer_target = decode_puzzle_hash(self.farmer_target_encoded)

        self.pool_public_keys = [G1Element.from_bytes(bytes.fromhex(pk)) for pk in self.config["pool_public_keys"]]

        # This is the self pooling configuration, which is only used for original self-pooled plots
        self.pool_target_encoded = pool_config["xch_target_address"]
        self.pool_target = decode_puzzle_hash(self.pool_target_encoded)
        self.pool_sks_map: Dict = {}
        for key in self.get_private_keys():
            self.pool_sks_map[bytes(key.get_g1())] = key

        assert len(self.farmer_target) == 32
        assert len(self.pool_target) == 32
        if len(self.pool_sks_map) == 0:
            error_str = "No keys exist. Please run 'chia keys generate' or open the UI."
            raise RuntimeError(error_str)

        # The variables below are for use with an actual pool

        # List of configs from from config.yaml

        # From p2_singleton_puzzle_hash to pool state dict
        self.pool_state: Dict[bytes32, Dict] = {}

        # From public key bytes to PrivateKey
        self.authentication_keys: Dict[bytes, PrivateKey] = {}

    async def _start(self):
<<<<<<< HEAD
        self.cache_clear_task = asyncio.create_task(self._periodically_clear_cache_task())
        self.update_pool_state_task = asyncio.create_task(self._periodically_update_pool_state_task())
        await self.update_pool_state()
=======
        self.cache_clear_task = asyncio.create_task(self._periodically_clear_cache_and_refresh_task())
>>>>>>> 99db32b8

    def _close(self):
        self._shut_down = True

    async def _await_closed(self):
        await self.cache_clear_task
        await self.update_pool_state_task

    def _set_state_changed_callback(self, callback: Callable):
        self.state_changed_callback = callback

    async def on_connect(self, peer: WSChiaConnection):
        # Sends a handshake to the harvester
        self.state_changed("add_connection", {})
        handshake = harvester_protocol.HarvesterHandshake(
            self.get_public_keys(),
            self.pool_public_keys,
        )
        if peer.connection_type is NodeType.HARVESTER:
            msg = make_msg(ProtocolMessageTypes.harvester_handshake, handshake)
            await peer.send_message(msg)

    def set_server(self, server):
        self.server = server

    def state_changed(self, change: str, data: Dict[str, Any]):
        if self.state_changed_callback is not None:
            self.state_changed_callback(change, data)

    def handle_failed_pool_response(self, p2_singleton_puzzle_hash: bytes32, error_message: str):
        self.log.error(error_message)
        self.pool_state[p2_singleton_puzzle_hash]["pool_errors_24h"].append(
            ErrorResponse(uint16(PoolErrorCode.REQUEST_FAILED.value), error_message).to_json_dict()
        )

    def on_disconnect(self, connection: ws.WSChiaConnection):
        self.log.info(f"peer disconnected {connection.get_peer_info()}")
        self.state_changed("close_connection", {})

    async def _pool_get_pool_info(self, pool_config: PoolWalletConfig) -> Optional[Dict]:
        try:
            async with aiohttp.ClientSession(trust_env=True) as session:
                async with session.get(f"{pool_config.pool_url}/pool_info") as resp:
                    if resp.ok:
                        response: Dict = json.loads(await resp.text())
                        self.log.info(f"GET /pool_info response: {response}")
                        return response
                    else:
                        self.handle_failed_pool_response(
                            pool_config.p2_singleton_puzzle_hash,
                            f"Error in GET /pool_info {pool_config.pool_url}, {resp.status}",
                        )

        except Exception as e:
            self.handle_failed_pool_response(
                pool_config.p2_singleton_puzzle_hash, f"Exception in GET /pool_info {pool_config.pool_url}, {e}"
            )

        return None

    async def _pool_get_farmer(
        self, pool_config: PoolWalletConfig, authentication_token_timeout: uint8, authentication_sk: PrivateKey
    ) -> Optional[Dict]:
        assert authentication_sk.get_g1() == pool_config.authentication_public_key
        authentication_token = get_current_authentication_token(authentication_token_timeout)
        signature: G2Element = AugSchemeMPL.sign(
            authentication_sk, std_hash(pool_config.launcher_id + bytes(authentication_token))
        )
        get_farmer_params = {
            "launcher_id": pool_config.launcher_id.hex(),
            "authentication_token": authentication_token,
            "signature": bytes(signature).hex(),
        }
        try:
            async with aiohttp.ClientSession(trust_env=True) as session:
                async with session.get(f"{pool_config.pool_url}/farmer", params=get_farmer_params) as resp:
                    if resp.ok:
                        response: Dict = json.loads(await resp.text())
                        self.log.info(f"GET /farmer response: {response}")
                        if "error_code" in response:
                            self.pool_state[pool_config.p2_singleton_puzzle_hash]["pool_errors_24h"].append(response)
                        return response
                    else:
                        self.handle_failed_pool_response(
                            pool_config.p2_singleton_puzzle_hash,
                            f"Error in GET /farmer {pool_config.pool_url}, {resp.status}",
                        )
        except Exception as e:
            self.handle_failed_pool_response(
                pool_config.p2_singleton_puzzle_hash, f"Exception in GET /farmer {pool_config.pool_url}, {e}"
            )
        return None

    async def _pool_post_farmer(
        self, pool_config: PoolWalletConfig, authentication_token_timeout: uint8, owner_sk: PrivateKey
    ) -> Optional[Dict]:
        post_farmer_payload: PostFarmerPayload = PostFarmerPayload(
            pool_config.launcher_id,
            get_current_authentication_token(authentication_token_timeout),
            pool_config.authentication_public_key,
            pool_config.payout_instructions,
            None,
        )
        assert owner_sk.get_g1() == pool_config.owner_public_key
        signature: G2Element = AugSchemeMPL.sign(owner_sk, post_farmer_payload.get_hash())
        post_farmer_request = PostFarmerRequest(post_farmer_payload, signature)
        post_farmer_body = json.dumps(post_farmer_request.to_json_dict())

        try:
            async with aiohttp.ClientSession() as session:
                async with session.post(f"{pool_config.pool_url}/farmer", data=post_farmer_body) as resp:
                    if resp.ok:
                        response: Dict = json.loads(await resp.text())
                        self.log.info(f"POST /farmer response: {response}")
                        if "error_code" in response:
                            self.pool_state[pool_config.p2_singleton_puzzle_hash]["pool_errors_24h"].append(response)
                        return response
                    else:
                        self.handle_failed_pool_response(
                            pool_config.p2_singleton_puzzle_hash,
                            f"Error in POST /farmer {pool_config.pool_url}, {resp.status}",
                        )
        except Exception as e:
            self.handle_failed_pool_response(
                pool_config.p2_singleton_puzzle_hash, f"Exception in POST /farmer {pool_config.pool_url}, {e}"
            )
        return None

    async def _pool_put_farmer(
        self, pool_config: PoolWalletConfig, authentication_token_timeout: uint8, owner_sk: PrivateKey
    ) -> Optional[Dict]:
        put_farmer_payload: PutFarmerPayload = PutFarmerPayload(
            pool_config.launcher_id,
            get_current_authentication_token(authentication_token_timeout),
            pool_config.authentication_public_key,
            pool_config.payout_instructions,
            None,
        )
        assert owner_sk.get_g1() == pool_config.owner_public_key
        signature: G2Element = AugSchemeMPL.sign(owner_sk, put_farmer_payload.get_hash())
        put_farmer_request = PutFarmerRequest(put_farmer_payload, signature)
        put_farmer_body = json.dumps(put_farmer_request.to_json_dict())

        try:
            async with aiohttp.ClientSession() as session:
                async with session.put(f"{pool_config.pool_url}/farmer", data=put_farmer_body) as resp:
                    if resp.ok:
                        response: Dict = json.loads(await resp.text())
                        self.log.info(f"PUT /farmer response: {response}")
                        if "error_code" in response:
                            self.pool_state[pool_config.p2_singleton_puzzle_hash]["pool_errors_24h"].append(response)
                        return response
                    else:
                        self.handle_failed_pool_response(
                            pool_config.p2_singleton_puzzle_hash,
                            f"Error in PUT /farmer {pool_config.pool_url}, {resp.status}",
                        )
        except Exception as e:
            self.handle_failed_pool_response(
                pool_config.p2_singleton_puzzle_hash, f"Exception in PUT /farmer {pool_config.pool_url}, {e}"
            )
        return None

    async def update_pool_state(self):
        pool_config_list: List[PoolWalletConfig] = load_pool_config(self._root_path)
        for pool_config in pool_config_list:
            p2_singleton_puzzle_hash = pool_config.p2_singleton_puzzle_hash

            try:
                all_sks: List[PrivateKey] = [sk for sk, _ in self.keychain.get_all_private_keys()]
                authentication_sk: Optional[PrivateKey] = await find_authentication_sk(
                    all_sks, pool_config.authentication_public_key
                )
                if authentication_sk is None:
                    self.log.error(f"Could not find authentication sk for pk: {pool_config.authentication_public_key}")
                    continue
                if p2_singleton_puzzle_hash not in self.pool_state:
                    self.authentication_keys[bytes(pool_config.authentication_public_key)] = authentication_sk
                    self.pool_state[p2_singleton_puzzle_hash] = {
                        "points_found_since_start": 0,
                        "points_found_24h": [],
                        "points_acknowledged_since_start": 0,
                        "points_acknowledged_24h": [],
                        "next_farmer_update": 0,
                        "next_pool_info_update": 0,
                        "current_points": 0,
                        "current_difficulty": None,
                        "pool_errors_24h": [],
                        "authentication_token_timeout": None,
                    }
                    self.log.info(f"Added pool: {pool_config}")
                pool_state = self.pool_state[p2_singleton_puzzle_hash]
                pool_state["pool_config"] = pool_config

                # Skip state update when self pooling
                if pool_config.pool_url == "":
                    continue

                # TODO: Improve error handling below, inform about unexpected failures
                if time.time() >= pool_state["next_pool_info_update"]:
                    # Makes a GET request to the pool to get the updated information
                    pool_info = await self._pool_get_pool_info(pool_config)
                    if pool_info is not None and "error_code" not in pool_info:
                        pool_state["authentication_token_timeout"] = pool_info["authentication_token_timeout"]
                        pool_state["next_pool_info_update"] = time.time() + UPDATE_POOL_INFO_INTERVAL
                        # Only update the first time from GET /pool_info, gets updated from GET /farmer later
                        if pool_state["current_difficulty"] is None:
                            pool_state["current_difficulty"] = pool_info["minimum_difficulty"]

                if time.time() >= pool_state["next_farmer_update"]:
                    authentication_token_timeout = pool_state["authentication_token_timeout"]

                    async def update_pool_farmer_info() -> Optional[dict]:
                        # Run a GET /farmer to see if the farmer is already known by the pool
                        response = await self._pool_get_farmer(
                            pool_config, authentication_token_timeout, authentication_sk
                        )
                        if response is not None and "error_code" not in response:
                            farmer_info: GetFarmerResponse = GetFarmerResponse.from_json_dict(response)
                            pool_state["current_difficulty"] = farmer_info.current_difficulty
                            pool_state["current_points"] = farmer_info.current_points
                            pool_state["next_farmer_update"] = time.time() + UPDATE_POOL_FARMER_INFO_INTERVAL
                        return response

                    if authentication_token_timeout is not None:
                        update_response = await update_pool_farmer_info()
                        is_error = update_response is not None and "error_code" in update_response
                        if is_error and update_response["error_code"] == PoolErrorCode.FARMER_NOT_KNOWN.value:
                            # Make the farmer known on the pool with a POST /farmer
                            owner_sk = await find_owner_sk(all_sks, pool_config.owner_public_key)
                            post_response = await self._pool_post_farmer(
                                pool_config, authentication_token_timeout, owner_sk
                            )
                            if post_response is not None and "error_code" not in post_response:
                                self.log.info(
                                    f"Welcome message from {pool_config.pool_url}: "
                                    f"{post_response['welcome_message']}"
                                )
                                # Now we should be able to update the local farmer info
                                update_response = await update_pool_farmer_info()
                                if update_response is not None and "error_code" in update_response:
                                    self.log.error(
                                        f"Failed to update farmer info after POST /farmer: "
                                        f"{update_response['error_code']}, "
                                        f"{update_response['error_message']}"
                                    )
                    else:
                        self.log.warning(
                            f"No pool specific authentication_token_timeout has been set for {p2_singleton_puzzle_hash}"
                            f", check communication with the pool."
                        )

            except Exception as e:
                tb = traceback.format_exc()
                self.log.error(f"Exception in update_pool_state for {pool_config.pool_url}, {e} {tb}")

    def get_public_keys(self):
        return [child_sk.get_g1() for child_sk in self._private_keys]

    def get_private_keys(self):
        return self._private_keys

    def get_reward_targets(self, search_for_private_key: bool) -> Dict:
        if search_for_private_key:
            all_sks = self.keychain.get_all_private_keys()
            stop_searching_for_farmer, stop_searching_for_pool = False, False
            for i in range(500):
                if stop_searching_for_farmer and stop_searching_for_pool and i > 0:
                    break
                for sk, _ in all_sks:
                    ph = create_puzzlehash_for_pk(master_sk_to_wallet_sk(sk, uint32(i)).get_g1())

                    if ph == self.farmer_target:
                        stop_searching_for_farmer = True
                    if ph == self.pool_target:
                        stop_searching_for_pool = True
            return {
                "farmer_target": self.farmer_target_encoded,
                "pool_target": self.pool_target_encoded,
                "have_farmer_sk": stop_searching_for_farmer,
                "have_pool_sk": stop_searching_for_pool,
            }
        return {
            "farmer_target": self.farmer_target_encoded,
            "pool_target": self.pool_target_encoded,
        }

    def set_reward_targets(self, farmer_target_encoded: Optional[str], pool_target_encoded: Optional[str]):
        config = load_config(self._root_path, "config.yaml")
        if farmer_target_encoded is not None:
            self.farmer_target_encoded = farmer_target_encoded
            self.farmer_target = decode_puzzle_hash(farmer_target_encoded)
            config["farmer"]["xch_target_address"] = farmer_target_encoded
        if pool_target_encoded is not None:
            self.pool_target_encoded = pool_target_encoded
            self.pool_target = decode_puzzle_hash(pool_target_encoded)
            config["pool"]["xch_target_address"] = pool_target_encoded
        save_config(self._root_path, "config.yaml", config)

<<<<<<< HEAD
    async def set_payout_instructions(self, launcher_id: bytes32, payout_instructions: str):
        for p2_singleton_puzzle_hash, pool_state_dict in self.pool_state.items():
            if launcher_id == pool_state_dict["pool_config"].launcher_id:
                config = load_config(self._root_path, "config.yaml")
                new_list = []
                for list_element in config["pool"]["pool_list"]:
                    if bytes.fromhex(list_element["launcher_id"]) == bytes(launcher_id):
                        list_element["payout_instructions"] = payout_instructions
                    new_list.append(list_element)

                config["pool"]["pool_list"] = new_list
                save_config(self._root_path, "config.yaml", config)
                await self.update_pool_state()
                return

        self.log.warning(f"Launcher id: {launcher_id} not found")

    async def get_plots(self) -> Dict:
        rpc_response = {}
        for connection in self.server.get_connections():
            if connection.connection_type == NodeType.HARVESTER:
                peer_host = connection.peer_host
                peer_port = connection.peer_port
                peer_full = f"{peer_host}:{peer_port}"
                response = await connection.request_plots(harvester_protocol.RequestPlots(), timeout=5)
                if response is None:
                    self.log.error(
                        "Harvester did not respond. You might need to update harvester to the latest version"
                    )
                    continue
                if not isinstance(response, harvester_protocol.RespondPlots):
                    self.log.error(f"Invalid response from harvester: {peer_host}:{peer_port}")
                    continue
                rpc_response[peer_full] = response.to_json_dict()
        return rpc_response

    async def _periodically_update_pool_state_task(self):
        time_slept: uint64 = uint64(0)
        while not self._shut_down:
            if time_slept > 60:
                await self.update_pool_state()
                time_slept = uint64(0)
            time_slept += 1
            await asyncio.sleep(1)

    async def _periodically_clear_cache_task(self):
=======
    async def _periodically_clear_cache_and_refresh_task(self):
>>>>>>> 99db32b8
        time_slept: uint64 = uint64(0)
        refresh_slept = 0
        while not self._shut_down:
            if time_slept > self.constants.SUB_SLOT_TIME_TARGET:
                now = time.time()
                removed_keys: List[bytes32] = []
                for key, add_time in self.cache_add_time.items():
                    if now - float(add_time) > self.constants.SUB_SLOT_TIME_TARGET * 3:
                        self.sps.pop(key, None)
                        self.proofs_of_space.pop(key, None)
                        self.quality_str_to_identifiers.pop(key, None)
                        self.number_of_responses.pop(key, None)
                        removed_keys.append(key)
                for key in removed_keys:
                    self.cache_add_time.pop(key, None)
                time_slept = uint64(0)
                log.debug(
                    f"Cleared farmer cache. Num sps: {len(self.sps)} {len(self.proofs_of_space)} "
                    f"{len(self.quality_str_to_identifiers)} {len(self.number_of_responses)}"
                )
                log.debug("Updating pool state")
                await self.update_pool_state()
            time_slept += 1
            refresh_slept += 1
            # Periodically refresh GUI to show the correct download/upload rate.
            if refresh_slept >= 30:
                self.state_changed("add_connection", {})
                refresh_slept = 0
            await asyncio.sleep(1)<|MERGE_RESOLUTION|>--- conflicted
+++ resolved
@@ -129,13 +129,9 @@
         self.authentication_keys: Dict[bytes, PrivateKey] = {}
 
     async def _start(self):
-<<<<<<< HEAD
-        self.cache_clear_task = asyncio.create_task(self._periodically_clear_cache_task())
         self.update_pool_state_task = asyncio.create_task(self._periodically_update_pool_state_task())
+        self.cache_clear_task = asyncio.create_task(self._periodically_clear_cache_and_refresh_task())
         await self.update_pool_state()
-=======
-        self.cache_clear_task = asyncio.create_task(self._periodically_clear_cache_and_refresh_task())
->>>>>>> 99db32b8
 
     def _close(self):
         self._shut_down = True
@@ -435,7 +431,6 @@
             config["pool"]["xch_target_address"] = pool_target_encoded
         save_config(self._root_path, "config.yaml", config)
 
-<<<<<<< HEAD
     async def set_payout_instructions(self, launcher_id: bytes32, payout_instructions: str):
         for p2_singleton_puzzle_hash, pool_state_dict in self.pool_state.items():
             if launcher_id == pool_state_dict["pool_config"].launcher_id:
@@ -481,10 +476,7 @@
             time_slept += 1
             await asyncio.sleep(1)
 
-    async def _periodically_clear_cache_task(self):
-=======
     async def _periodically_clear_cache_and_refresh_task(self):
->>>>>>> 99db32b8
         time_slept: uint64 = uint64(0)
         refresh_slept = 0
         while not self._shut_down:
