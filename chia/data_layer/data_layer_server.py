import asyncio
import functools
import logging
import signal
import sys
from dataclasses import dataclass, field
from pathlib import Path
from typing import Any, Dict, Optional

import click
from aiohttp import web

from chia.data_layer.download_data import is_filename_valid
from chia.server.upnp import UPnP
from chia.util.chia_logging import initialize_logging
from chia.util.config import load_config
from chia.util.default_root import DEFAULT_ROOT_PATH
from chia.util.path import path_from_root
from chia.util.setproctitle import setproctitle

# from chia.cmds.chia import monkey_patch_click


# See: https://bugs.python.org/issue29288
"".encode("idna")

SERVICE_NAME = "data_layer"
log = logging.getLogger(__name__)


@dataclass
class DataLayerServer:
    root_path: Path
    config: Dict[str, Any]
    log: logging.Logger
    stopped_event: asyncio.Event = field(default_factory=asyncio.Event)
    _stop_task: Optional[asyncio.Task[None]] = None

    async def run(self) -> None:
        await self.start()
        await self.stopped_event.wait()

    async def start(self) -> None:

        if sys.platform == "win32" or sys.platform == "cygwin":
            # pylint: disable=E1101
            signal.signal(signal.SIGBREAK, self._accept_signal)
            signal.signal(signal.SIGINT, self._accept_signal)
            signal.signal(signal.SIGTERM, self._accept_signal)
        else:
            loop = asyncio.get_running_loop()
            loop.add_signal_handler(
                signal.SIGINT,
                functools.partial(self._accept_signal, signal_number=signal.SIGINT),
            )
            loop.add_signal_handler(
                signal.SIGTERM,
                functools.partial(self._accept_signal, signal_number=signal.SIGTERM),
            )

        self.log.info("Starting Data Layer HTTP Server.")

        self.host_ip = self.config["host_ip"]
        self.port = self.config["host_port"]

        # Setup UPnP for the data_layer_service port
        self.upnp: UPnP = UPnP()
        self.upnp.remap(self.port)

        server_files_replaced: str = self.config.get(
            "server_files_location", "data_layer/db/server_files_location_CHALLENGE"
        ).replace("CHALLENGE", self.config["selected_network"])
        self.server_dir = path_from_root(self.root_path, server_files_replaced)

        app = web.Application()
        app.add_routes([web.get("/{filename}", self.file_handler)])
        self.runner = web.AppRunner(app)
        await self.runner.setup()
        self.site = web.TCPSite(self.runner, self.host_ip, port=self.port)
        await self.site.start()
        self.log.info("Started Data Layer HTTP Server.")

    def stop(self) -> None:
        self.upnp.release(self.port)
        # UPnP.shutdown() is a blocking call, waiting for the UPnP thread to exit
        self.upnp.shutdown()

        self._stop_task = asyncio.create_task(self._async_stop())

        self.log.info("Stopping Data Layer HTTP Server.")

    async def _async_stop(self) -> None:
        await self.runner.cleanup()
        self.log.info("Data Layer HTTP Server stopped.")
        self.stopped_event.set()

    async def file_handler(self, request: web.Request) -> web.Response:
        filename = request.match_info["filename"]
        if not is_filename_valid(filename):
            raise Exception("Invalid file format requested.")
        file_path = self.server_dir.joinpath(filename)
        with open(file_path, "rb") as reader:
            content = reader.read()
        response = web.Response(
            content_type="application/octet-stream",
            headers={"Content-Disposition": "attachment;filename={}".format(filename)},
            body=content,
        )
        return response

    def _accept_signal(self, signal_number: int, stack_frame: Any = None) -> None:
        self.log.info(f"Stopping due to receiving signal: {signal_number}")

        self.stop()


async def async_start(root_path: Path) -> int:
<<<<<<< HEAD
    dl_config = load_config(root_path=root_path, filename="config.yaml", sub_config=SERVICE_NAME)
    setproctitle("chia_data_layer_http")
=======

    shutdown_event = asyncio.Event()

    dl_config = load_config(
        root_path=root_path,
        filename="config.yaml",
        sub_config=SERVICE_NAME,
        fill_missing_services=True,
    )
    setproctitle("data_layer_http")
>>>>>>> d8b4eb13
    initialize_logging(
        service_name="data_layer_http",
        logging_config=dl_config["logging"],
        root_path=root_path,
    )

    data_layer_server = DataLayerServer(root_path, dl_config, log)
    await data_layer_server.run()

    return 0


@click.command()
@click.option(
    "-r",
    "--root-path",
    type=click.Path(exists=True, writable=True, file_okay=False),
    default=DEFAULT_ROOT_PATH,
    show_default=True,
    help="Config file root",
)
def main(root_path: str) -> int:
    return asyncio.run(async_start(Path(root_path)))


if __name__ == "__main__":
    sys.exit(main())  # pylint: disable=E1120<|MERGE_RESOLUTION|>--- conflicted
+++ resolved
@@ -115,21 +115,13 @@
 
 
 async def async_start(root_path: Path) -> int:
-<<<<<<< HEAD
-    dl_config = load_config(root_path=root_path, filename="config.yaml", sub_config=SERVICE_NAME)
-    setproctitle("chia_data_layer_http")
-=======
-
-    shutdown_event = asyncio.Event()
-
     dl_config = load_config(
         root_path=root_path,
         filename="config.yaml",
         sub_config=SERVICE_NAME,
         fill_missing_services=True,
     )
-    setproctitle("data_layer_http")
->>>>>>> d8b4eb13
+    setproctitle("chia_data_layer_http")
     initialize_logging(
         service_name="data_layer_http",
         logging_config=dl_config["logging"],
