import asyncio
<<<<<<< HEAD
import os
import time
=======
>>>>>>> 926ed2e5
import logging
import os
from pathlib import Path
from typing import List, Optional

import aiohttp
from typing_extensions import Literal

from chia.data_layer.data_layer_util import NodeType, Root, SerializedNode, Status
from chia.data_layer.data_store import DataStore
from chia.types.blockchain_format.sized_bytes import bytes32
<<<<<<< HEAD
from chia.data_layer.data_layer_util import NodeType, Status, SerializedNode, Root, ServerInfo
=======
>>>>>>> 926ed2e5


def get_full_tree_filename(tree_id: bytes32, node_hash: bytes32, generation: int) -> str:
    return f"{tree_id}-{node_hash}-full-{generation}-v1.0.dat"


def get_delta_filename(tree_id: bytes32, node_hash: bytes32, generation: int) -> str:
    return f"{tree_id}-{node_hash}-delta-{generation}-v1.0.dat"


def is_filename_valid(filename: str) -> bool:
    split = filename.split("-")

    try:
        raw_tree_id, raw_node_hash, file_type, raw_generation, raw_version, *rest = split
        tree_id = bytes32(bytes.fromhex(raw_tree_id))
        node_hash = bytes32(bytes.fromhex(raw_node_hash))
        generation = int(raw_generation)
    except ValueError:
        return False

    if len(rest) > 0:
        return False

    # TODO: versions should probably be centrally defined
    if raw_version != "v1.0.dat":
        return False

    if file_type not in {"delta", "full"}:
        return False

    generate_file_func = get_delta_filename if file_type == "delta" else get_full_tree_filename
    reformatted = generate_file_func(tree_id=tree_id, node_hash=node_hash, generation=generation)

    return reformatted == filename


async def insert_into_data_store_from_file(
    data_store: DataStore,
    tree_id: bytes32,
    root_hash: Optional[bytes32],
    filename: Path,
) -> None:
    with open(filename, "rb") as reader:
        while True:
            chunk = b""
            while len(chunk) < 4:
                size_to_read = 4 - len(chunk)
                cur_chunk = reader.read(size_to_read)
                if cur_chunk is None or cur_chunk == b"":
                    if size_to_read < 4:
                        raise Exception("Incomplete read of length.")
                    break
                chunk += cur_chunk
            if chunk == b"":
                break

            size = int.from_bytes(chunk, byteorder="big")
            serialize_nodes_bytes = b""
            while len(serialize_nodes_bytes) < size:
                size_to_read = size - len(serialize_nodes_bytes)
                cur_chunk = reader.read(size_to_read)
                if cur_chunk is None or cur_chunk == b"":
                    raise Exception("Incomplete read of blob.")
                serialize_nodes_bytes += cur_chunk
            serialized_node = SerializedNode.from_bytes(serialize_nodes_bytes)

            node_type = NodeType.TERMINAL if serialized_node.is_terminal else NodeType.INTERNAL
            await data_store.insert_node(node_type, serialized_node.value1, serialized_node.value2)

    await data_store.insert_root_with_ancestor_table(tree_id=tree_id, node_hash=root_hash, status=Status.COMMITTED)


async def write_files_for_root(
    data_store: DataStore,
    tree_id: bytes32,
    root: Root,
    foldername: Path,
    override: bool = False,
) -> bool:
    if root.node_hash is not None:
        node_hash = root.node_hash
    else:
        node_hash = bytes32([0] * 32)  # todo change

    filename_full_tree = foldername.joinpath(get_full_tree_filename(tree_id, node_hash, root.generation))
    filename_diff_tree = foldername.joinpath(get_delta_filename(tree_id, node_hash, root.generation))

    written = False
    mode: Literal["wb", "xb"] = "wb" if override else "xb"

    try:
        with open(filename_full_tree, mode) as writer:
            await data_store.write_tree_to_file(root, node_hash, tree_id, False, writer)
        written = True
    except FileExistsError:
        pass

    try:
        last_seen_generation = await data_store.get_last_tree_root_by_hash(
            tree_id, root.node_hash, max_generation=root.generation
        )
        if last_seen_generation is None:
            with open(filename_diff_tree, mode) as writer:
                await data_store.write_tree_to_file(root, node_hash, tree_id, True, writer)
        else:
            open(filename_diff_tree, mode).close()
        written = True
    except FileExistsError:
        pass

    return written


async def insert_from_delta_file(
    data_store: DataStore,
    tree_id: bytes32,
    existing_generation: int,
    root_hashes: List[bytes32],
    server_info: ServerInfo,
    client_foldername: Path,
    log: logging.Logger,
) -> bool:
    for root_hash in root_hashes:
        timestamp = int(time.time())
        existing_generation += 1
        filename = get_delta_filename(tree_id, root_hash, existing_generation)

        try:
            async with aiohttp.ClientSession() as session:
                async with session.get(server_info.url + "/" + filename) as resp:
                    resp.raise_for_status()

                    target_filename = client_foldername.joinpath(filename)
                    text = await resp.read()
                    target_filename.write_bytes(text)
        except Exception:
            await data_store.server_misses_file(tree_id, server_info, timestamp)
            raise

        log.info(f"Successfully downloaded delta file {filename}.")
        try:
            await insert_into_data_store_from_file(
                data_store,
                tree_id,
                None if root_hash == bytes32([0] * 32) else root_hash,
                client_foldername.joinpath(filename),
            )
            log.info(
                f"Successfully inserted hash {root_hash} from delta file. "
                f"Generation: {existing_generation}. Tree id: {tree_id}."
            )

            filename_full_tree = client_foldername.joinpath(
                get_full_tree_filename(tree_id, root_hash, existing_generation)
            )
            root = await data_store.get_tree_root(tree_id=tree_id)
            with open(filename_full_tree, "wb") as writer:
                await data_store.write_tree_to_file(root, root_hash, tree_id, False, writer)
            log.info(f"Successfully written full tree filename {filename_full_tree}.")
            await data_store.received_correct_file(tree_id, server_info)
        except asyncio.CancelledError:
            raise
        except Exception:
            target_filename = client_foldername.joinpath(filename)
            os.remove(target_filename)
            await data_store.received_incorrect_file(tree_id, server_info, timestamp)
            await data_store.rollback_to_generation(tree_id, existing_generation - 1)
            raise

    return True<|MERGE_RESOLUTION|>--- conflicted
+++ resolved
@@ -1,24 +1,16 @@
 import asyncio
-<<<<<<< HEAD
+import logging
 import os
 import time
-=======
->>>>>>> 926ed2e5
-import logging
-import os
 from pathlib import Path
 from typing import List, Optional
 
 import aiohttp
 from typing_extensions import Literal
 
-from chia.data_layer.data_layer_util import NodeType, Root, SerializedNode, Status
+from chia.data_layer.data_layer_util import NodeType, Root, SerializedNode, ServerInfo, Status
 from chia.data_layer.data_store import DataStore
 from chia.types.blockchain_format.sized_bytes import bytes32
-<<<<<<< HEAD
-from chia.data_layer.data_layer_util import NodeType, Status, SerializedNode, Root, ServerInfo
-=======
->>>>>>> 926ed2e5
 
 
 def get_full_tree_filename(tree_id: bytes32, node_hash: bytes32, generation: int) -> str:
