from __future__ import annotations

import dataclasses
import logging
import time
from typing import TYPE_CHECKING, Any, Dict, List, Optional, Set, Tuple, Type, TypeVar, Union

from blspy import G1Element, G2Element
<<<<<<< HEAD
from chia_rs.chia_rs import CoinState
from clvm.casts import int_to_bytes
=======
>>>>>>> d96c6223

from chia.protocols.wallet_protocol import CoinState
from chia.server.ws_connection import WSChiaConnection
from chia.types.announcement import Announcement
from chia.types.blockchain_format.coin import Coin, coin_as_list
from chia.types.blockchain_format.program import Program
from chia.types.blockchain_format.sized_bytes import bytes32
from chia.types.coin_spend import CoinSpend
from chia.types.spend_bundle import SpendBundle
from chia.util.hash import std_hash
from chia.util.ints import uint32, uint64, uint128
from chia.wallet.did_wallet.did_wallet import DIDWallet
from chia.wallet.puzzle_drivers import Solver
from chia.wallet.puzzles.p2_delegated_puzzle_or_hidden_puzzle import solution_for_conditions
from chia.wallet.sign_coin_spends import sign_coin_spends
from chia.wallet.trading.offer import Offer
from chia.wallet.transaction_record import TransactionRecord
from chia.wallet.uncurried_puzzle import uncurry_puzzle
from chia.wallet.util.compute_memos import compute_memos
from chia.wallet.util.transaction_type import TransactionType
from chia.wallet.util.wallet_sync_utils import fetch_coin_spend_for_coin_state
from chia.wallet.util.wallet_types import AmountWithPuzzlehash, WalletType
from chia.wallet.vc_wallet.cr_cat_drivers import CRCAT, PENDING_VC_ANNOUNCEMENT, CRCATSpend
from chia.wallet.vc_wallet.vc_drivers import VerifiedCredential
from chia.wallet.vc_wallet.vc_store import VCRecord, VCStore
from chia.wallet.wallet import Wallet
from chia.wallet.wallet_coin_record import WalletCoinRecord
from chia.wallet.wallet_info import WalletInfo

_T_VCWallet = TypeVar("_T_VCWallet", bound="VCWallet")


class VCWallet:
    # WalletStateManager is only imported for type hinting thus leaving pylint
    # unable to process this
    wallet_state_manager: Any  # pylint: disable=used-before-assignment
    log: logging.Logger
    standard_wallet: Wallet
    wallet_info: WalletInfo
    store: VCStore

    @classmethod
    async def create_new_vc_wallet(
        cls: Type[_T_VCWallet],
        wallet_state_manager: Any,
        wallet: Wallet,
        name: Optional[str] = None,
    ) -> _T_VCWallet:
        self = cls()
        self.wallet_state_manager = wallet_state_manager
        self.standard_wallet = wallet
        name = "VCWallet" if name is None else name
        self.log = logging.getLogger(name if name else __name__)
        self.store = wallet_state_manager.vc_store
        self.wallet_info = await wallet_state_manager.user_store.create_wallet(name, uint32(WalletType.VC.value), "")
        await self.wallet_state_manager.add_new_wallet(self, False)
        return self

    @classmethod
    async def create(
        cls: Type[_T_VCWallet],
        wallet_state_manager: Any,
        wallet: Wallet,
        wallet_info: WalletInfo,
        name: Optional[str] = None,
    ) -> _T_VCWallet:
        self = cls()
        self.wallet_state_manager = wallet_state_manager
        self.standard_wallet = wallet
        self.log = logging.getLogger(name if name else wallet_info.name)
        self.wallet_info = wallet_info
        self.store = wallet_state_manager.vc_store
        return self

    @classmethod
    def type(cls) -> WalletType:
        return WalletType.VC

    def id(self) -> uint32:
        return self.wallet_info.id

    async def coin_added(self, coin: Coin, height: uint32, peer: WSChiaConnection) -> None:
        """
        An unspent coin has arrived to our wallet. Get the parent spend to construct the current VerifiedCredential
        representation of the coin and add it to the DB if it's the newest version of the singleton.
        """
        wallet_node = self.wallet_state_manager.wallet_node
        coin_states: Optional[List[CoinState]] = await wallet_node.get_coin_state([coin.parent_coin_info], peer=peer)
        if coin_states is None:
            self.log.error(f"Cannot find parent coin of the verified credential coin: {coin.name().hex()}")
            return
        parent_coin_state = coin_states[0]
        cs = await fetch_coin_spend_for_coin_state(parent_coin_state, peer)
        if cs is None:
            self.log.error(f"Cannot get verified credential coin: {coin.name().hex()} puzzle and solution")
            return
        vc = VerifiedCredential.get_next_from_coin_spend(cs)
        vc_record: VCRecord = VCRecord(vc, height)
        await self.store.add_or_replace_vc_record(vc_record)

    async def remove_coin(self, coin: Coin, height: uint32) -> None:
        """
        remove the VC if it is transferred to another key
        :param coin:
        :param height:
        :return:
        """
        vc_record: Optional[VCRecord] = await self.store.get_vc_record_by_coin_id(coin.name())
        if vc_record is not None:
            await self.store.delete_vc_record(vc_record.vc.launcher_id)

    async def get_vc_record_for_launcher_id(self, launcher_id: bytes32) -> VCRecord:
        """
        Go into the store and get the VC Record representing the latest representation of the VC we have on chain.
        """
        vc_record = await self.store.get_vc_record(launcher_id)
        if vc_record is None:
            raise ValueError(f"Verified credential {launcher_id.hex()} doesn't exist.")
        return vc_record

    async def launch_new_vc(
        self,
        provider_did: bytes32,
        inner_puzzle_hash: Optional[bytes32] = None,
        fee: uint64 = uint64(0),
    ) -> Tuple[VCRecord, List[TransactionRecord]]:
        """
        Given the DID ID of a proof provider, mint a brand new VC with an empty slot for proofs.

        Returns the tx records associated with the transaction as well as the expected unconfirmed VCRecord.
        """
        # Check if we own the DID
        found_did = False
        for _, wallet in self.wallet_state_manager.wallets.items():
            if wallet.type() == WalletType.DECENTRALIZED_ID:
                assert isinstance(wallet, DIDWallet)
                if bytes32.fromhex(wallet.get_my_DID()) == provider_did:
                    found_did = True
                    break
        if not found_did:
            raise ValueError(f"You don't own the DID {provider_did.hex()}")
        # Mint VC
        coins = await self.standard_wallet.select_coins(uint64(2 + fee), min_coin_amount=uint64(2 + fee))
        if len(coins) == 0:
            raise ValueError("Cannot find a coin to mint the verified credential.")
        if inner_puzzle_hash is None:
            inner_puzzle_hash = await self.standard_wallet.get_puzzle_hash(new=False)
        original_coin = coins.copy().pop()
        dpuz, coin_spends, vc = VerifiedCredential.launch(
            original_coin,
            provider_did,
            inner_puzzle_hash,
            [inner_puzzle_hash],
        )
        solution = solution_for_conditions(dpuz.rest())
        original_puzzle = await self.standard_wallet.puzzle_for_puzzle_hash(original_coin.puzzle_hash)
        coin_spends.append(CoinSpend(original_coin, original_puzzle, solution))
        spend_bundle = await sign_coin_spends(
            coin_spends,
            self.standard_wallet.secret_key_store.secret_key_for_public_key,
            self.wallet_state_manager.constants.AGG_SIG_ME_ADDITIONAL_DATA,
            self.wallet_state_manager.constants.MAX_BLOCK_COST_CLVM,
        )
        now = uint64(int(time.time()))
        add_list: List[Coin] = list(spend_bundle.additions())
        rem_list: List[Coin] = list(spend_bundle.removals())
        vc_record: VCRecord = VCRecord(vc, uint32(0))
        tx = TransactionRecord(
            confirmed_at_height=uint32(0),
            created_at_time=now,
            to_puzzle_hash=inner_puzzle_hash,
            amount=uint64(1),
            fee_amount=uint64(fee),
            confirmed=False,
            sent=uint32(0),
            spend_bundle=spend_bundle,
            additions=add_list,
            removals=rem_list,
            wallet_id=uint32(1),
            sent_to=[],
            trade_id=None,
            type=uint32(TransactionType.OUTGOING_TX.value),
            name=spend_bundle.name(),
            memos=list(compute_memos(spend_bundle).items()),
        )

        return vc_record, [tx]

    async def generate_signed_transaction(
        self,
        vc_id: bytes32,
        fee: uint64 = uint64(0),
        new_inner_puzhash: Optional[bytes32] = None,
        coin_announcements: Optional[Set[bytes]] = None,
        puzzle_announcements: Optional[Set[bytes]] = None,
        coin_announcements_to_consume: Optional[Set[Announcement]] = None,
        puzzle_announcements_to_consume: Optional[Set[Announcement]] = None,
        new_proof_hash: Optional[bytes32] = None,  # Requires that this key posesses the DID to update the specified VC
        provider_inner_puzhash: Optional[bytes32] = None,
        reuse_puzhash: Optional[bool] = None,
    ) -> List[TransactionRecord]:
        """
        Entry point for two standard actions:
         - Cycle the singleton and make an announcement authorizing something
         - Update the hash of the proofs contained within the VC (new_proof_hash is not None)

        Returns a 1 - 3 TransactionRecord objects depending on whether or not there's a fee and whether or not there's
        a DID announcement involved.
        """
        # Find verified credential
        vc_record = await self.get_vc_record_for_launcher_id(vc_id)
        if vc_record.confirmed_at_height == 0:
            raise ValueError(f"Verified credential {vc_id.hex()} is not confirmed, please try again later.")
        inner_puzhash: bytes32 = vc_record.vc.inner_puzzle_hash
        inner_puzzle: Program = await self.standard_wallet.puzzle_for_puzzle_hash(inner_puzhash)
        if new_inner_puzhash is None:
            new_inner_puzhash = inner_puzhash
        if coin_announcements_to_consume is not None:
            coin_announcements_bytes: Optional[Set[bytes32]] = {a.name() for a in coin_announcements_to_consume}
        else:
            coin_announcements_bytes = None

        if puzzle_announcements_to_consume is not None:
            puzzle_announcements_bytes: Optional[Set[bytes32]] = {a.name() for a in puzzle_announcements_to_consume}
        else:
            puzzle_announcements_bytes = None

        primaries: List[AmountWithPuzzlehash] = [
            {"puzzlehash": new_inner_puzhash, "amount": uint64(vc_record.vc.coin.amount), "memos": [new_inner_puzhash]}
        ]

        if fee > 0:
            announcement_to_make = vc_record.vc.coin.name()
            chia_tx = await self.create_tandem_xch_tx(
                fee, Announcement(vc_record.vc.coin.name(), announcement_to_make), reuse_puzhash=reuse_puzhash
            )
            if coin_announcements is None:
                coin_announcements = set((announcement_to_make,))
            else:
                coin_announcements.add(announcement_to_make)
        else:
            chia_tx = None
        if new_proof_hash is not None:
            if provider_inner_puzhash is None:
                for _, wallet in self.wallet_state_manager.wallets.items():
                    if wallet.type() == WalletType.DECENTRALIZED_ID:
                        assert isinstance(wallet, DIDWallet)
                        if wallet.did_info.current_inner is not None and wallet.did_info.origin_coin is not None:
                            if vc_record.vc.proof_provider == wallet.did_info.origin_coin.name():
                                provider_inner_puzhash = wallet.did_info.current_inner.get_tree_hash()
                                break
                            else:
                                continue
                else:
                    raise ValueError("VC could not be updated with specified DID info")
            magic_condition = vc_record.vc.magic_condition_for_new_proofs(new_proof_hash, provider_inner_puzhash)
        else:
            magic_condition = vc_record.vc.standard_magic_condition()
        innersol: Program = self.standard_wallet.make_solution(
            primaries=primaries,
            coin_announcements=coin_announcements,
            puzzle_announcements=puzzle_announcements,
            coin_announcements_to_assert=coin_announcements_bytes,
            puzzle_announcements_to_assert=puzzle_announcements_bytes,
            magic_conditions=[magic_condition],
        )
        did_announcement, coin_spend, vc = vc_record.vc.do_spend(inner_puzzle, innersol, new_proof_hash)
        spend_bundles = [
            await sign_coin_spends(
                [coin_spend],
                self.standard_wallet.secret_key_store.secret_key_for_public_key,
                self.wallet_state_manager.constants.AGG_SIG_ME_ADDITIONAL_DATA,
                self.wallet_state_manager.constants.MAX_BLOCK_COST_CLVM,
            )
        ]
        if did_announcement is not None:
            # Need to spend DID
            for _, wallet in self.wallet_state_manager.wallets.items():
                if wallet.type() == WalletType.DECENTRALIZED_ID:
                    assert isinstance(wallet, DIDWallet)
                    if bytes32.fromhex(wallet.get_my_DID()) == vc_record.vc.proof_provider:
                        self.log.debug("Creating announcement from DID for vc: %s", vc_id.hex())
                        did_bundle = await wallet.create_message_spend(puzzle_announcements={bytes(did_announcement)})
                        spend_bundles.append(did_bundle)
                        break
            else:
                raise ValueError(f"Cannot find the required DID {vc_record.vc.proof_provider.hex()}.")
        tx_list: List[TransactionRecord] = []
        if chia_tx is not None and chia_tx.spend_bundle is not None:
            spend_bundles.append(chia_tx.spend_bundle)
            tx_list.append(dataclasses.replace(chia_tx, spend_bundle=None))
        spend_bundle = SpendBundle.aggregate(spend_bundles)
        now = uint64(int(time.time()))
        add_list: List[Coin] = list(spend_bundle.additions())
        rem_list: List[Coin] = list(spend_bundle.removals())
        tx_list.append(
            TransactionRecord(
                confirmed_at_height=uint32(0),
                created_at_time=now,
                to_puzzle_hash=new_inner_puzhash,
                amount=uint64(1),
                fee_amount=uint64(fee),
                confirmed=False,
                sent=uint32(0),
                spend_bundle=spend_bundle,
                additions=add_list,
                removals=rem_list,
                wallet_id=self.id(),
                sent_to=[],
                trade_id=None,
                type=uint32(TransactionType.OUTGOING_TX.value),
                name=spend_bundle.name(),
                memos=list(compute_memos(spend_bundle).items()),
            )
        )
        return tx_list

    async def revoke_vc(
        self, parent_id: bytes32, peer: WSChiaConnection, fee: uint64 = uint64(0), reuse_puzhash: Optional[bool] = None
    ) -> List[TransactionRecord]:
        vc_coin_states: List[CoinState] = await self.wallet_state_manager.wallet_node.get_coin_state(
            [parent_id], peer=peer
        )
        if vc_coin_states is None:
            raise ValueError(f"Cannot find verified credential coin: {parent_id.hex()}")
        vc_coin_state = vc_coin_states[0]
        cs: CoinSpend = await fetch_coin_spend_for_coin_state(vc_coin_state, peer)
        vc: VerifiedCredential = VerifiedCredential.get_next_from_coin_spend(cs)

        # Check if we own the DID
        found_did = False
        for _, did_wallet in self.wallet_state_manager.wallets.items():
            if did_wallet.type() == WalletType.DECENTRALIZED_ID:
                assert isinstance(did_wallet, DIDWallet)
                if bytes32.fromhex(did_wallet.get_my_DID()) == vc.proof_provider:
                    found_did = True
                    break
        if not found_did:
            raise ValueError(f"You don't own the DID {vc.proof_provider.hex()}")

        _, provider_inner_puzhash, _ = await did_wallet.get_info_for_recovery()

        # Generate spend specific nonce
        coins = await did_wallet.select_coins(uint64(1))
        assert coins is not None
        coins.add(vc.coin)
        if fee > 0:
            coins.update(await self.standard_wallet.select_coins(fee))
        sorted_coins: List[Coin] = sorted(coins, key=Coin.name)
        sorted_coin_list: List[List[Union[bytes32, uint64]]] = [coin_as_list(c) for c in sorted_coins]
        nonce: bytes32 = Program.to(sorted_coin_list).get_tree_hash()
        vc_announcement: Announcement = Announcement(vc.coin.name(), nonce)

        # Assemble final bundle
        expected_did_announcement, vc_spend = vc.activate_backdoor(provider_inner_puzhash, announcement_nonce=nonce)
        did_spend: SpendBundle = await did_wallet.create_message_spend(
            puzzle_announcements={expected_did_announcement},
            coin_announcements_to_assert={vc_announcement},
        )
        final_bundle: SpendBundle = SpendBundle.aggregate([SpendBundle([vc_spend], G2Element()), did_spend])
        tx: TransactionRecord = TransactionRecord(
            confirmed_at_height=uint32(0),
            created_at_time=uint64(int(time.time())),
            to_puzzle_hash=vc.inner_puzzle_hash,
            amount=uint64(1),
            fee_amount=uint64(fee),
            confirmed=False,
            sent=uint32(0),
            spend_bundle=final_bundle,
            additions=list(final_bundle.additions()),
            removals=list(final_bundle.removals()),
            wallet_id=self.id(),
            sent_to=[],
            trade_id=None,
            type=uint32(TransactionType.OUTGOING_TX.value),
            name=final_bundle.name(),
            memos=list(compute_memos(final_bundle).items()),
        )
        if fee > 0:
            chia_tx: TransactionRecord = await self.create_tandem_xch_tx(fee, vc_announcement, reuse_puzhash)
            assert tx.spend_bundle is not None
            assert chia_tx.spend_bundle is not None
            tx = dataclasses.replace(tx, spend_bundle=SpendBundle.aggregate([chia_tx.spend_bundle, tx.spend_bundle]))
            chia_tx = dataclasses.replace(chia_tx, spend_bundle=None)
            return [tx, chia_tx]
        else:
            return [tx]

    async def create_tandem_xch_tx(
        self,
        fee: uint64,
        announcement_to_assert: Optional[Announcement] = None,
        reuse_puzhash: Optional[bool] = None,
    ) -> TransactionRecord:
        chia_coins = await self.standard_wallet.select_coins(fee)
        if reuse_puzhash is None:
            reuse_puzhash_config = self.wallet_state_manager.config.get("reuse_public_key_for_change", None)
            if reuse_puzhash_config is None:
                reuse_puzhash = False
            else:
                reuse_puzhash = reuse_puzhash_config.get(
                    str(self.wallet_state_manager.wallet_node.logged_in_fingerprint), False
                )
        chia_tx = await self.standard_wallet.generate_signed_transaction(
            uint64(0),
            (await self.standard_wallet.get_puzzle_hash(not reuse_puzhash)),
            fee=fee,
            coins=chia_coins,
            coin_announcements_to_consume={announcement_to_assert} if announcement_to_assert is not None else None,
            reuse_puzhash=reuse_puzhash,
        )
        assert chia_tx.spend_bundle is not None
        return chia_tx

    async def add_vc_authorization(self, offer: Offer, solver: Solver) -> Tuple[Offer, Solver]:
        # Gather all of the CRCATs being spent and the CRCATs that each creates
        crcat_spends: List[CRCATSpend] = []
        for spend in offer.to_valid_spend().coin_spends:
            if CRCAT.is_cr_cat(uncurry_puzzle(spend.puzzle_reveal.to_program())):
                crcat_spend: CRCATSpend = CRCATSpend.from_coin_spend(spend)
                if not crcat_spend.provider_specified:
                    crcat_spends.append(crcat_spend)

        # Figure out what VC announcements are needed
        announcements_to_make: Dict[bytes32, List[bytes32]] = {}
        announcements_to_assert: Dict[bytes32, List[Announcement]] = {}
        vcs: Dict[bytes32, VerifiedCredential] = {}
        coin_args: Dict[str, List[str]] = {}
        for crcat_spend in crcat_spends:
            # Check first whether we can approve...
            available_vcs: List[VCRecord] = [
                vc_rec
                for vc_rec in await self.store.get_vc_records_by_providers(crcat_spend.crcat.authorized_providers)
                if vc_rec.confirmed_at_height != 0
            ]
            if len(available_vcs) == 0:
                raise ValueError(f"No VC available with provider in {crcat_spend.crcat.authorized_providers}")
            vc: VerifiedCredential = available_vcs[0].vc
            vc_to_use: bytes32 = vc.launcher_id
            vcs[vc_to_use] = vc
            # ...then whether or not we should
            our_crcat: bool = (
                await self.wallet_state_manager.get_wallet_identifier_for_puzzle_hash(
                    crcat_spend.crcat.inner_puzzle_hash
                )
                is not None
            )
            outputs_ok: bool = True
            for cc in [c for c in crcat_spend.inner_conditions if c.at("f") == 51]:
                if not (
                    (
                        await self.wallet_state_manager.get_wallet_identifier_for_puzzle_hash(bytes32(cc.at("rf").atom))
                        is not None
                    )
                    or (
                        cc.at("rrr") != Program.to(None)
                        and bytes32(cc.at("rf").atom) == PENDING_VC_ANNOUNCEMENT.curry(cc).get_tree_hash()
                    )
                ):
                    outputs_ok = False
            if our_crcat or outputs_ok:
                announcements_to_make.setdefault(vc_to_use, [])
                announcements_to_assert.setdefault(vc_to_use, [])
                announcements_to_make[vc_to_use].append(std_hash(crcat_spend.crcat.coin.name() + b"\xca"))
                announcements_to_assert[vc_to_use].extend(
                    [
                        Announcement(crc.coin.name(), std_hash(crc.inner_puzzle_hash + int_to_bytes(crc.coin.amount)))
                        for crc in crcat_spend.children
                    ]
                )

                coin_args[crcat_spend.crcat.coin.name().hex()] = [
                    vc.proof_provider.hex(),
                    vc.launcher_id.hex(),
                    vc.inner_puzzle_hash.hex(),
                ]
            else:
                raise ValueError("Wallet cannot verify all spends in specified offer")

        vc_spends: List[SpendBundle] = []
        for launcher_id, vc in vcs.items():
            vc_spends.append(
                SpendBundle.aggregate(
                    [
                        tx.spend_bundle
                        for tx in (
                            await self.generate_signed_transaction(
                                launcher_id,
                                puzzle_announcements=set(announcements_to_make[launcher_id]),
                                coin_announcements_to_consume=set(announcements_to_assert[launcher_id]),
                            )
                        )
                        if tx.spend_bundle is not None
                    ]
                )
            )

        return Offer.from_spend_bundle(
            SpendBundle.aggregate(
                [
                    offer.to_spend_bundle(),
                    *vc_spends,
                ]
            )
        ), Solver({"vc_authorizations": coin_args})

    async def select_coins(
        self,
        amount: uint64,
        exclude: Optional[List[Coin]] = None,
        min_coin_amount: Optional[uint64] = None,
        max_coin_amount: Optional[uint64] = None,
        excluded_coin_amounts: Optional[List[uint64]] = None,
    ) -> Set[Coin]:
        raise RuntimeError("NFTWallet does not support select_coins()")

    async def get_confirmed_balance(self, record_list: Optional[Set[WalletCoinRecord]] = None) -> uint128:
        """The VC wallet doesn't really have a balance."""
        return uint128(0)

    async def get_unconfirmed_balance(self, record_list: Optional[Set[WalletCoinRecord]] = None) -> uint128:
        """The VC wallet doesn't really have a balance."""
        return uint128(0)

    async def get_spendable_balance(self, unspent_records: Optional[Set[WalletCoinRecord]] = None) -> uint128:
        """The VC wallet doesn't really have a balance."""
        return uint128(0)

    async def get_pending_change_balance(self) -> uint64:
        return uint64(0)

    async def get_max_send_amount(self, records: Optional[Set[WalletCoinRecord]] = None) -> uint128:
        """This is the confirmed balance, which we set to 0 as the VC wallet doesn't have one."""
        return uint128(0)

    def puzzle_hash_for_pk(self, pubkey: G1Element) -> bytes32:
        raise RuntimeError("VCWallet does not support puzzle_hash_for_pk")

    def require_derivation_paths(self) -> bool:
        return False

    def get_name(self) -> str:
        return self.wallet_info.name


if TYPE_CHECKING:
    from chia.wallet.wallet_protocol import WalletProtocol

    _dummy: WalletProtocol = VCWallet()<|MERGE_RESOLUTION|>--- conflicted
+++ resolved
@@ -6,11 +6,7 @@
 from typing import TYPE_CHECKING, Any, Dict, List, Optional, Set, Tuple, Type, TypeVar, Union
 
 from blspy import G1Element, G2Element
-<<<<<<< HEAD
-from chia_rs.chia_rs import CoinState
 from clvm.casts import int_to_bytes
-=======
->>>>>>> d96c6223
 
 from chia.protocols.wallet_protocol import CoinState
 from chia.server.ws_connection import WSChiaConnection
