import json
import logging
import time
from secrets import token_bytes
from typing import Any, Dict, List, Optional, Set, Tuple, Type, TypeVar, Union

from blspy import AugSchemeMPL, G1Element, G2Element
from clvm.casts import int_to_bytes

from chia.protocols.wallet_protocol import CoinState
from chia.server.outbound_message import NodeType
from chia.server.ws_connection import WSChiaConnection
from chia.types.announcement import Announcement
from chia.types.blockchain_format.coin import Coin
from chia.types.blockchain_format.program import Program
from chia.types.blockchain_format.sized_bytes import bytes32
from chia.types.coin_spend import CoinSpend
from chia.types.spend_bundle import SpendBundle
from chia.util.condition_tools import conditions_dict_for_solution, pkm_pairs_for_conditions_dict
from chia.util.ints import uint8, uint16, uint32, uint64, uint128
from chia.wallet.derivation_record import DerivationRecord
from chia.wallet.lineage_proof import LineageProof
from chia.wallet.nft_wallet import nft_puzzles
from chia.wallet.nft_wallet.nft_info import NFTCoinInfo, NFTWalletInfo
from chia.wallet.nft_wallet.nft_puzzles import (
    NFT_METADATA_UPDATER,
    NFT_STATE_LAYER_MOD_HASH,
    create_ownership_layer_puzzle,
    create_ownership_layer_transfer_solution,
    get_metadata_and_phs,
)
from chia.wallet.nft_wallet.uncurry_nft import UncurriedNFT
from chia.wallet.outer_puzzles import AssetType, match_puzzle
from chia.wallet.payment import Payment
from chia.wallet.puzzle_drivers import PuzzleInfo, Solver
from chia.wallet.puzzles.load_clvm import load_clvm
from chia.wallet.puzzles.p2_delegated_puzzle_or_hidden_puzzle import (
    DEFAULT_HIDDEN_PUZZLE_HASH,
    calculate_synthetic_secret_key,
    puzzle_for_pk,
    solution_for_conditions,
)
from chia.wallet.puzzles.puzzle_utils import make_create_coin_condition
from chia.wallet.puzzles.singleton_top_layer_v1_1 import match_singleton_puzzle
from chia.wallet.trading.offer import Offer
from chia.wallet.transaction_record import TransactionRecord
from chia.wallet.util.compute_memos import compute_memos
from chia.wallet.util.debug_spend_bundle import disassemble
from chia.wallet.util.transaction_type import TransactionType
from chia.wallet.util.wallet_types import WalletType
from chia.wallet.wallet import Wallet
from chia.wallet.wallet_info import WalletInfo

STANDARD_PUZZLE_MOD = load_clvm("p2_delegated_puzzle_or_hidden_puzzle.clvm")

_T_NFTWallet = TypeVar("_T_NFTWallet", bound="NFTWallet")

OFFER_MOD = load_clvm("settlement_payments.clvm")


class NFTWallet:
    wallet_state_manager: Any
    log: logging.Logger
    wallet_info: WalletInfo
    nft_wallet_info: NFTWalletInfo
    standard_wallet: Wallet
    wallet_id: int
    did_id: Optional[bytes32]

    @classmethod
    async def create_new_nft_wallet(
        cls: Type[_T_NFTWallet],
        wallet_state_manager: Any,
        wallet: Wallet,
        did_id: Optional[bytes32] = None,
        name: str = "",
        in_transaction: bool = False,
    ) -> _T_NFTWallet:
        """
        This must be called under the wallet state manager lock
        """
        self = cls()
        self.standard_wallet = wallet
        self.log = logging.getLogger(name if name else __name__)
        self.wallet_state_manager = wallet_state_manager
        self.nft_wallet_info = NFTWalletInfo([], did_id)
        info_as_string = json.dumps(self.nft_wallet_info.to_json_dict())
        wallet_info = await wallet_state_manager.user_store.create_wallet(
            "NFT Wallet" if not name else name,
            uint32(WalletType.NFT.value),
            info_as_string,
            in_transaction=in_transaction,
        )

        if wallet_info is None:
            raise ValueError("Internal Error")
        self.wallet_info = wallet_info
        self.wallet_id = self.wallet_info.id
        self.log.debug("NFT wallet id: %r and standard wallet id: %r", self.wallet_id, self.standard_wallet.wallet_id)

        await self.wallet_state_manager.add_new_wallet(self, self.wallet_info.id, in_transaction=in_transaction)
        self.log.debug("Generated a new NFT wallet: %s", self.__dict__)
        if not did_id:
            # default profile wallet
            self.log.debug("Standard NFT wallet created")
            self.did_id = None
        else:
            self.did_id = did_id
        return self

    @classmethod
    async def create(
        cls: Type[_T_NFTWallet],
        wallet_state_manager: Any,
        wallet: Wallet,
        wallet_info: WalletInfo,
        name: Optional[str] = None,
    ) -> _T_NFTWallet:
        self = cls()
        self.log = logging.getLogger(name if name else __name__)
        self.wallet_state_manager = wallet_state_manager
        self.wallet_info = wallet_info
        self.wallet_id = wallet_info.id
        self.standard_wallet = wallet
        self.wallet_info = wallet_info
        self.nft_wallet_info = NFTWalletInfo.from_json_dict(json.loads(wallet_info.data))
        return self

    @classmethod
    def type(cls) -> uint8:
        return uint8(WalletType.NFT)

    async def get_new_puzzle(self) -> Program:
        self.log.debug("Getting new puzzle for NFT wallet: %s", self.id())
        return await self.standard_wallet.get_new_puzzle()

    async def get_new_puzzlehash(self) -> bytes32:
        return await self.standard_wallet.get_new_puzzlehash()

    def id(self) -> uint32:
        return self.wallet_info.id

    async def get_confirmed_balance(self, record_list=None) -> uint128:
        """The NFT wallet doesn't really have a balance."""
        return uint128(0)

    async def get_unconfirmed_balance(self, record_list=None) -> uint128:
        """The NFT wallet doesn't really have a balance."""
        return uint128(0)

    async def get_spendable_balance(self, unspent_records=None) -> uint128:
        """The NFT wallet doesn't really have a balance."""
        return uint128(0)

    async def get_pending_change_balance(self) -> uint64:
        return uint64(0)

    async def get_max_send_amount(self, records=None):
        """This is the confirmed balance, which we set to 0 as the NFT wallet doesn't have one."""
        return uint128(0)

    def get_nft_coin_by_id(self, nft_coin_id: bytes32) -> NFTCoinInfo:
        for nft_coin in self.nft_wallet_info.my_nft_coins:
            if nft_coin.coin.name() == nft_coin_id:
                return nft_coin
        raise KeyError(f"Couldn't find coin with id: {nft_coin_id}")

    async def add_nft_coin(self, coin: Coin, spent_height: uint32, in_transaction: bool) -> None:
        await self.coin_added(coin, spent_height, in_transaction=in_transaction)

    async def coin_added(self, coin: Coin, height: uint32, in_transaction: bool) -> None:
        """Notification from wallet state manager that wallet has been received."""
        self.log.info(f"NFT wallet %s has been notified that {coin} was added", self.wallet_info.name)
        for coin_info in self.nft_wallet_info.my_nft_coins:
            if coin_info.coin == coin:
                return
        wallet_node = self.wallet_state_manager.wallet_node
        server = wallet_node.server
        full_nodes: Dict[bytes32, WSChiaConnection] = server.connection_by_type.get(NodeType.FULL_NODE, {})
        cs: Optional[CoinSpend] = None
        coin_states: Optional[List[CoinState]] = await self.wallet_state_manager.wallet_node.get_coin_state(
            [coin.parent_coin_info]
        )
        if not coin_states:
            # farm coin
            return
        assert coin_states
        parent_coin = coin_states[0].coin
        for node_id in full_nodes:
            node = server.all_connections[node_id]
            cs = await wallet_node.fetch_puzzle_solution(node, height, parent_coin)
            if cs is not None:
                break
        assert cs is not None
        await self.puzzle_solution_received(cs, in_transaction=in_transaction)

    async def puzzle_solution_received(self, coin_spend: CoinSpend, in_transaction: bool) -> None:
        self.log.debug("Puzzle solution received to wallet: %s", self.wallet_info)
        coin_name = coin_spend.coin.name()
        puzzle: Program = Program.from_bytes(bytes(coin_spend.puzzle_reveal))
<<<<<<< HEAD
        solution: Program = Program.from_bytes(bytes(coin_spend.solution)).rest().rest().first().first()
=======
        delegated_puz_solution: Program = Program.from_bytes(bytes(coin_spend.solution)).rest().rest().first().first()
>>>>>>> 22533ad9
        # At this point, the puzzle must be a NFT puzzle.
        # This method will be called only when the wallet state manager uncurried this coin as a NFT puzzle.

        uncurried_nft = UncurriedNFT.uncurry(puzzle)
        self.log.info(
            f"found the info for NFT coin {coin_name} {uncurried_nft.inner_puzzle} {uncurried_nft.singleton_struct}"
        )
        singleton_id = bytes32(uncurried_nft.singleton_launcher_id)
        parent_inner_puzhash = uncurried_nft.nft_state_layer.get_tree_hash()
<<<<<<< HEAD
        metadata, p2_puzzle_hash = get_metadata_and_phs(uncurried_nft, solution)
=======
        metadata, p2_puzzle_hash = get_metadata_and_phs(
            uncurried_nft, puzzle, Program.from_bytes(bytes(coin_spend.solution))
        )
>>>>>>> 22533ad9
        self.log.debug("Got back puzhash from solution: %s", p2_puzzle_hash)
        derivation_record: Optional[
            DerivationRecord
        ] = await self.wallet_state_manager.puzzle_store.get_derivation_record_for_puzzle_hash(p2_puzzle_hash)
        if derivation_record:
            p2_puzzle = puzzle_for_pk(derivation_record.pubkey)
        else:
<<<<<<< HEAD
            p2_puzzle = None
        parent_coin = None
        coin_record = await self.wallet_state_manager.coin_store.get_coin_record(coin_name)
        if coin_record is None:
            coin_states: Optional[List[CoinState]] = await self.wallet_state_manager.wallet_node.get_coin_state(
                [coin_name]
            )
            if coin_states is not None:
                parent_coin = coin_states[0].coin
        if coin_record is not None:
            parent_coin = coin_record.coin
        if parent_coin is None:
            raise ValueError("Error finding parent")
        self.log.debug("Got back updated metadata: %s", metadata)
        if p2_puzzle is None and uncurried_nft.owner_did is None:
=======
            # we don't have this puzhash in puzzle store
            # either it's not our coin or it's a NFT with a DID
            p2_puzzle = None
        self.log.debug("Got back updated metadata: %s", metadata)
        if p2_puzzle is None and uncurried_nft.owner_pubkey is None:
>>>>>>> 22533ad9
            self.log.info("Received a puzzle hash that is not ours, returning")
            # we transferred it to another wallet, remove the coin from our wallet
            await self.remove_coin(coin_spend.coin, in_transaction=in_transaction)
            return
        if p2_puzzle is None:
<<<<<<< HEAD
            inner_puzzle = nft_puzzles.recurry_nft_puzzle(uncurried_nft, solution)
=======
            inner_puzzle = nft_puzzles.recurry_nft_puzzle(uncurried_nft, delegated_puz_solution)
>>>>>>> 22533ad9
        else:
            inner_puzzle = p2_puzzle
        child_puzzle: Program = nft_puzzles.create_full_puzzle(
            singleton_id,
            Program.to(metadata),
            bytes32(uncurried_nft.metadata_updater_hash.atom),
            inner_puzzle,
        )
        self.log.debug(
            "Created NFT full puzzle with inner: %s",
            nft_puzzles.create_full_puzzle_with_nft_puzzle(singleton_id, uncurried_nft.inner_puzzle),
        )
        for new_coin in coin_spend.additions():
            self.log.debug(
                "Comparing addition: %s with %s, amount: %s ",
                new_coin.puzzle_hash,
                child_puzzle.get_tree_hash(),
                new_coin.amount,
            )
            if new_coin.puzzle_hash == child_puzzle.get_tree_hash():
                child_coin = new_coin
                break
<<<<<<< HEAD

=======
        else:
            raise ValueError(f"Couldn't regenerate puzzle reveal for NFT: {coin_spend}")
>>>>>>> 22533ad9
        self.log.info("Adding a new NFT to wallet: %s", child_coin)
        # all is well, lets add NFT to our local db
        parent_coin = None
        coin_record = await self.wallet_state_manager.coin_store.get_coin_record(coin_name)
        if coin_record is None:
            coin_states: Optional[List[CoinState]] = await self.wallet_state_manager.wallet_node.get_coin_state(
                [coin_name]
            )
            if coin_states is not None:
                parent_coin = coin_states[0].coin
        if coin_record is not None:
            parent_coin = coin_record.coin
        if parent_coin is None:
            raise ValueError("Error finding parent")
        await self.add_coin(
            child_coin,
            child_puzzle,
            LineageProof(parent_coin.parent_coin_info, parent_inner_puzhash, parent_coin.amount),
            in_transaction=in_transaction,
        )

    async def add_coin(self, coin: Coin, puzzle: Program, lineage_proof: LineageProof, in_transaction: bool) -> None:
        my_nft_coins = self.nft_wallet_info.my_nft_coins
        for coin_info in my_nft_coins:
            if coin_info.coin == coin:
                my_nft_coins.remove(coin_info)

        my_nft_coins.append(NFTCoinInfo(coin, lineage_proof, puzzle))
        new_nft_wallet_info = NFTWalletInfo(
            my_nft_coins,
            self.nft_wallet_info.did_id,
        )
        await self.save_info(new_nft_wallet_info, in_transaction=in_transaction)
        await self.wallet_state_manager.add_interested_coin_ids([coin.name()], in_transaction=in_transaction)
        self.wallet_state_manager.state_changed("nft_coin_added", self.wallet_info.id)
        return

    async def remove_coin(self, coin: Coin, in_transaction: bool) -> None:
        my_nft_coins = self.nft_wallet_info.my_nft_coins
        for coin_info in my_nft_coins:
            if coin_info.coin == coin:
                my_nft_coins.remove(coin_info)
        new_nft_wallet_info = NFTWalletInfo(
            my_nft_coins,
            self.nft_wallet_info.did_id,
        )
        await self.save_info(new_nft_wallet_info, in_transaction=in_transaction)
        self.wallet_state_manager.state_changed("nft_coin_removed", self.wallet_info.id)
        return

    def puzzle_for_pk(self, pk: G1Element) -> Program:
        inner_puzzle = self.standard_wallet.puzzle_for_pk(bytes(pk))
        provenance_puzzle = Program.to([NFT_STATE_LAYER_MOD_HASH, inner_puzzle])
        self.log.debug(
            "Wallet name %s generated a puzzle: %s", self.wallet_info.name, provenance_puzzle.get_tree_hash()
        )
        return provenance_puzzle

    async def get_did_approval_info(
        self,
        nft_id: bytes32,
    ) -> Tuple[bytes32, SpendBundle]:
        """Get DID spend with announcement created we need to transfer NFT with did with current inner hash of DID

        We also store `did_id` and then iterate to find the did wallet as we'd otherwise have to subscribe to
        any changes to DID wallet and storing wallet_id is not guaranteed to be consistent on wallet crash/reset.
        """
        for _, wallet in self.wallet_state_manager.wallets.items():
            self.log.debug("Checking wallet type %s", wallet.type())
            if wallet.type() == WalletType.DISTRIBUTED_ID:
                self.log.debug("Found a DID wallet, checking did: %r == %r", wallet.get_my_DID(), self.did_id)
                if bytes32.fromhex(wallet.get_my_DID()) == self.did_id:
                    self.log.debug("Creating announcement from DID for nft_id: %s", nft_id)
                    did_bundle = await wallet.create_message_spend(puzzle_announcements=[nft_id])
                    self.log.debug("Sending DID announcement from puzzle: %s", did_bundle.removals())
                    did_inner_hash = wallet.did_info.current_inner.get_tree_hash()
                    break
        else:
            raise ValueError(f"Missing DID Wallet for did_id: {self.did_id}")
        return did_inner_hash, did_bundle

    async def generate_new_nft(
        self,
        metadata: Program,
        target_puzzle_hash: Optional[bytes32] = None,
        royalty_puzzle_hash: Optional[bytes32] = None,
        percentage: uint16 = uint16(0),
        fee: uint64 = uint64(0),
    ) -> Optional[SpendBundle]:
        """
        This must be called under the wallet state manager lock
        """
        amount = uint64(1)
        coins = await self.standard_wallet.select_coins(amount)
        if coins is None:
            return None
        self.log.debug("Attempt to generate a new NFT")
        origin = coins.copy().pop()
        genesis_launcher_puz = nft_puzzles.LAUNCHER_PUZZLE
        # nft_id == singleton_id == launcher_id == launcher_coin.name()
        launcher_coin = Coin(origin.name(), genesis_launcher_puz.get_tree_hash(), uint64(amount))
        self.log.debug("Generating NFT with launcher coin %s and metadata: %s", launcher_coin, metadata)

        p2_inner_puzzle = await self.standard_wallet.get_new_puzzle()
        if not target_puzzle_hash:
            target_puzzle_hash = p2_inner_puzzle.get_tree_hash()
        if self.did_id:
            self.log.debug("Creating NFT using DID: %s", self.did_id)
            inner_puzzle = create_ownership_layer_puzzle(
                launcher_coin.name(), self.did_id, p2_inner_puzzle, percentage, royalty_puzzle_hash=royalty_puzzle_hash
            )
            self.log.debug("Got back ownership inner puzzle: %s", disassemble(inner_puzzle))
        else:
            inner_puzzle = p2_inner_puzzle

        # singleton eve puzzle
        eve_fullpuz = nft_puzzles.create_full_puzzle(
            launcher_coin.name(), metadata, NFT_METADATA_UPDATER.get_tree_hash(), inner_puzzle
        )
        # launcher announcement
        announcement_set: Set[Announcement] = set()
        announcement_message = Program.to([eve_fullpuz.get_tree_hash(), amount, []]).get_tree_hash()
        announcement_set.add(Announcement(launcher_coin.name(), announcement_message))

        self.log.debug(
            "Creating transaction for launcher: %s and other coins: %s (%s)", origin, coins, announcement_set
        )
        # store the launcher transaction in the wallet state
        tx_record: Optional[TransactionRecord] = await self.standard_wallet.generate_signed_transaction(
            uint64(amount),
            genesis_launcher_puz.get_tree_hash(),
            fee,
            origin.name(),
            coins,
            None,
            False,
            announcement_set,
        )

        genesis_launcher_solution = Program.to([eve_fullpuz.get_tree_hash(), amount, []])

        # launcher spend to generate the singleton
        launcher_cs = CoinSpend(launcher_coin, genesis_launcher_puz, genesis_launcher_solution)
        launcher_sb = SpendBundle([launcher_cs], AugSchemeMPL.aggregate([]))

        eve_coin = Coin(launcher_coin.name(), eve_fullpuz.get_tree_hash(), uint64(amount))

        if tx_record is None or tx_record.spend_bundle is None:
            return None

        bundles_to_agg = [tx_record.spend_bundle, launcher_sb]

        if not target_puzzle_hash:
            target_puzzle_hash = p2_inner_puzzle.get_tree_hash()
        record: Optional[DerivationRecord] = None
        # Create inner solution for eve spend
        if self.did_id:
            record = await self.wallet_state_manager.puzzle_store.get_derivation_record_for_puzzle_hash(
                p2_inner_puzzle.get_tree_hash()
            )
            self.log.debug("Got back a pubkey record: %s", record)
            if not record:
                record = await self.wallet_state_manager.get_unused_derivation_record(self.id(), False)
            assert record
            did_inner_hash, did_bundle = await self.get_did_approval_info(launcher_coin.name())
            pubkey = record.pubkey
            self.log.debug("Going to use this pubkey for NFT mint: %s", pubkey)
            innersol = create_ownership_layer_transfer_solution(self.did_id, did_inner_hash, [], pubkey)
            bundles_to_agg.append(did_bundle)

            self.log.debug("Created an inner DID NFT solution: %s", disassemble(innersol))
        else:
            condition_list = [make_create_coin_condition(target_puzzle_hash, amount, [target_puzzle_hash])]
            innersol = Program.to([solution_for_conditions(condition_list), 1])
        # full singleton solution for eve spend
        fullsol = Program.to([[launcher_coin.parent_coin_info, launcher_coin.amount], eve_coin.amount, innersol])
        self.log.debug(
            "Going to spend eve fullpuz with a solution: \n\n%s\n=================================\n\n%s",
            disassemble(eve_fullpuz),
            disassemble(fullsol),
        )
        list_of_coinspends = [CoinSpend(eve_coin, eve_fullpuz, fullsol)]
        eve_spend_bundle = SpendBundle(list_of_coinspends, AugSchemeMPL.aggregate([]))
        puzzle_hashes_to_sign = [p2_inner_puzzle.get_tree_hash()]
        if record:
            puzzle_hashes_to_sign.append(record.puzzle_hash)
        eve_spend_bundle = await self.sign(eve_spend_bundle, puzzle_hashes_to_sign)
<<<<<<< HEAD
        eve_spend_bundle.debug()
=======
>>>>>>> 22533ad9
        bundles_to_agg.append(eve_spend_bundle)
        full_spend = SpendBundle.aggregate(bundles_to_agg)
        nft_record = TransactionRecord(
            confirmed_at_height=uint32(0),
            created_at_time=uint64(int(time.time())),
            to_puzzle_hash=eve_fullpuz.get_tree_hash(),
            amount=uint64(amount),
            fee_amount=fee,
            confirmed=False,
            sent=uint32(0),
            spend_bundle=full_spend,
            additions=full_spend.additions(),
            removals=full_spend.removals(),
            wallet_id=self.wallet_info.id,
            sent_to=[],
            trade_id=None,
            type=uint32(TransactionType.OUTGOING_TX.value),
            name=bytes32(token_bytes()),
            memos=list(compute_memos(full_spend).items()),
        )
        await self.standard_wallet.push_transaction(nft_record)
        return nft_record.spend_bundle

<<<<<<< HEAD
    async def sign(self, spend_bundle: SpendBundle, puzzle_hashes) -> SpendBundle:
        sigs: List[G2Element] = []
        for spend in spend_bundle.coin_spends:
            pks = {}
=======
    async def sign(self, spend_bundle: SpendBundle, puzzle_hashes: List[bytes32] = None) -> SpendBundle:
        if puzzle_hashes is None:
            puzzle_hashes = []
        sigs: List[G2Element] = []
        for spend in spend_bundle.coin_spends:
            pks = {}
            if not puzzle_hashes:
                try:
                    uncurried_nft = UncurriedNFT.uncurry(spend.puzzle_reveal.to_program())
                except ValueError:
                    # not an NFT
                    pass
                else:
                    self.log.debug("Found a NFT state layer to sign")
                    puzzle_hashes.append(uncurried_nft.p2_puzzle.get_tree_hash())
>>>>>>> 22533ad9
            for ph in puzzle_hashes:
                keys = await self.wallet_state_manager.get_keys(ph)
                assert keys
                pks[bytes(keys[0])] = private = keys[1]
                synthetic_secret_key = calculate_synthetic_secret_key(private, DEFAULT_HIDDEN_PUZZLE_HASH)
                synthetic_pk = synthetic_secret_key.get_g1()
                pks[bytes(synthetic_pk)] = synthetic_secret_key
            error, conditions, cost = conditions_dict_for_solution(
                spend.puzzle_reveal.to_program(),
                spend.solution.to_program(),
                self.wallet_state_manager.constants.MAX_BLOCK_COST_CLVM,
            )
            if conditions is not None:
                for pk, msg in pkm_pairs_for_conditions_dict(
                    conditions, spend.coin.name(), self.wallet_state_manager.constants.AGG_SIG_ME_ADDITIONAL_DATA
                ):
                    try:
                        sk = pks.get(pk)
                        if sk:
                            self.log.debug("Found key, signing for pk: %s", pk)
                            sigs.append(AugSchemeMPL.sign(sk, msg))
                        else:
                            self.log.warning("Couldn't find key for: %s", pk)
                    except AssertionError:
                        raise ValueError("This spend bundle cannot be signed by the NFT wallet")

        agg_sig = AugSchemeMPL.aggregate(sigs)
        return SpendBundle.aggregate([spend_bundle, SpendBundle([], agg_sig)])

    async def _make_nft_transaction(
        self,
        nft_coin_info: NFTCoinInfo,
        inner_solution: Program,
        puzzle_hashes_to_sign: List[bytes32],
        fee: uint64 = uint64(0),
        additional_bundles: List[SpendBundle] = [],
    ) -> TransactionRecord:
        # Update NFT status
        await self.update_coin_status(nft_coin_info.coin.name(), True)
        coin = nft_coin_info.coin
        amount = coin.amount
        if not additional_bundles:
            additional_bundles = []
        full_puzzle = nft_coin_info.full_puzzle
        lineage_proof = nft_coin_info.lineage_proof
        assert lineage_proof is not None
        full_solution = Program.to(
            [
                [lineage_proof.parent_name, lineage_proof.inner_puzzle_hash, lineage_proof.amount],
                coin.amount,
                inner_solution,
            ]
        )
        list_of_coinspends = [CoinSpend(coin, full_puzzle.to_serialized_program(), full_solution)]
        self.log.debug(
            "Going to run a new NFT transaction: \nPuzzle:\n%s\n=================================\nSolution:\n%s",
            disassemble(full_puzzle),
            disassemble(full_solution),
        )
        spend_bundle = SpendBundle(list_of_coinspends, AugSchemeMPL.aggregate([]))
        spend_bundle = await self.sign(spend_bundle, puzzle_hashes_to_sign)
<<<<<<< HEAD
        spend_bundle.debug()
=======
>>>>>>> 22533ad9
        full_spend = SpendBundle.aggregate([spend_bundle] + additional_bundles)
        self.log.debug("Memos are: %r", list(compute_memos(full_spend).items()))
        nft_record = TransactionRecord(
            confirmed_at_height=uint32(0),
            created_at_time=uint64(int(time.time())),
            to_puzzle_hash=full_puzzle.get_tree_hash(),
            amount=uint64(amount),
            fee_amount=fee,
            confirmed=False,
            sent=uint32(0),
            spend_bundle=full_spend,
            additions=full_spend.additions(),
            removals=full_spend.removals(),
            wallet_id=self.wallet_info.id,
            sent_to=[],
            trade_id=None,
            type=uint32(TransactionType.OUTGOING_TX.value),
            name=bytes32(token_bytes()),
            memos=list(compute_memos(full_spend).items()),
        )
        return nft_record

    async def update_metadata(
        self, nft_coin_info: NFTCoinInfo, key: str, uri: str, fee: uint64 = uint64(0)
    ) -> Optional[SpendBundle]:
        coin = nft_coin_info.coin

        uncurried_nft = UncurriedNFT.uncurry(nft_coin_info.full_puzzle)

        puzzle_hash = uncurried_nft.inner_puzzle.get_tree_hash()
        condition_list = [
            make_create_coin_condition(puzzle_hash, coin.amount, [puzzle_hash]),
            [int_to_bytes(-24), NFT_METADATA_UPDATER, (key, uri)],
        ]

        self.log.info(
            "Attempting to add urls to NFT coin %s in the metadata: %s", nft_coin_info, uncurried_nft.metadata
        )
        inner_solution = Program.to([solution_for_conditions(condition_list), 1])
        nft_tx_record = await self._make_nft_transaction(nft_coin_info, inner_solution, [puzzle_hash], fee)
        await self.standard_wallet.push_transaction(nft_tx_record)
        self.wallet_state_manager.state_changed("nft_coin_updated", self.wallet_info.id)
        return nft_tx_record.spend_bundle

    async def transfer_nft(
        self,
        nft_coin_info: NFTCoinInfo,
        puzzle_hash: bytes32,
        fee: uint64 = uint64(0),
    ) -> Optional[SpendBundle]:
        self.log.debug("Attempt to transfer a new NFT")
        coin = nft_coin_info.coin
        self.log.debug("Transferring NFT coin %r to puzhash: %s", nft_coin_info, puzzle_hash)

        amount = coin.amount
        unft = UncurriedNFT.uncurry(nft_coin_info.full_puzzle)
        puzzle_hash_to_sign = unft.inner_puzzle.get_tree_hash()
        condition_list = [make_create_coin_condition(puzzle_hash, amount, [puzzle_hash])]
        inner_solution = Program.to([solution_for_conditions(condition_list), amount])
        self.log.debug("Solution for new coin: %r", disassemble(inner_solution))
        nft_tx_record = await self._make_nft_transaction(
            nft_coin_info,
            inner_solution,
            [puzzle_hash_to_sign],
            fee,
        )
        await self.standard_wallet.push_transaction(nft_tx_record)
        self.wallet_state_manager.state_changed("nft_coin_transferred", self.wallet_info.id)
        return nft_tx_record.spend_bundle

    def get_current_nfts(self) -> List[NFTCoinInfo]:
        return self.nft_wallet_info.my_nft_coins

    async def update_coin_status(
        self, coin_id: bytes32, pending_transaction: bool, in_transaction: bool = False
    ) -> None:
        my_nft_coins = self.nft_wallet_info.my_nft_coins
        target_nft: Optional[NFTCoinInfo] = None
        for coin_info in my_nft_coins:
            if coin_info.coin.name() == coin_id:
                target_nft = coin_info
                my_nft_coins.remove(coin_info)
        if target_nft is None:
            raise ValueError(f"NFT coin {coin_id} doesn't exist.")

        my_nft_coins.append(
            NFTCoinInfo(target_nft.coin, target_nft.lineage_proof, target_nft.full_puzzle, pending_transaction)
        )
        new_nft_wallet_info = NFTWalletInfo(
            my_nft_coins,
            self.nft_wallet_info.did_id,
        )
        await self.save_info(new_nft_wallet_info, in_transaction=in_transaction)

    async def save_info(self, nft_info: NFTWalletInfo, in_transaction: bool) -> None:
        self.nft_wallet_info = nft_info
        current_info = self.wallet_info
        data_str = json.dumps(nft_info.to_json_dict())
        wallet_info = WalletInfo(current_info.id, current_info.name, current_info.type, data_str)
        self.wallet_info = wallet_info
        await self.wallet_state_manager.user_store.update_wallet(wallet_info, in_transaction)

    async def convert_puzzle_hash(self, puzhash: bytes32) -> bytes32:
        return puzhash

    def get_nft(self, launcher_id: bytes32) -> Optional[NFTCoinInfo]:
        for coin in self.nft_wallet_info.my_nft_coins:
            matched, curried_args = match_singleton_puzzle(coin.full_puzzle)
            if matched:
                singleton_struct, inner_puzzle = curried_args
                launcher: bytes32 = singleton_struct.as_python()[1]
                if launcher == launcher_id:
                    return coin
        return None

    def get_puzzle_info(self, asset_id: bytes32) -> PuzzleInfo:
        nft_coin: Optional[NFTCoinInfo] = self.get_nft(asset_id)
        if nft_coin is None:
            raise ValueError("An asset ID was specified that this wallet doesn't track")
        puzzle_info: Optional[PuzzleInfo] = match_puzzle(nft_coin.full_puzzle)
        if puzzle_info is None:
            raise ValueError("Internal Error: NFT wallet is tracking a non NFT coin")
        else:
            return puzzle_info

    async def get_coins_to_offer(
        self, asset_id: Optional[bytes32], amount: Union[Solver, uint64], fee: uint64
    ) -> Set[Coin]:
        assert asset_id is not None
        nft_coin: Optional[NFTCoinInfo] = self.get_nft(asset_id)
        if nft_coin is None:
            raise ValueError("An asset ID was specified that this wallet doesn't track")
        return set([nft_coin.coin])

    def match_puzzle_info(self, puzzle_driver: PuzzleInfo) -> bool:
        return (
            AssetType(puzzle_driver.type()) == AssetType.SINGLETON
            and self.get_nft(puzzle_driver["launcher_id"]) is not None
            and puzzle_driver.also() is not None
            and AssetType(puzzle_driver.also().type()) == AssetType.METADATA  # type: ignore
            and puzzle_driver.also().also() is None  # type: ignore
        )

    @classmethod
    async def create_from_puzzle_info(
        cls,
        wallet_state_manager: Any,
        wallet: Wallet,
        puzzle_driver: PuzzleInfo,
        name=None,
        in_transaction=False,
    ) -> Any:
        # Off the bat we don't support multiple profile but when we do this will have to change
        for wallet in wallet_state_manager.wallets.values():
            if wallet.type() == WalletType.NFT:
                return wallet

        # TODO: These are not the arguments to this function yet but they will be
        return await cls.create_new_nft_wallet(
            wallet_state_manager,
            wallet,
            name,
            in_transaction,
        )

    async def create_tandem_xch_tx(
        self, fee: uint64, announcement_to_assert: Optional[Announcement] = None
    ) -> TransactionRecord:
        chia_coins = await self.standard_wallet.select_coins(fee)
        chia_tx = await self.standard_wallet.generate_signed_transaction(
            uint64(0),
            (await self.standard_wallet.get_new_puzzlehash()),
            fee=fee,
            coins=chia_coins,
            coin_announcements_to_consume={announcement_to_assert} if announcement_to_assert is not None else None,
        )
        assert chia_tx.spend_bundle is not None
        return chia_tx

    async def generate_signed_transaction(
        self,
        amounts: List[uint64],
        puzzle_hashes: List[bytes32],
        fee: uint64 = uint64(0),
        coins: Set[Coin] = None,
        memos: Optional[List[List[bytes]]] = None,
        coin_announcements_to_consume: Optional[Set[Announcement]] = None,
        puzzle_announcements_to_consume: Optional[Set[Announcement]] = None,
        ignore_max_send_amount: bool = False,
    ) -> List[TransactionRecord]:
        if memos is None:
            memos = [[] for _ in range(len(puzzle_hashes))]

        if not (len(memos) == len(puzzle_hashes) == len(amounts)):
            raise ValueError("Memos, puzzle_hashes, and amounts must have the same length")

        payments = []
        for amount, puzhash, memo_list in zip(amounts, puzzle_hashes, memos):
            memos_with_hint: List[bytes] = [puzhash]
            memos_with_hint.extend(memo_list)
            payments.append(Payment(puzhash, amount, memos_with_hint))

        payment_sum = sum([p.amount for p in payments])

        unsigned_spend_bundle, chia_tx = await self.generate_unsigned_spendbundle(
            payments,
            fee,
            coins=coins,
            coin_announcements_to_consume=coin_announcements_to_consume,
            puzzle_announcements_to_consume=puzzle_announcements_to_consume,
        )
        p2_puzzles: List[bytes32] = []
        for spend in unsigned_spend_bundle.coin_spends:
            try:
                p2_puzzles.append(UncurriedNFT.uncurry(spend.puzzle_reveal.to_program()).p2_puzzle.get_tree_hash())
            except Exception:
                pass
        spend_bundle = await self.sign(unsigned_spend_bundle, p2_puzzles)

        tx_list = [
            TransactionRecord(
                confirmed_at_height=uint32(0),
                created_at_time=uint64(int(time.time())),
                to_puzzle_hash=puzzle_hashes[0],
                amount=uint64(payment_sum),
                fee_amount=fee,
                confirmed=False,
                sent=uint32(0),
                spend_bundle=spend_bundle,
                additions=spend_bundle.additions(),
                removals=spend_bundle.removals(),
                wallet_id=self.id(),
                sent_to=[],
                trade_id=None,
                type=uint32(TransactionType.OUTGOING_TX.value),
                name=spend_bundle.name(),
                memos=list(compute_memos(spend_bundle).items()),
            )
        ]

        if chia_tx is not None:
            tx_list.append(
                TransactionRecord(
                    confirmed_at_height=chia_tx.confirmed_at_height,
                    created_at_time=chia_tx.created_at_time,
                    to_puzzle_hash=chia_tx.to_puzzle_hash,
                    amount=chia_tx.amount,
                    fee_amount=chia_tx.fee_amount,
                    confirmed=chia_tx.confirmed,
                    sent=chia_tx.sent,
                    spend_bundle=None,
                    additions=chia_tx.additions,
                    removals=chia_tx.removals,
                    wallet_id=chia_tx.wallet_id,
                    sent_to=chia_tx.sent_to,
                    trade_id=chia_tx.trade_id,
                    type=chia_tx.type,
                    name=chia_tx.name,
                    memos=[],
                )
            )

        return tx_list

    async def generate_unsigned_spendbundle(
        self,
        payments: List[Payment],
        fee: uint64 = uint64(0),
        coins: Set[Coin] = None,
        coin_announcements_to_consume: Optional[Set[Announcement]] = None,
        puzzle_announcements_to_consume: Optional[Set[Announcement]] = None,
    ) -> Tuple[SpendBundle, Optional[TransactionRecord]]:
        if coins is None:
            # Make sure the user is specifying which specific NFT coin to use
            raise ValueError("NFT spends require a selected coin")
        else:
            nft_coins = [c for c in self.nft_wallet_info.my_nft_coins if c.coin in coins]

        if coin_announcements_to_consume is not None:
            coin_announcements_bytes: Optional[Set[bytes32]] = {a.name() for a in coin_announcements_to_consume}
        else:
            coin_announcements_bytes = None

        if puzzle_announcements_to_consume is not None:
            puzzle_announcements_bytes: Optional[Set[bytes32]] = {a.name() for a in puzzle_announcements_to_consume}
        else:
            puzzle_announcements_bytes = None

        primaries: List = []
        for payment in payments:
            primaries.append({"puzzlehash": payment.puzzle_hash, "amount": payment.amount, "memos": payment.memos})

        chia_tx = None
        coin_spends = []
        first = True
        for coin_info in nft_coins:
            if first:
                first = False
                if fee > 0:
                    chia_tx = await self.create_tandem_xch_tx(fee)
                    innersol = self.standard_wallet.make_solution(
                        primaries=primaries,
                        coin_announcements_to_assert=coin_announcements_bytes,
                        puzzle_announcements_to_assert=puzzle_announcements_bytes,
                    )
                else:
                    innersol = self.standard_wallet.make_solution(
                        primaries=primaries,
                        coin_announcements_to_assert=coin_announcements_bytes,
                        puzzle_announcements_to_assert=puzzle_announcements_bytes,
                    )
            else:
                # What announcements do we need?
                innersol = self.standard_wallet.make_solution(
                    primaries=[],
                )

            nft_layer_solution = Program.to([innersol, coin_info.coin.amount])
            assert isinstance(coin_info.lineage_proof, LineageProof)
            singleton_solution = Program.to(
                [coin_info.lineage_proof.to_program(), coin_info.coin.amount, nft_layer_solution]
            )
            coin_spend = CoinSpend(coin_info.coin, coin_info.full_puzzle, singleton_solution)
            coin_spends.append(coin_spend)

        nft_spend_bundle = SpendBundle(coin_spends, G2Element())
        chia_spend_bundle = SpendBundle([], G2Element())
        if chia_tx is not None and chia_tx.spend_bundle is not None:
            chia_spend_bundle = chia_tx.spend_bundle

        unsigned_spend_bundle = SpendBundle.aggregate([nft_spend_bundle, chia_spend_bundle])

        return (unsigned_spend_bundle, chia_tx)

    async def create_offer_transactions(
        self, amount: Union[Solver, uint64], coins: List[Coin], announcements: Set[Announcement], fee: uint64
    ) -> SpendBundle:
        if isinstance(amount, int):
            spend_bundles: List[SpendBundle] = [
                tx.spend_bundle
                for tx in await self.generate_signed_transaction(
                    [amount],
                    [Offer.ph()],
                    fee=fee,
                    coins=set(coins),
                    puzzle_announcements_to_consume=announcements,
                )
                if tx.spend_bundle is not None
            ]
            return SpendBundle.aggregate(spend_bundles)
        else:
            raise ValueError("No support for non-standard offers yet")

    async def fix_incomplete_offer(self, offer: Offer, incomplete_spends: List[CoinSpend]) -> Offer:
        spends_to_fix: List[CoinSpend] = []
        for spend in incomplete_spends:
            # TODO: identify this as an NFT1 with the proper graftroot solution
            if True:
                spends_to_fix.append(spend)

        replacement_spends: List[CoinSpend] = []
        for spend in spends_to_fix:
            # TODO: solve the graftroot inner puzzle w/ a pubkey etc.
            # TODO: reach into the appropriate wallets to add royalty payments to the offer spend bundle
            # (be sure to exclude coins from selection that are already in the offer)
            # TODO: Add a signature of the trade prices list
            pass

        new_spend_list: List[CoinSpend] = [cs for cs in offer.bundle.coin_spends if cs not in spends_to_fix]
        new_bundle = SpendBundle([*new_spend_list, *replacement_spends], offer.bundle.aggregated_signature)
        return Offer(
            offer.requested_payments,
            new_bundle,
            offer.driver_dict,
        )<|MERGE_RESOLUTION|>--- conflicted
+++ resolved
@@ -198,11 +198,7 @@
         self.log.debug("Puzzle solution received to wallet: %s", self.wallet_info)
         coin_name = coin_spend.coin.name()
         puzzle: Program = Program.from_bytes(bytes(coin_spend.puzzle_reveal))
-<<<<<<< HEAD
-        solution: Program = Program.from_bytes(bytes(coin_spend.solution)).rest().rest().first().first()
-=======
         delegated_puz_solution: Program = Program.from_bytes(bytes(coin_spend.solution)).rest().rest().first().first()
->>>>>>> 22533ad9
         # At this point, the puzzle must be a NFT puzzle.
         # This method will be called only when the wallet state manager uncurried this coin as a NFT puzzle.
 
@@ -212,13 +208,7 @@
         )
         singleton_id = bytes32(uncurried_nft.singleton_launcher_id)
         parent_inner_puzhash = uncurried_nft.nft_state_layer.get_tree_hash()
-<<<<<<< HEAD
         metadata, p2_puzzle_hash = get_metadata_and_phs(uncurried_nft, solution)
-=======
-        metadata, p2_puzzle_hash = get_metadata_and_phs(
-            uncurried_nft, puzzle, Program.from_bytes(bytes(coin_spend.solution))
-        )
->>>>>>> 22533ad9
         self.log.debug("Got back puzhash from solution: %s", p2_puzzle_hash)
         derivation_record: Optional[
             DerivationRecord
@@ -226,39 +216,17 @@
         if derivation_record:
             p2_puzzle = puzzle_for_pk(derivation_record.pubkey)
         else:
-<<<<<<< HEAD
-            p2_puzzle = None
-        parent_coin = None
-        coin_record = await self.wallet_state_manager.coin_store.get_coin_record(coin_name)
-        if coin_record is None:
-            coin_states: Optional[List[CoinState]] = await self.wallet_state_manager.wallet_node.get_coin_state(
-                [coin_name]
-            )
-            if coin_states is not None:
-                parent_coin = coin_states[0].coin
-        if coin_record is not None:
-            parent_coin = coin_record.coin
-        if parent_coin is None:
-            raise ValueError("Error finding parent")
-        self.log.debug("Got back updated metadata: %s", metadata)
-        if p2_puzzle is None and uncurried_nft.owner_did is None:
-=======
             # we don't have this puzhash in puzzle store
             # either it's not our coin or it's a NFT with a DID
             p2_puzzle = None
         self.log.debug("Got back updated metadata: %s", metadata)
         if p2_puzzle is None and uncurried_nft.owner_pubkey is None:
->>>>>>> 22533ad9
             self.log.info("Received a puzzle hash that is not ours, returning")
             # we transferred it to another wallet, remove the coin from our wallet
             await self.remove_coin(coin_spend.coin, in_transaction=in_transaction)
             return
         if p2_puzzle is None:
-<<<<<<< HEAD
-            inner_puzzle = nft_puzzles.recurry_nft_puzzle(uncurried_nft, solution)
-=======
             inner_puzzle = nft_puzzles.recurry_nft_puzzle(uncurried_nft, delegated_puz_solution)
->>>>>>> 22533ad9
         else:
             inner_puzzle = p2_puzzle
         child_puzzle: Program = nft_puzzles.create_full_puzzle(
@@ -281,12 +249,8 @@
             if new_coin.puzzle_hash == child_puzzle.get_tree_hash():
                 child_coin = new_coin
                 break
-<<<<<<< HEAD
-
-=======
         else:
             raise ValueError(f"Couldn't regenerate puzzle reveal for NFT: {coin_spend}")
->>>>>>> 22533ad9
         self.log.info("Adding a new NFT to wallet: %s", child_coin)
         # all is well, lets add NFT to our local db
         parent_coin = None
@@ -474,10 +438,6 @@
         if record:
             puzzle_hashes_to_sign.append(record.puzzle_hash)
         eve_spend_bundle = await self.sign(eve_spend_bundle, puzzle_hashes_to_sign)
-<<<<<<< HEAD
-        eve_spend_bundle.debug()
-=======
->>>>>>> 22533ad9
         bundles_to_agg.append(eve_spend_bundle)
         full_spend = SpendBundle.aggregate(bundles_to_agg)
         nft_record = TransactionRecord(
@@ -501,12 +461,6 @@
         await self.standard_wallet.push_transaction(nft_record)
         return nft_record.spend_bundle
 
-<<<<<<< HEAD
-    async def sign(self, spend_bundle: SpendBundle, puzzle_hashes) -> SpendBundle:
-        sigs: List[G2Element] = []
-        for spend in spend_bundle.coin_spends:
-            pks = {}
-=======
     async def sign(self, spend_bundle: SpendBundle, puzzle_hashes: List[bytes32] = None) -> SpendBundle:
         if puzzle_hashes is None:
             puzzle_hashes = []
@@ -522,7 +476,6 @@
                 else:
                     self.log.debug("Found a NFT state layer to sign")
                     puzzle_hashes.append(uncurried_nft.p2_puzzle.get_tree_hash())
->>>>>>> 22533ad9
             for ph in puzzle_hashes:
                 keys = await self.wallet_state_manager.get_keys(ph)
                 assert keys
@@ -584,10 +537,6 @@
         )
         spend_bundle = SpendBundle(list_of_coinspends, AugSchemeMPL.aggregate([]))
         spend_bundle = await self.sign(spend_bundle, puzzle_hashes_to_sign)
-<<<<<<< HEAD
-        spend_bundle.debug()
-=======
->>>>>>> 22533ad9
         full_spend = SpendBundle.aggregate([spend_bundle] + additional_bundles)
         self.log.debug("Memos are: %r", list(compute_memos(full_spend).items()))
         nft_record = TransactionRecord(
