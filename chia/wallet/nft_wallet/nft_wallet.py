import json
import logging
import time
from secrets import token_bytes
from typing import Any, Dict, List, Optional, Set, Tuple, Type, TypeVar, Union

from blspy import AugSchemeMPL, G1Element, G2Element
<<<<<<< HEAD
from clvm.casts import int_from_bytes, int_to_bytes
=======
from clvm.casts import int_to_bytes
>>>>>>> 35516c66

from chia.clvm.singleton import SINGLETON_TOP_LAYER_MOD
from chia.protocols.wallet_protocol import CoinState
from chia.server.outbound_message import NodeType
from chia.server.ws_connection import WSChiaConnection
from chia.types.announcement import Announcement
from chia.types.blockchain_format.coin import Coin
from chia.types.blockchain_format.program import Program
from chia.types.blockchain_format.sized_bytes import bytes32
from chia.types.coin_spend import CoinSpend
from chia.types.spend_bundle import SpendBundle
from chia.util.condition_tools import conditions_dict_for_solution, pkm_pairs_for_conditions_dict
<<<<<<< HEAD
from chia.util.ints import uint8, uint32, uint64, uint128
from chia.util.streamable import Streamable, streamable
from chia.wallet.derivation_record import DerivationRecord
from chia.wallet.lineage_proof import LineageProof
from chia.wallet.nft_wallet import nft_puzzles
from chia.wallet.nft_wallet.nft_puzzles import LAUNCHER_PUZZLE, NFT_METADATA_UPDATER, NFT_STATE_LAYER_MOD_HASH
from chia.wallet.nft_wallet.uncurry_nft import UncurriedNFT
from chia.wallet.outer_puzzles import AssetType, match_puzzle
from chia.wallet.payment import Payment
from chia.wallet.puzzle_drivers import PuzzleInfo
=======
from chia.util.ints import uint8, uint16, uint32, uint64, uint128
from chia.wallet.derivation_record import DerivationRecord
from chia.wallet.lineage_proof import LineageProof
from chia.wallet.nft_wallet import nft_puzzles
from chia.wallet.nft_wallet.nft_info import NFTCoinInfo, NFTWalletInfo
from chia.wallet.nft_wallet.nft_puzzles import (
    NFT_METADATA_UPDATER,
    NFT_STATE_LAYER_MOD_HASH,
    create_ownership_layer_puzzle,
    create_ownership_layer_transfer_solution,
    get_metadata_and_phs,
)
from chia.wallet.nft_wallet.uncurry_nft import UncurriedNFT
>>>>>>> 35516c66
from chia.wallet.puzzles.load_clvm import load_clvm
from chia.wallet.puzzles.p2_delegated_puzzle_or_hidden_puzzle import (
    DEFAULT_HIDDEN_PUZZLE_HASH,
    calculate_synthetic_secret_key,
    puzzle_for_pk,
    solution_for_conditions,
)
<<<<<<< HEAD
from chia.wallet.puzzle_drivers import Solver
from chia.wallet.puzzles.puzzle_utils import make_create_coin_condition
from chia.wallet.puzzles.singleton_top_layer import match_singleton_puzzle
from chia.wallet.trading.offer import Offer
=======
from chia.wallet.puzzles.puzzle_utils import make_create_coin_condition
>>>>>>> 35516c66
from chia.wallet.transaction_record import TransactionRecord
from chia.wallet.util.compute_memos import compute_memos
from chia.wallet.util.debug_spend_bundle import disassemble
from chia.wallet.util.transaction_type import TransactionType
from chia.wallet.util.wallet_types import WalletType
from chia.wallet.wallet import Wallet
from chia.wallet.wallet_info import WalletInfo

STANDARD_PUZZLE_MOD = load_clvm("p2_delegated_puzzle_or_hidden_puzzle.clvm")

_T_NFTWallet = TypeVar("_T_NFTWallet", bound="NFTWallet")


OFFER_MOD = load_clvm("settlement_payments.clvm")


<<<<<<< HEAD
@streamable
@dataclass(frozen=True)
class NFTCoinInfo(Streamable):
    coin: Coin
    lineage_proof: LineageProof
    full_puzzle: Program


@streamable
@dataclass(frozen=True)
class NFTWalletInfo(Streamable):
    my_nft_coins: List[NFTCoinInfo]
    did_wallet_id: Optional[uint32] = None


def create_fullpuz(innerpuz: Program, genesis_id: bytes32) -> Program:
    mod_hash = SINGLETON_TOP_LAYER_MOD.get_tree_hash()
    # singleton_struct = (MOD_HASH . (LAUNCHER_ID . LAUNCHER_PUZZLE_HASH))
    singleton_struct = Program.to((mod_hash, (genesis_id, LAUNCHER_PUZZLE.get_tree_hash())))
    return SINGLETON_TOP_LAYER_MOD.curry(singleton_struct, innerpuz)


=======
>>>>>>> 35516c66
class NFTWallet:
    wallet_state_manager: Any
    log: logging.Logger
    wallet_info: WalletInfo
    nft_wallet_info: NFTWalletInfo
    standard_wallet: Wallet
    wallet_id: int
<<<<<<< HEAD
=======
    did_id: Optional[bytes32]
>>>>>>> 35516c66

    @classmethod
    async def create_new_nft_wallet(
        cls: Type[_T_NFTWallet],
        wallet_state_manager: Any,
        wallet: Wallet,
<<<<<<< HEAD
        did_wallet_id: uint32 = None,
=======
        did_id: Optional[bytes32] = None,
>>>>>>> 35516c66
        name: str = "",
        in_transaction: bool = False,
    ) -> _T_NFTWallet:
        """
        This must be called under the wallet state manager lock
        """
        self = cls()
        self.standard_wallet = wallet
        self.log = logging.getLogger(name if name else __name__)
        self.wallet_state_manager = wallet_state_manager
<<<<<<< HEAD
        self.nft_wallet_info = NFTWalletInfo([], did_wallet_id)
=======
        self.nft_wallet_info = NFTWalletInfo([], did_id)
>>>>>>> 35516c66
        info_as_string = json.dumps(self.nft_wallet_info.to_json_dict())
        wallet_info = await wallet_state_manager.user_store.create_wallet(
            "NFT Wallet" if not name else name,
            uint32(WalletType.NFT.value),
            info_as_string,
            in_transaction=in_transaction,
        )

        if wallet_info is None:
            raise ValueError("Internal Error")
        self.wallet_info = wallet_info
        self.wallet_id = self.wallet_info.id
        self.log.debug("NFT wallet id: %r and standard wallet id: %r", self.wallet_id, self.standard_wallet.wallet_id)

        await self.wallet_state_manager.add_new_wallet(self, self.wallet_info.id, in_transaction=in_transaction)
        self.log.debug("Generated a new NFT wallet: %s", self.__dict__)
<<<<<<< HEAD
        if not did_wallet_id:
            # default profile wallet
            self.log.debug("Standard NFT wallet created")
        else:
            # TODO: handle DID wallet puzhash
            raise NotImplementedError()
=======
        if not did_id:
            # default profile wallet
            self.log.debug("Standard NFT wallet created")
            self.did_id = None
        else:
            self.did_id = did_id
>>>>>>> 35516c66
        return self

    @classmethod
    async def create(
        cls: Type[_T_NFTWallet],
        wallet_state_manager: Any,
        wallet: Wallet,
        wallet_info: WalletInfo,
        name: Optional[str] = None,
    ) -> _T_NFTWallet:
        self = cls()
        self.log = logging.getLogger(name if name else __name__)
        self.wallet_state_manager = wallet_state_manager
        self.wallet_info = wallet_info
        self.wallet_id = wallet_info.id
        self.standard_wallet = wallet
        self.wallet_info = wallet_info
        self.nft_wallet_info = NFTWalletInfo.from_json_dict(json.loads(wallet_info.data))
        return self

    @classmethod
    def type(cls) -> uint8:
        return uint8(WalletType.NFT)

    async def get_new_puzzle(self) -> Program:
        self.log.debug("Getting new puzzle for NFT wallet: %s", self.id())
<<<<<<< HEAD
        return await self.standard_wallet.get_new_puzzle()

    async def get_new_puzzlehash(self) -> bytes32:
        return await self.standard_wallet.get_new_puzzlehash()
=======
        return self.puzzle_for_pk((await self.wallet_state_manager.get_unused_derivation_record(self.id())).pubkey)
>>>>>>> 35516c66

    def id(self) -> uint32:
        return self.wallet_info.id

    async def get_confirmed_balance(self, record_list=None) -> uint128:
        """The NFT wallet doesn't really have a balance."""
        return uint128(0)

    async def get_unconfirmed_balance(self, record_list=None) -> uint128:
        """The NFT wallet doesn't really have a balance."""
        return uint128(0)

    async def get_spendable_balance(self, unspent_records=None) -> uint128:
        """The NFT wallet doesn't really have a balance."""
        return uint128(0)

    async def get_pending_change_balance(self) -> uint64:
        return uint64(0)

    async def get_max_send_amount(self, records=None):
        """This is the confirmed balance, which we set to 0 as the NFT wallet doesn't have one."""
        return uint128(0)

    def get_nft_coin_by_id(self, nft_coin_id: bytes32) -> NFTCoinInfo:
        for nft_coin in self.nft_wallet_info.my_nft_coins:
            if nft_coin.coin.name() == nft_coin_id:
                return nft_coin
        raise KeyError(f"Couldn't find coin with id: {nft_coin_id}")

    async def add_nft_coin(self, coin: Coin, spent_height: uint32, in_transaction: bool) -> None:
        await self.coin_added(coin, spent_height, in_transaction=in_transaction)

    async def coin_added(self, coin: Coin, height: uint32, in_transaction: bool) -> None:
        """Notification from wallet state manager that wallet has been received."""
        self.log.info(f"NFT wallet %s has been notified that {coin} was added", self.wallet_info.name)
        for coin_info in self.nft_wallet_info.my_nft_coins:
            if coin_info.coin == coin:
                return
        wallet_node = self.wallet_state_manager.wallet_node
        server = wallet_node.server
        full_nodes: Dict[bytes32, WSChiaConnection] = server.connection_by_type.get(NodeType.FULL_NODE, {})
        cs: Optional[CoinSpend] = None
        coin_states: Optional[List[CoinState]] = await self.wallet_state_manager.wallet_node.get_coin_state(
            [coin.parent_coin_info]
        )
        if not coin_states:
            # farm coin
            return
        assert coin_states
        parent_coin = coin_states[0].coin
        for node_id in full_nodes:
            node = server.all_connections[node_id]
            cs = await wallet_node.fetch_puzzle_solution(node, height, parent_coin)
            if cs is not None:
                break
        assert cs is not None
        await self.puzzle_solution_received(cs, in_transaction=in_transaction)

    async def puzzle_solution_received(self, coin_spend: CoinSpend, in_transaction: bool) -> None:
        self.log.debug("Puzzle solution received to wallet: %s", self.wallet_info)
        coin_name = coin_spend.coin.name()
        puzzle: Program = Program.from_bytes(bytes(coin_spend.puzzle_reveal))
<<<<<<< HEAD
        full_solution: Program = Program.from_bytes(bytes(coin_spend.solution))
        delegated_puz_solution: Program = Program.from_bytes(bytes(coin_spend.solution)).rest().rest().first().first()

        # At this point, the puzzle must be a NFT puzzle.
        # This method will be called only when the walle state manager uncurried this coin as a NFT puzzle.
=======
        solution: Program = Program.from_bytes(bytes(coin_spend.solution)).rest().rest().first().first()
        # At this point, the puzzle must be a NFT puzzle.
        # This method will be called only when the wallet state manager uncurried this coin as a NFT puzzle.
>>>>>>> 35516c66

        uncurried_nft = UncurriedNFT.uncurry(puzzle)
        self.log.info(
            f"found the info for NFT coin {coin_name} {uncurried_nft.inner_puzzle} {uncurried_nft.singleton_struct}"
        )
<<<<<<< HEAD
        singleton_id = bytes32(uncurried_nft.singleton_launcher_id.atom)
        metadata = uncurried_nft.metadata
        new_inner_puzzle = None
        parent_inner_puzhash = uncurried_nft.nft_state_layer.get_tree_hash()
        self.log.debug("Before spend metadata: %s %s \n%s", metadata, singleton_id, disassemble(delegated_puz_solution))

        if delegated_puz_solution.rest().as_python() == b"":
            conds = puzzle.run(full_solution)
        else:
            conds = delegated_puz_solution.rest().first().rest()

        # for condition in delegated_puz_solution.rest().first().rest().as_itexr():
        for condition in conds.as_iter():
            self.log.debug("Checking solution condition: %s", disassemble(condition))
            if condition.list_len() <= 2:
                # irrelevant condition
                continue
            condition_code = int_from_bytes(condition.first().atom)
            self.log.debug("Checking condition code: %r", condition_code)
            if condition_code == -24:
                # metadata update
                # (-24 (meta updater puzzle) url)
                metadata_dict = dict(metadata.as_python())
                new_metadata = [
                    (b"u", ([condition.rest().rest().first().atom] + [metadata_dict[b"u"]])),
                    (b"h", metadata_dict[b"h"]),
                ]
                metadata = Program.to(new_metadata)
            elif condition_code == 51 and int_from_bytes(condition.rest().rest().first().atom) == 1:
                puzhash = bytes32(condition.rest().first().atom)
                memo = bytes32(condition.as_python()[-1][0])
                if memo != puzhash:
                    puzhash_for_derivation_record = memo
                else:
                    puzhash_for_derivation_record = puzhash

                self.log.debug("Got back puzhash from solution: %s", puzhash)
                derivation_record: Optional[
                    DerivationRecord
                ] = await self.wallet_state_manager.puzzle_store.get_derivation_record_for_puzzle_hash(
                    puzhash_for_derivation_record
                )
                if derivation_record is None:
                    # we potentially sent it somewhere
                    await self.remove_coin(coin_spend.coin, in_transaction=in_transaction)
                    return
                new_inner_puzzle = puzzle_for_pk(derivation_record.pubkey)
            else:
                raise ValueError("Invalid condition")
        if new_inner_puzzle is None:
            raise ValueError("Invalid puzzle")
=======
        singleton_id = bytes32(uncurried_nft.singleton_launcher_id)
        parent_inner_puzhash = uncurried_nft.nft_state_layer.get_tree_hash()
        metadata, p2_puzzle_hash = get_metadata_and_phs(uncurried_nft, solution)
        self.log.debug("Got back puzhash from solution: %s", p2_puzzle_hash)
        derivation_record: Optional[
            DerivationRecord
        ] = await self.wallet_state_manager.puzzle_store.get_derivation_record_for_puzzle_hash(p2_puzzle_hash)
        if derivation_record:
            p2_puzzle = puzzle_for_pk(derivation_record.pubkey)
        else:
            p2_puzzle = None
>>>>>>> 35516c66
        parent_coin = None
        coin_record = await self.wallet_state_manager.coin_store.get_coin_record(coin_name)
        if coin_record is None:
            coin_states: Optional[List[CoinState]] = await self.wallet_state_manager.wallet_node.get_coin_state(
                [coin_name]
<<<<<<< HEAD
            )
            if coin_states is not None:
                parent_coin = coin_states[0].coin
        if coin_record is not None:
            parent_coin = coin_record.coin
        if parent_coin is None:
            raise ValueError("Error in finding parent")
        self.log.debug("Got back updated metadata: %s", metadata)
        child_puzzle: Program = nft_puzzles.create_full_puzzle(
            singleton_id,
            metadata,
            bytes32(uncurried_nft.metdata_updater_hash.atom),
            new_inner_puzzle,
        )
        self.log.debug(
            "Created NFT full puzzle with inner: %s",
            nft_puzzles.create_full_puzzle_with_nft_puzzle(singleton_id, uncurried_nft.inner_puzzle),
        )
        child_coin: Optional[Coin] = None
        for new_coin in coin_spend.additions():
            self.log.debug(
                "Comparing addition: %s with %s, amount: %s ",
                new_coin.puzzle_hash,
                child_puzzle.get_tree_hash(),
                new_coin.amount,
            )
            if new_coin.puzzle_hash == child_puzzle.get_tree_hash():
                child_coin = new_coin
                break
        else:
            raise ValueError("Invalid NFT spend on %r" % coin_name)
=======
            )
            if coin_states is not None:
                parent_coin = coin_states[0].coin
        if coin_record is not None:
            parent_coin = coin_record.coin
        if parent_coin is None:
            raise ValueError("Error finding parent")
        self.log.debug("Got back updated metadata: %s", metadata)
        if p2_puzzle is None and uncurried_nft.owner_did is None:
            self.log.info("Received a puzzle hash that is not ours, returning")
            # we transferred it to another wallet, remove the coin from our wallet
            await self.remove_coin(coin_spend.coin, in_transaction=in_transaction)
            return
        if p2_puzzle is None:
            inner_puzzle = nft_puzzles.recurry_nft_puzzle(uncurried_nft, solution)
        else:
            inner_puzzle = p2_puzzle
        child_puzzle: Program = nft_puzzles.create_full_puzzle(
            singleton_id,
            Program.to(metadata),
            bytes32(uncurried_nft.metadata_updater_hash.atom),
            inner_puzzle,
        )
        self.log.debug(
            "Created NFT full puzzle with inner: %s",
            nft_puzzles.create_full_puzzle_with_nft_puzzle(singleton_id, uncurried_nft.inner_puzzle),
        )
        for new_coin in coin_spend.additions():
            self.log.debug(
                "Comparing addition: %s with %s, amount: %s ",
                new_coin.puzzle_hash,
                child_puzzle.get_tree_hash(),
                new_coin.amount,
            )
            if new_coin.puzzle_hash == child_puzzle.get_tree_hash():
                child_coin = new_coin
                break

>>>>>>> 35516c66
        self.log.info("Adding a new NFT to wallet: %s", child_coin)
        await self.add_coin(
            child_coin,
            child_puzzle,
            LineageProof(parent_coin.parent_coin_info, parent_inner_puzhash, parent_coin.amount),
            in_transaction=in_transaction,
        )

    async def add_coin(self, coin: Coin, puzzle: Program, lineage_proof: LineageProof, in_transaction: bool) -> None:
        my_nft_coins = self.nft_wallet_info.my_nft_coins
        for coin_info in my_nft_coins:
            if coin_info.coin == coin:
                my_nft_coins.remove(coin_info)

        my_nft_coins.append(NFTCoinInfo(coin, lineage_proof, puzzle))
        new_nft_wallet_info = NFTWalletInfo(
            my_nft_coins,
<<<<<<< HEAD
            self.nft_wallet_info.did_wallet_id,
=======
            self.nft_wallet_info.did_id,
>>>>>>> 35516c66
        )
        await self.save_info(new_nft_wallet_info, in_transaction=in_transaction)
        await self.wallet_state_manager.add_interested_coin_ids([coin.name()], in_transaction=in_transaction)
        self.wallet_state_manager.state_changed("nft_coin_added", self.wallet_info.id)
        return

    async def remove_coin(self, coin: Coin, in_transaction: bool) -> None:
        my_nft_coins = self.nft_wallet_info.my_nft_coins
        for coin_info in my_nft_coins:
            if coin_info.coin == coin:
                my_nft_coins.remove(coin_info)
        new_nft_wallet_info = NFTWalletInfo(
            my_nft_coins,
<<<<<<< HEAD
            self.nft_wallet_info.did_wallet_id,
        )
        await self.save_info(new_nft_wallet_info, in_transaction=in_transaction)
        self.wallet_state_manager.state_changed("nft_coin_removed", self.wallet_info.id)
        return

    def puzzle_for_pk(self, pk: G1Element) -> Program:
        if not self.nft_wallet_info.did_wallet_id:
            inner_puzzle = self.standard_wallet.puzzle_for_pk(bytes(pk))
        else:
            raise NotImplementedError
        provenance_puzzle = Program.to([NFT_STATE_LAYER_MOD_HASH, inner_puzzle])
        self.log.debug(
            "Wallet name %s generated a puzzle: %s", self.wallet_info.name, provenance_puzzle.get_tree_hash()
        )
        return provenance_puzzle

    async def generate_new_nft(
        self, metadata: Program, target_puzzle_hash: bytes32 = None, fee: uint64 = uint64(0)
=======
            self.nft_wallet_info.did_id,
        )
        await self.save_info(new_nft_wallet_info, in_transaction=in_transaction)
        self.wallet_state_manager.state_changed("nft_coin_removed", self.wallet_info.id)
        return

    def puzzle_for_pk(self, pk: G1Element) -> Program:
        inner_puzzle = self.standard_wallet.puzzle_for_pk(bytes(pk))
        provenance_puzzle = Program.to([NFT_STATE_LAYER_MOD_HASH, inner_puzzle])
        self.log.debug(
            "Wallet name %s generated a puzzle: %s", self.wallet_info.name, provenance_puzzle.get_tree_hash()
        )
        return provenance_puzzle

    async def get_did_approval_info(
        self,
        nft_id: bytes32,
    ) -> Tuple[bytes32, SpendBundle]:
        """Get DID spend with announcement created we need to transfer NFT with did with current inner hash of DID

        We also store `did_id` and then iterate to find the did wallet as we'd otherwise have to subscribe to
        any changes to DID wallet and storing wallet_id is not guaranteed to be consistent on wallet crash/reset.
        """
        for _, wallet in self.wallet_state_manager.wallets.items():
            self.log.debug("Checking wallet type %s", wallet.type())
            if wallet.type() == WalletType.DISTRIBUTED_ID:
                self.log.debug("Found a DID wallet, checking did: %r == %r", wallet.get_my_DID(), self.did_id)
                if bytes32.fromhex(wallet.get_my_DID()) == self.did_id:
                    self.log.debug("Creating announcement from DID for nft_id: %s", nft_id)
                    did_bundle = await wallet.create_message_spend(puzzle_announcements=[nft_id])
                    self.log.debug("Sending DID announcement from puzzle: %s", did_bundle.removals())
                    did_inner_hash = wallet.did_info.current_inner.get_tree_hash()
                    break
        else:
            raise ValueError(f"Missing DID Wallet for did_id: {self.did_id}")
        return did_inner_hash, did_bundle

    async def generate_new_nft(
        self,
        metadata: Program,
        target_puzzle_hash: Optional[bytes32] = None,
        royalty_puzzle_hash: Optional[bytes32] = None,
        percentage: uint16 = uint16(0),
        fee: uint64 = uint64(0),
>>>>>>> 35516c66
    ) -> Optional[SpendBundle]:
        """
        This must be called under the wallet state manager lock
        """
<<<<<<< HEAD
        amount = 1
        coins = await self.standard_wallet.select_coins(uint64(amount))
=======
        amount = uint64(1)
        coins = await self.standard_wallet.select_coins(amount)
>>>>>>> 35516c66
        if coins is None:
            return None
        self.log.debug("Attempt to generate a new NFT")
        origin = coins.copy().pop()
        genesis_launcher_puz = nft_puzzles.LAUNCHER_PUZZLE
        # nft_id == singleton_id == launcher_id == launcher_coin.name()
        launcher_coin = Coin(origin.name(), genesis_launcher_puz.get_tree_hash(), uint64(amount))
        self.log.debug("Generating NFT with launcher coin %s and metadata: %s", launcher_coin, metadata)
<<<<<<< HEAD

        inner_puzzle = await self.standard_wallet.get_new_puzzle()
        # singleton eve
=======

        p2_inner_puzzle = await self.standard_wallet.get_new_puzzle()
        if not target_puzzle_hash:
            target_puzzle_hash = p2_inner_puzzle.get_tree_hash()
        if self.did_id:
            self.log.debug("Creating NFT using DID: %s", self.did_id)
            inner_puzzle = create_ownership_layer_puzzle(
                launcher_coin.name(), self.did_id, p2_inner_puzzle, percentage, royalty_puzzle_hash=royalty_puzzle_hash
            )
            self.log.debug("Got back ownership inner puzzle: %s", disassemble(inner_puzzle))
        else:
            inner_puzzle = p2_inner_puzzle

        # singleton eve puzzle
>>>>>>> 35516c66
        eve_fullpuz = nft_puzzles.create_full_puzzle(
            launcher_coin.name(), metadata, NFT_METADATA_UPDATER.get_tree_hash(), inner_puzzle
        )
        # launcher announcement
        announcement_set: Set[Announcement] = set()
        announcement_message = Program.to([eve_fullpuz.get_tree_hash(), amount, []]).get_tree_hash()
        announcement_set.add(Announcement(launcher_coin.name(), announcement_message))

        self.log.debug(
            "Creating transaction for launcher: %s and other coins: %s (%s)", origin, coins, announcement_set
        )
        # store the launcher transaction in the wallet state
        tx_record: Optional[TransactionRecord] = await self.standard_wallet.generate_signed_transaction(
            uint64(amount),
            genesis_launcher_puz.get_tree_hash(),
            fee,
            origin.name(),
            coins,
            None,
            False,
            announcement_set,
        )

        genesis_launcher_solution = Program.to([eve_fullpuz.get_tree_hash(), amount, []])

        # launcher spend to generate the singleton
        launcher_cs = CoinSpend(launcher_coin, genesis_launcher_puz, genesis_launcher_solution)
        launcher_sb = SpendBundle([launcher_cs], AugSchemeMPL.aggregate([]))

        eve_coin = Coin(launcher_coin.name(), eve_fullpuz.get_tree_hash(), uint64(amount))

        if tx_record is None or tx_record.spend_bundle is None:
            return None

<<<<<<< HEAD
        if not target_puzzle_hash:
            target_puzzle_hash = inner_puzzle.get_tree_hash()
        condition_list = [make_create_coin_condition(target_puzzle_hash, amount, [target_puzzle_hash])]
        innersol = solution_for_conditions(condition_list)
        # EVE SPEND BELOW
        fullsol = Program.to(
            [
                [launcher_coin.parent_coin_info, launcher_coin.amount],
                eve_coin.amount,
                Program.to(
                    [
                        innersol,
                        amount,
                        0,
                    ]
                ),
            ]
        )
        list_of_coinspends = [CoinSpend(eve_coin, eve_fullpuz, fullsol)]
        eve_spend_bundle = SpendBundle(list_of_coinspends, AugSchemeMPL.aggregate([]))
        eve_spend_bundle = await self.sign(eve_spend_bundle)
        full_spend = SpendBundle.aggregate([tx_record.spend_bundle, eve_spend_bundle, launcher_sb])

=======
        bundles_to_agg = [tx_record.spend_bundle, launcher_sb]

        if not target_puzzle_hash:
            target_puzzle_hash = p2_inner_puzzle.get_tree_hash()
        record: Optional[DerivationRecord] = None
        # Create inner solution for eve spend
        if self.did_id:
            record = await self.wallet_state_manager.puzzle_store.get_derivation_record_for_puzzle_hash(
                p2_inner_puzzle.get_tree_hash()
            )
            self.log.debug("Got back a pubkey record: %s", record)
            if not record:
                record = await self.wallet_state_manager.get_unused_derivation_record(self.id(), False)
            assert record
            did_inner_hash, did_bundle = await self.get_did_approval_info(launcher_coin.name())
            pubkey = record.pubkey
            self.log.debug("Going to use this pubkey for NFT mint: %s", pubkey)
            innersol = create_ownership_layer_transfer_solution(self.did_id, did_inner_hash, [], pubkey)
            bundles_to_agg.append(did_bundle)

            self.log.debug("Created an inner DID NFT solution: %s", disassemble(innersol))
        else:
            condition_list = [make_create_coin_condition(target_puzzle_hash, amount, [target_puzzle_hash])]
            innersol = Program.to([solution_for_conditions(condition_list), 1])
        # full singleton solution for eve spend
        fullsol = Program.to([[launcher_coin.parent_coin_info, launcher_coin.amount], eve_coin.amount, innersol])
        self.log.debug(
            "Going to spend eve fullpuz with a solution: \n\n%s\n=================================\n\n%s",
            disassemble(eve_fullpuz),
            disassemble(fullsol),
        )
        list_of_coinspends = [CoinSpend(eve_coin, eve_fullpuz, fullsol)]
        eve_spend_bundle = SpendBundle(list_of_coinspends, AugSchemeMPL.aggregate([]))
        puzzle_hashes_to_sign = [p2_inner_puzzle.get_tree_hash()]
        if record:
            puzzle_hashes_to_sign.append(record.puzzle_hash)
        eve_spend_bundle = await self.sign(eve_spend_bundle, puzzle_hashes_to_sign)
        eve_spend_bundle.debug()
        bundles_to_agg.append(eve_spend_bundle)
        full_spend = SpendBundle.aggregate(bundles_to_agg)
>>>>>>> 35516c66
        nft_record = TransactionRecord(
            confirmed_at_height=uint32(0),
            created_at_time=uint64(int(time.time())),
            to_puzzle_hash=eve_fullpuz.get_tree_hash(),
            amount=uint64(amount),
            fee_amount=fee,
            confirmed=False,
            sent=uint32(0),
            spend_bundle=full_spend,
            additions=full_spend.additions(),
            removals=full_spend.removals(),
            wallet_id=self.wallet_info.id,
            sent_to=[],
            trade_id=None,
            type=uint32(TransactionType.OUTGOING_TX.value),
            name=bytes32(token_bytes()),
            memos=list(compute_memos(full_spend).items()),
        )
        await self.standard_wallet.push_transaction(nft_record)
        return nft_record.spend_bundle

<<<<<<< HEAD
    async def sign(self, spend_bundle: SpendBundle) -> SpendBundle:
        sigs: List[G2Element] = []
        for spend in spend_bundle.coin_spends:
            try:
                uncurried_nft = UncurriedNFT.uncurry(spend.puzzle_reveal.to_program())
            except Exception as e:
                # This only happens while you changed the NFT chialisp but didn't update the UncurriedNFT class.
                self.log.error(e)
            else:
                self.log.debug("Found a NFT state layer to sign")
                puzzle_hash = uncurried_nft.inner_puzzle.get_tree_hash()
                keys = await self.wallet_state_manager.get_keys(puzzle_hash)
                assert keys
                _, private = keys
                synthetic_secret_key = calculate_synthetic_secret_key(private, DEFAULT_HIDDEN_PUZZLE_HASH)
                error, conditions, cost = conditions_dict_for_solution(
                    spend.puzzle_reveal.to_program(),
                    spend.solution.to_program(),
                    self.wallet_state_manager.constants.MAX_BLOCK_COST_CLVM,
                )
                if conditions is not None:
                    synthetic_pk = synthetic_secret_key.get_g1()
                    for pk, msg in pkm_pairs_for_conditions_dict(
                        conditions, spend.coin.name(), self.wallet_state_manager.constants.AGG_SIG_ME_ADDITIONAL_DATA
                    ):
                        try:
                            assert bytes(synthetic_pk) == pk
                            sigs.append(AugSchemeMPL.sign(synthetic_secret_key, msg))
                        except AssertionError:
                            raise ValueError("This spend bundle cannot be signed by the NFT wallet")
=======
    async def sign(self, spend_bundle: SpendBundle, puzzle_hashes) -> SpendBundle:
        sigs: List[G2Element] = []
        for spend in spend_bundle.coin_spends:
            pks = {}
            for ph in puzzle_hashes:
                keys = await self.wallet_state_manager.get_keys(ph)
                assert keys
                pks[bytes(keys[0])] = private = keys[1]
                synthetic_secret_key = calculate_synthetic_secret_key(private, DEFAULT_HIDDEN_PUZZLE_HASH)
                synthetic_pk = synthetic_secret_key.get_g1()
                pks[bytes(synthetic_pk)] = synthetic_secret_key
            error, conditions, cost = conditions_dict_for_solution(
                spend.puzzle_reveal.to_program(),
                spend.solution.to_program(),
                self.wallet_state_manager.constants.MAX_BLOCK_COST_CLVM,
            )
            if conditions is not None:
                for pk, msg in pkm_pairs_for_conditions_dict(
                    conditions, spend.coin.name(), self.wallet_state_manager.constants.AGG_SIG_ME_ADDITIONAL_DATA
                ):
                    try:
                        sk = pks.get(pk)
                        if sk:
                            self.log.debug("Found key, signing for pk: %s", pk)
                            sigs.append(AugSchemeMPL.sign(sk, msg))
                        else:
                            self.log.warning("Couldn't find key for: %s", pk)
                    except AssertionError:
                        raise ValueError("This spend bundle cannot be signed by the NFT wallet")
>>>>>>> 35516c66

        agg_sig = AugSchemeMPL.aggregate(sigs)
        return SpendBundle.aggregate([spend_bundle, SpendBundle([], agg_sig)])

    async def _make_nft_transaction(
<<<<<<< HEAD
        self, nft_coin_info: NFTCoinInfo, inner_solution: Program, fee: uint64 = uint64(0)
    ) -> TransactionRecord:

        coin = nft_coin_info.coin
        amount = coin.amount
        full_puzzle = nft_coin_info.full_puzzle
        lineage_proof = nft_coin_info.lineage_proof
        self.log.debug("Inner solution: %r", disassemble(inner_solution))
=======
        self,
        nft_coin_info: NFTCoinInfo,
        inner_solution: Program,
        puzzle_hashes_to_sign: List[bytes32],
        fee: uint64 = uint64(0),
        additional_bundles: List[SpendBundle] = [],
    ) -> TransactionRecord:
        # Update NFT status
        await self.update_coin_status(nft_coin_info.coin.name(), True)
        coin = nft_coin_info.coin
        amount = coin.amount
        if not additional_bundles:
            additional_bundles = []
        full_puzzle = nft_coin_info.full_puzzle
        lineage_proof = nft_coin_info.lineage_proof
        assert lineage_proof is not None
>>>>>>> 35516c66
        full_solution = Program.to(
            [
                [lineage_proof.parent_name, lineage_proof.inner_puzzle_hash, lineage_proof.amount],
                coin.amount,
<<<<<<< HEAD
                Program.to(
                    [
                        inner_solution,
                        amount,
                        0,
                    ]
                ),
            ]
        )
        list_of_coinspends = [CoinSpend(coin, full_puzzle.to_serialized_program(), full_solution)]
        spend_bundle = SpendBundle(list_of_coinspends, AugSchemeMPL.aggregate([]))
        spend_bundle = await self.sign(spend_bundle)
        full_spend = SpendBundle.aggregate([spend_bundle])
=======
                inner_solution,
            ]
        )
        list_of_coinspends = [CoinSpend(coin, full_puzzle.to_serialized_program(), full_solution)]
        self.log.debug(
            "Going to run a new NFT transaction: \nPuzzle:\n%s\n=================================\nSolution:\n%s",
            disassemble(full_puzzle),
            disassemble(full_solution),
        )
        spend_bundle = SpendBundle(list_of_coinspends, AugSchemeMPL.aggregate([]))
        spend_bundle = await self.sign(spend_bundle, puzzle_hashes_to_sign)
        spend_bundle.debug()
        full_spend = SpendBundle.aggregate([spend_bundle] + additional_bundles)
>>>>>>> 35516c66
        self.log.debug("Memos are: %r", list(compute_memos(full_spend).items()))
        nft_record = TransactionRecord(
            confirmed_at_height=uint32(0),
            created_at_time=uint64(int(time.time())),
            to_puzzle_hash=full_puzzle.get_tree_hash(),
            amount=uint64(amount),
            fee_amount=fee,
            confirmed=False,
            sent=uint32(0),
            spend_bundle=full_spend,
            additions=full_spend.additions(),
            removals=full_spend.removals(),
            wallet_id=self.wallet_info.id,
            sent_to=[],
            trade_id=None,
            type=uint32(TransactionType.OUTGOING_TX.value),
            name=bytes32(token_bytes()),
            memos=list(compute_memos(full_spend).items()),
        )
        return nft_record

    async def update_metadata(
<<<<<<< HEAD
        self, nft_coin_info: NFTCoinInfo, uri: str, fee: uint64 = uint64(0)
    ) -> Optional[SpendBundle]:
        coin = nft_coin_info.coin
        # we're not changing it
=======
        self, nft_coin_info: NFTCoinInfo, key: str, uri: str, fee: uint64 = uint64(0)
    ) -> Optional[SpendBundle]:
        coin = nft_coin_info.coin
>>>>>>> 35516c66

        uncurried_nft = UncurriedNFT.uncurry(nft_coin_info.full_puzzle)

        puzzle_hash = uncurried_nft.inner_puzzle.get_tree_hash()
<<<<<<< HEAD
        condition_list = [make_create_coin_condition(puzzle_hash, coin.amount, [puzzle_hash])]
        condition_list.append([int_to_bytes(-24), NFT_METADATA_UPDATER, uri.encode("utf-8")])

        self.log.info("Attempting to add a url to NFT coin %s in the metadata: %s", nft_coin_info, uri)
        inner_solution = solution_for_conditions(condition_list)
        nft_tx_record = await self._make_nft_transaction(nft_coin_info, inner_solution, fee)
        await self.standard_wallet.push_transaction(nft_tx_record)
=======
        condition_list = [
            make_create_coin_condition(puzzle_hash, coin.amount, [puzzle_hash]),
            [int_to_bytes(-24), NFT_METADATA_UPDATER, (key, uri)],
        ]

        self.log.info(
            "Attempting to add urls to NFT coin %s in the metadata: %s", nft_coin_info, uncurried_nft.metadata
        )
        inner_solution = Program.to([solution_for_conditions(condition_list), 1])
        nft_tx_record = await self._make_nft_transaction(nft_coin_info, inner_solution, [puzzle_hash], fee)
        await self.standard_wallet.push_transaction(nft_tx_record)
        self.wallet_state_manager.state_changed("nft_coin_updated", self.wallet_info.id)
>>>>>>> 35516c66
        return nft_tx_record.spend_bundle

    async def transfer_nft(
        self,
        nft_coin_info: NFTCoinInfo,
        puzzle_hash: bytes32,
<<<<<<< HEAD
        did_hash=None,
=======
>>>>>>> 35516c66
        fee: uint64 = uint64(0),
    ) -> Optional[SpendBundle]:
        self.log.debug("Attempt to transfer a new NFT")
        coin = nft_coin_info.coin
<<<<<<< HEAD
        self.log.debug("Transfering NFT coin %r to puzhash: %s", nft_coin_info, puzzle_hash)

        amount = coin.amount
        condition_list = [make_create_coin_condition(puzzle_hash, amount, [bytes32(puzzle_hash)])]
        self.log.debug("Condition for new coin: %r", condition_list)
        inner_solution = solution_for_conditions(condition_list)
        nft_tx_record = await self._make_nft_transaction(nft_coin_info, inner_solution, fee)
        await self.standard_wallet.push_transaction(nft_tx_record)
        return nft_tx_record.spend_bundle

    def get_current_nfts(self) -> List[NFTCoinInfo]:
        return self.nft_wallet_info.my_nft_coins

    async def save_info(self, nft_info: NFTWalletInfo, in_transaction: bool) -> None:
        self.nft_wallet_info = nft_info
        current_info = self.wallet_info
        data_str = json.dumps(nft_info.to_json_dict())
        wallet_info = WalletInfo(current_info.id, current_info.name, current_info.type, data_str)
        self.wallet_info = wallet_info
        await self.wallet_state_manager.user_store.update_wallet(wallet_info, in_transaction)

    async def convert_puzzle_hash(self, puzhash: bytes32) -> bytes32:
        return puzhash

    def get_nft(self, launcher_id: bytes32) -> Optional[NFTCoinInfo]:
        for coin in self.nft_wallet_info.my_nft_coins:
            matched, curried_args = match_singleton_puzzle(coin.full_puzzle)
            if matched:
                singleton_struct, inner_puzzle = curried_args
                launcher: bytes32 = singleton_struct.as_python()[1]
                if launcher == launcher_id:
                    return coin
        return None

    def get_puzzle_info(self, asset_id: bytes32) -> PuzzleInfo:
        nft_coin: Optional[NFTCoinInfo] = self.get_nft(asset_id)
        if nft_coin is None:
            raise ValueError("An asset ID was specified that this wallet doesn't track")
        puzzle_info: Optional[PuzzleInfo] = match_puzzle(nft_coin.full_puzzle)
        if puzzle_info is None:
            raise ValueError("Internal Error: NFT wallet is tracking a non NFT coin")
        else:
            return puzzle_info

    async def get_coins_to_offer(
        self, asset_id: Optional[bytes32], amount: Union[Solver, uint64], fee: uint64
    ) -> Set[Coin]:
        assert asset_id is not None
        nft_coin: Optional[NFTCoinInfo] = self.get_nft(asset_id)
        if nft_coin is None:
            raise ValueError("An asset ID was specified that this wallet doesn't track")
        return set([nft_coin.coin])

    def match_puzzle_info(self, puzzle_driver: PuzzleInfo) -> bool:
        return (
            AssetType(puzzle_driver.type()) == AssetType.SINGLETON
            and self.get_nft(puzzle_driver["launcher_id"]) is not None
            and puzzle_driver.also() is not None
            and AssetType(puzzle_driver.also().type()) == AssetType.METADATA  # type: ignore
            and puzzle_driver.also().also() is None  # type: ignore
        )

    @classmethod
    async def create_from_puzzle_info(
        cls,
        wallet_state_manager: Any,
        wallet: Wallet,
        puzzle_driver: PuzzleInfo,
        name=None,
        in_transaction=False,
    ) -> Any:
        # Off the bat we don't support multiple profile but when we do this will have to change
        for wallet in wallet_state_manager.wallets.values():
            if wallet.type() == WalletType.NFT:
                return wallet

        # TODO: These are not the arguments to this function yet but they will be
        return await cls.create_new_nft_wallet(
            wallet_state_manager,
            wallet,
            name,
            in_transaction,
        )

    async def create_tandem_xch_tx(
        self, fee: uint64, announcement_to_assert: Optional[Announcement] = None
    ) -> TransactionRecord:
        chia_coins = await self.standard_wallet.select_coins(fee)
        chia_tx = await self.standard_wallet.generate_signed_transaction(
            uint64(0),
            (await self.standard_wallet.get_new_puzzlehash()),
            fee=fee,
            coins=chia_coins,
            coin_announcements_to_consume={announcement_to_assert} if announcement_to_assert is not None else None,
        )
        assert chia_tx.spend_bundle is not None
        return chia_tx

    async def generate_signed_transaction(
        self,
        amounts: List[uint64],
        puzzle_hashes: List[bytes32],
        fee: uint64 = uint64(0),
        coins: Set[Coin] = None,
        memos: Optional[List[List[bytes]]] = None,
        coin_announcements_to_consume: Optional[Set[Announcement]] = None,
        puzzle_announcements_to_consume: Optional[Set[Announcement]] = None,
        ignore_max_send_amount: bool = False,
    ) -> List[TransactionRecord]:
        if memos is None:
            memos = [[] for _ in range(len(puzzle_hashes))]

        if not (len(memos) == len(puzzle_hashes) == len(amounts)):
            raise ValueError("Memos, puzzle_hashes, and amounts must have the same length")

        payments = []
        for amount, puzhash, memo_list in zip(amounts, puzzle_hashes, memos):
            memos_with_hint: List[bytes] = [puzhash]
            memos_with_hint.extend(memo_list)
            payments.append(Payment(puzhash, amount, memos_with_hint))

        payment_sum = sum([p.amount for p in payments])

        unsigned_spend_bundle, chia_tx = await self.generate_unsigned_spendbundle(
            payments,
            fee,
            coins=coins,
            coin_announcements_to_consume=coin_announcements_to_consume,
            puzzle_announcements_to_consume=puzzle_announcements_to_consume,
        )
        spend_bundle = await self.sign(unsigned_spend_bundle)

        tx_list = [
            TransactionRecord(
                confirmed_at_height=uint32(0),
                created_at_time=uint64(int(time.time())),
                to_puzzle_hash=puzzle_hashes[0],
                amount=uint64(payment_sum),
                fee_amount=fee,
                confirmed=False,
                sent=uint32(0),
                spend_bundle=spend_bundle,
                additions=spend_bundle.additions(),
                removals=spend_bundle.removals(),
                wallet_id=self.id(),
                sent_to=[],
                trade_id=None,
                type=uint32(TransactionType.OUTGOING_TX.value),
                name=spend_bundle.name(),
                memos=list(compute_memos(spend_bundle).items()),
            )
        ]

        if chia_tx is not None:
            tx_list.append(
                TransactionRecord(
                    confirmed_at_height=chia_tx.confirmed_at_height,
                    created_at_time=chia_tx.created_at_time,
                    to_puzzle_hash=chia_tx.to_puzzle_hash,
                    amount=chia_tx.amount,
                    fee_amount=chia_tx.fee_amount,
                    confirmed=chia_tx.confirmed,
                    sent=chia_tx.sent,
                    spend_bundle=None,
                    additions=chia_tx.additions,
                    removals=chia_tx.removals,
                    wallet_id=chia_tx.wallet_id,
                    sent_to=chia_tx.sent_to,
                    trade_id=chia_tx.trade_id,
                    type=chia_tx.type,
                    name=chia_tx.name,
                    memos=[],
                )
            )

        return tx_list

    async def generate_unsigned_spendbundle(
        self,
        payments: List[Payment],
        fee: uint64 = uint64(0),
        coins: Set[Coin] = None,
        coin_announcements_to_consume: Optional[Set[Announcement]] = None,
        puzzle_announcements_to_consume: Optional[Set[Announcement]] = None,
    ) -> Tuple[SpendBundle, Optional[TransactionRecord]]:
        if coins is None:
            # Make sure the user is specifying which specific NFT coin to use
            raise ValueError("NFT spends require a selected coin")
        else:
            nft_coins = [c for c in self.nft_wallet_info.my_nft_coins if c.coin in coins]
=======
        self.log.debug("Transferring NFT coin %r to puzhash: %s", nft_coin_info, puzzle_hash)

        amount = coin.amount
        unft = UncurriedNFT.uncurry(nft_coin_info.full_puzzle)
        puzzle_hash_to_sign = unft.inner_puzzle.get_tree_hash()
        condition_list = [make_create_coin_condition(puzzle_hash, amount, [puzzle_hash])]
        inner_solution = Program.to([solution_for_conditions(condition_list), amount])
        self.log.debug("Solution for new coin: %r", disassemble(inner_solution))
        nft_tx_record = await self._make_nft_transaction(
            nft_coin_info,
            inner_solution,
            [puzzle_hash_to_sign],
            fee,
        )
        await self.standard_wallet.push_transaction(nft_tx_record)
        self.wallet_state_manager.state_changed("nft_coin_transferred", self.wallet_info.id)
        return nft_tx_record.spend_bundle
>>>>>>> 35516c66

        if coin_announcements_to_consume is not None:
            coin_announcements_bytes: Optional[Set[bytes32]] = {a.name() for a in coin_announcements_to_consume}
        else:
            coin_announcements_bytes = None

<<<<<<< HEAD
        if puzzle_announcements_to_consume is not None:
            puzzle_announcements_bytes: Optional[Set[bytes32]] = {a.name() for a in puzzle_announcements_to_consume}
        else:
            puzzle_announcements_bytes = None

        primaries: List = []
        for payment in payments:
            primaries.append({"puzzlehash": payment.puzzle_hash, "amount": payment.amount, "memos": payment.memos})

        chia_tx = None
        coin_spends = []
        first = True
        for coin_info in nft_coins:
            if first:
                first = False
                if fee > 0:
                    chia_tx = await self.create_tandem_xch_tx(fee)
                    innersol = self.standard_wallet.make_solution(
                        primaries=primaries,
                        coin_announcements_to_assert=coin_announcements_bytes,
                        puzzle_announcements_to_assert=puzzle_announcements_bytes,
                    )
                else:
                    innersol = self.standard_wallet.make_solution(
                        primaries=primaries,
                        coin_announcements_to_assert=coin_announcements_bytes,
                        puzzle_announcements_to_assert=puzzle_announcements_bytes,
                    )
            else:
                # What announcements do we need?
                innersol = self.standard_wallet.make_solution(
                    primaries=[],
                )

            nft_layer_solution = Program.to([innersol, coin_info.coin.amount])

            singleton_solution = Program.to(
                [coin_info.lineage_proof.to_program(), coin_info.coin.amount, nft_layer_solution]
            )
            coin_spend = CoinSpend(coin_info.coin, coin_info.full_puzzle, singleton_solution)
            coin_spends.append(coin_spend)

        nft_spend_bundle = SpendBundle(coin_spends, G2Element())
        chia_spend_bundle = SpendBundle([], G2Element())
        if chia_tx is not None and chia_tx.spend_bundle is not None:
            chia_spend_bundle = chia_tx.spend_bundle

        unsigned_spend_bundle = SpendBundle.aggregate([nft_spend_bundle, chia_spend_bundle])

        return (unsigned_spend_bundle, chia_tx)

    async def create_offer_transactions(
        self, amount: Union[Solver, uint64], coins: List[Coin], announcements: Set[Announcement], fee: uint64
    ) -> SpendBundle:
        if isinstance(amount, int):
            spend_bundles: List[SpendBundle] = [
                tx.spend_bundle
                for tx in await self.generate_signed_transaction(
                    [amount],
                    [Offer.ph()],
                    fee=fee,
                    coins=set(coins),
                    puzzle_announcements_to_consume=announcements,
                )
                if tx.spend_bundle is not None
            ]
            return SpendBundle.aggregate(spend_bundles)
        else:
            raise ValueError("No support for non-standard offers yet")

    async def fix_incomplete_offer(self, offer: Offer, incomplete_spends: List[CoinSpend]) -> Offer:
        spends_to_fix: List[CoinSpend] = []
        for spend in incomplete_spends:
            # TODO: identify this as an NFT1 with the proper graftroot solution
            if True:
                spends_to_fix.append(spend)

        replacement_spends: List[CoinSpend] = []
        for spend in spends_to_fix:
            # TODO: solve the graftroot inner puzzle w/ a pubkey etc.
            # TODO: reach into the appropriate wallets to add royalty payments to the offer spend bundle
            # (be sure to exclude coins from selection that are already in the offer)
            # TODO: Add a signature of the trade prices list
            pass

        new_spend_list: List[CoinSpend] = [cs for cs in offer.bundle.coin_spends if cs not in spends_to_fix]
        new_bundle = SpendBundle([*new_spend_list, *replacement_spends], offer.bundle.aggregated_signature)
        return Offer(
            offer.requested_payments,
            new_bundle,
            offer.driver_dict,
        )
=======
    async def update_coin_status(
        self, coin_id: bytes32, pending_transaction: bool, in_transaction: bool = False
    ) -> None:
        my_nft_coins = self.nft_wallet_info.my_nft_coins
        target_nft: Optional[NFTCoinInfo] = None
        for coin_info in my_nft_coins:
            if coin_info.coin.name() == coin_id:
                target_nft = coin_info
                my_nft_coins.remove(coin_info)
        if target_nft is None:
            raise ValueError(f"NFT coin {coin_id} doesn't exist.")

        my_nft_coins.append(
            NFTCoinInfo(target_nft.coin, target_nft.lineage_proof, target_nft.full_puzzle, pending_transaction)
        )
        new_nft_wallet_info = NFTWalletInfo(
            my_nft_coins,
            self.nft_wallet_info.did_id,
        )
        await self.save_info(new_nft_wallet_info, in_transaction=in_transaction)

    async def save_info(self, nft_info: NFTWalletInfo, in_transaction: bool) -> None:
        self.nft_wallet_info = nft_info
        current_info = self.wallet_info
        data_str = json.dumps(nft_info.to_json_dict())
        wallet_info = WalletInfo(current_info.id, current_info.name, current_info.type, data_str)
        self.wallet_info = wallet_info
        await self.wallet_state_manager.user_store.update_wallet(wallet_info, in_transaction)
>>>>>>> 35516c66
<|MERGE_RESOLUTION|>--- conflicted
+++ resolved
@@ -5,13 +5,8 @@
 from typing import Any, Dict, List, Optional, Set, Tuple, Type, TypeVar, Union
 
 from blspy import AugSchemeMPL, G1Element, G2Element
-<<<<<<< HEAD
-from clvm.casts import int_from_bytes, int_to_bytes
-=======
 from clvm.casts import int_to_bytes
->>>>>>> 35516c66
-
-from chia.clvm.singleton import SINGLETON_TOP_LAYER_MOD
+
 from chia.protocols.wallet_protocol import CoinState
 from chia.server.outbound_message import NodeType
 from chia.server.ws_connection import WSChiaConnection
@@ -22,18 +17,6 @@
 from chia.types.coin_spend import CoinSpend
 from chia.types.spend_bundle import SpendBundle
 from chia.util.condition_tools import conditions_dict_for_solution, pkm_pairs_for_conditions_dict
-<<<<<<< HEAD
-from chia.util.ints import uint8, uint32, uint64, uint128
-from chia.util.streamable import Streamable, streamable
-from chia.wallet.derivation_record import DerivationRecord
-from chia.wallet.lineage_proof import LineageProof
-from chia.wallet.nft_wallet import nft_puzzles
-from chia.wallet.nft_wallet.nft_puzzles import LAUNCHER_PUZZLE, NFT_METADATA_UPDATER, NFT_STATE_LAYER_MOD_HASH
-from chia.wallet.nft_wallet.uncurry_nft import UncurriedNFT
-from chia.wallet.outer_puzzles import AssetType, match_puzzle
-from chia.wallet.payment import Payment
-from chia.wallet.puzzle_drivers import PuzzleInfo
-=======
 from chia.util.ints import uint8, uint16, uint32, uint64, uint128
 from chia.wallet.derivation_record import DerivationRecord
 from chia.wallet.lineage_proof import LineageProof
@@ -47,7 +30,9 @@
     get_metadata_and_phs,
 )
 from chia.wallet.nft_wallet.uncurry_nft import UncurriedNFT
->>>>>>> 35516c66
+from chia.wallet.outer_puzzles import AssetType, match_puzzle
+from chia.wallet.payment import Payment
+from chia.wallet.puzzle_drivers import PuzzleInfo
 from chia.wallet.puzzles.load_clvm import load_clvm
 from chia.wallet.puzzles.p2_delegated_puzzle_or_hidden_puzzle import (
     DEFAULT_HIDDEN_PUZZLE_HASH,
@@ -55,14 +40,10 @@
     puzzle_for_pk,
     solution_for_conditions,
 )
-<<<<<<< HEAD
 from chia.wallet.puzzle_drivers import Solver
 from chia.wallet.puzzles.puzzle_utils import make_create_coin_condition
 from chia.wallet.puzzles.singleton_top_layer import match_singleton_puzzle
 from chia.wallet.trading.offer import Offer
-=======
-from chia.wallet.puzzles.puzzle_utils import make_create_coin_condition
->>>>>>> 35516c66
 from chia.wallet.transaction_record import TransactionRecord
 from chia.wallet.util.compute_memos import compute_memos
 from chia.wallet.util.debug_spend_bundle import disassemble
@@ -75,35 +56,9 @@
 
 _T_NFTWallet = TypeVar("_T_NFTWallet", bound="NFTWallet")
 
-
 OFFER_MOD = load_clvm("settlement_payments.clvm")
 
 
-<<<<<<< HEAD
-@streamable
-@dataclass(frozen=True)
-class NFTCoinInfo(Streamable):
-    coin: Coin
-    lineage_proof: LineageProof
-    full_puzzle: Program
-
-
-@streamable
-@dataclass(frozen=True)
-class NFTWalletInfo(Streamable):
-    my_nft_coins: List[NFTCoinInfo]
-    did_wallet_id: Optional[uint32] = None
-
-
-def create_fullpuz(innerpuz: Program, genesis_id: bytes32) -> Program:
-    mod_hash = SINGLETON_TOP_LAYER_MOD.get_tree_hash()
-    # singleton_struct = (MOD_HASH . (LAUNCHER_ID . LAUNCHER_PUZZLE_HASH))
-    singleton_struct = Program.to((mod_hash, (genesis_id, LAUNCHER_PUZZLE.get_tree_hash())))
-    return SINGLETON_TOP_LAYER_MOD.curry(singleton_struct, innerpuz)
-
-
-=======
->>>>>>> 35516c66
 class NFTWallet:
     wallet_state_manager: Any
     log: logging.Logger
@@ -111,21 +66,14 @@
     nft_wallet_info: NFTWalletInfo
     standard_wallet: Wallet
     wallet_id: int
-<<<<<<< HEAD
-=======
     did_id: Optional[bytes32]
->>>>>>> 35516c66
 
     @classmethod
     async def create_new_nft_wallet(
         cls: Type[_T_NFTWallet],
         wallet_state_manager: Any,
         wallet: Wallet,
-<<<<<<< HEAD
-        did_wallet_id: uint32 = None,
-=======
         did_id: Optional[bytes32] = None,
->>>>>>> 35516c66
         name: str = "",
         in_transaction: bool = False,
     ) -> _T_NFTWallet:
@@ -136,11 +84,7 @@
         self.standard_wallet = wallet
         self.log = logging.getLogger(name if name else __name__)
         self.wallet_state_manager = wallet_state_manager
-<<<<<<< HEAD
-        self.nft_wallet_info = NFTWalletInfo([], did_wallet_id)
-=======
         self.nft_wallet_info = NFTWalletInfo([], did_id)
->>>>>>> 35516c66
         info_as_string = json.dumps(self.nft_wallet_info.to_json_dict())
         wallet_info = await wallet_state_manager.user_store.create_wallet(
             "NFT Wallet" if not name else name,
@@ -157,21 +101,12 @@
 
         await self.wallet_state_manager.add_new_wallet(self, self.wallet_info.id, in_transaction=in_transaction)
         self.log.debug("Generated a new NFT wallet: %s", self.__dict__)
-<<<<<<< HEAD
-        if not did_wallet_id:
-            # default profile wallet
-            self.log.debug("Standard NFT wallet created")
-        else:
-            # TODO: handle DID wallet puzhash
-            raise NotImplementedError()
-=======
         if not did_id:
             # default profile wallet
             self.log.debug("Standard NFT wallet created")
             self.did_id = None
         else:
             self.did_id = did_id
->>>>>>> 35516c66
         return self
 
     @classmethod
@@ -198,14 +133,10 @@
 
     async def get_new_puzzle(self) -> Program:
         self.log.debug("Getting new puzzle for NFT wallet: %s", self.id())
-<<<<<<< HEAD
         return await self.standard_wallet.get_new_puzzle()
 
     async def get_new_puzzlehash(self) -> bytes32:
         return await self.standard_wallet.get_new_puzzlehash()
-=======
-        return self.puzzle_for_pk((await self.wallet_state_manager.get_unused_derivation_record(self.id())).pubkey)
->>>>>>> 35516c66
 
     def id(self) -> uint32:
         return self.wallet_info.id
@@ -268,26 +199,17 @@
         self.log.debug("Puzzle solution received to wallet: %s", self.wallet_info)
         coin_name = coin_spend.coin.name()
         puzzle: Program = Program.from_bytes(bytes(coin_spend.puzzle_reveal))
-<<<<<<< HEAD
         full_solution: Program = Program.from_bytes(bytes(coin_spend.solution))
         delegated_puz_solution: Program = Program.from_bytes(bytes(coin_spend.solution)).rest().rest().first().first()
 
         # At this point, the puzzle must be a NFT puzzle.
-        # This method will be called only when the walle state manager uncurried this coin as a NFT puzzle.
-=======
-        solution: Program = Program.from_bytes(bytes(coin_spend.solution)).rest().rest().first().first()
-        # At this point, the puzzle must be a NFT puzzle.
         # This method will be called only when the wallet state manager uncurried this coin as a NFT puzzle.
->>>>>>> 35516c66
 
         uncurried_nft = UncurriedNFT.uncurry(puzzle)
         self.log.info(
             f"found the info for NFT coin {coin_name} {uncurried_nft.inner_puzzle} {uncurried_nft.singleton_struct}"
         )
-<<<<<<< HEAD
-        singleton_id = bytes32(uncurried_nft.singleton_launcher_id.atom)
-        metadata = uncurried_nft.metadata
-        new_inner_puzzle = None
+        singleton_id = bytes32(uncurried_nft.singleton_launcher_id)
         parent_inner_puzhash = uncurried_nft.nft_state_layer.get_tree_hash()
         self.log.debug("Before spend metadata: %s %s \n%s", metadata, singleton_id, disassemble(delegated_puz_solution))
 
@@ -336,57 +258,11 @@
                 raise ValueError("Invalid condition")
         if new_inner_puzzle is None:
             raise ValueError("Invalid puzzle")
-=======
-        singleton_id = bytes32(uncurried_nft.singleton_launcher_id)
-        parent_inner_puzhash = uncurried_nft.nft_state_layer.get_tree_hash()
-        metadata, p2_puzzle_hash = get_metadata_and_phs(uncurried_nft, solution)
-        self.log.debug("Got back puzhash from solution: %s", p2_puzzle_hash)
-        derivation_record: Optional[
-            DerivationRecord
-        ] = await self.wallet_state_manager.puzzle_store.get_derivation_record_for_puzzle_hash(p2_puzzle_hash)
-        if derivation_record:
-            p2_puzzle = puzzle_for_pk(derivation_record.pubkey)
-        else:
-            p2_puzzle = None
->>>>>>> 35516c66
         parent_coin = None
         coin_record = await self.wallet_state_manager.coin_store.get_coin_record(coin_name)
         if coin_record is None:
             coin_states: Optional[List[CoinState]] = await self.wallet_state_manager.wallet_node.get_coin_state(
                 [coin_name]
-<<<<<<< HEAD
-            )
-            if coin_states is not None:
-                parent_coin = coin_states[0].coin
-        if coin_record is not None:
-            parent_coin = coin_record.coin
-        if parent_coin is None:
-            raise ValueError("Error in finding parent")
-        self.log.debug("Got back updated metadata: %s", metadata)
-        child_puzzle: Program = nft_puzzles.create_full_puzzle(
-            singleton_id,
-            metadata,
-            bytes32(uncurried_nft.metdata_updater_hash.atom),
-            new_inner_puzzle,
-        )
-        self.log.debug(
-            "Created NFT full puzzle with inner: %s",
-            nft_puzzles.create_full_puzzle_with_nft_puzzle(singleton_id, uncurried_nft.inner_puzzle),
-        )
-        child_coin: Optional[Coin] = None
-        for new_coin in coin_spend.additions():
-            self.log.debug(
-                "Comparing addition: %s with %s, amount: %s ",
-                new_coin.puzzle_hash,
-                child_puzzle.get_tree_hash(),
-                new_coin.amount,
-            )
-            if new_coin.puzzle_hash == child_puzzle.get_tree_hash():
-                child_coin = new_coin
-                break
-        else:
-            raise ValueError("Invalid NFT spend on %r" % coin_name)
-=======
             )
             if coin_states is not None:
                 parent_coin = coin_states[0].coin
@@ -425,7 +301,6 @@
                 child_coin = new_coin
                 break
 
->>>>>>> 35516c66
         self.log.info("Adding a new NFT to wallet: %s", child_coin)
         await self.add_coin(
             child_coin,
@@ -443,11 +318,7 @@
         my_nft_coins.append(NFTCoinInfo(coin, lineage_proof, puzzle))
         new_nft_wallet_info = NFTWalletInfo(
             my_nft_coins,
-<<<<<<< HEAD
-            self.nft_wallet_info.did_wallet_id,
-=======
             self.nft_wallet_info.did_id,
->>>>>>> 35516c66
         )
         await self.save_info(new_nft_wallet_info, in_transaction=in_transaction)
         await self.wallet_state_manager.add_interested_coin_ids([coin.name()], in_transaction=in_transaction)
@@ -461,27 +332,6 @@
                 my_nft_coins.remove(coin_info)
         new_nft_wallet_info = NFTWalletInfo(
             my_nft_coins,
-<<<<<<< HEAD
-            self.nft_wallet_info.did_wallet_id,
-        )
-        await self.save_info(new_nft_wallet_info, in_transaction=in_transaction)
-        self.wallet_state_manager.state_changed("nft_coin_removed", self.wallet_info.id)
-        return
-
-    def puzzle_for_pk(self, pk: G1Element) -> Program:
-        if not self.nft_wallet_info.did_wallet_id:
-            inner_puzzle = self.standard_wallet.puzzle_for_pk(bytes(pk))
-        else:
-            raise NotImplementedError
-        provenance_puzzle = Program.to([NFT_STATE_LAYER_MOD_HASH, inner_puzzle])
-        self.log.debug(
-            "Wallet name %s generated a puzzle: %s", self.wallet_info.name, provenance_puzzle.get_tree_hash()
-        )
-        return provenance_puzzle
-
-    async def generate_new_nft(
-        self, metadata: Program, target_puzzle_hash: bytes32 = None, fee: uint64 = uint64(0)
-=======
             self.nft_wallet_info.did_id,
         )
         await self.save_info(new_nft_wallet_info, in_transaction=in_transaction)
@@ -526,18 +376,12 @@
         royalty_puzzle_hash: Optional[bytes32] = None,
         percentage: uint16 = uint16(0),
         fee: uint64 = uint64(0),
->>>>>>> 35516c66
     ) -> Optional[SpendBundle]:
         """
         This must be called under the wallet state manager lock
         """
-<<<<<<< HEAD
-        amount = 1
-        coins = await self.standard_wallet.select_coins(uint64(amount))
-=======
         amount = uint64(1)
         coins = await self.standard_wallet.select_coins(amount)
->>>>>>> 35516c66
         if coins is None:
             return None
         self.log.debug("Attempt to generate a new NFT")
@@ -546,11 +390,6 @@
         # nft_id == singleton_id == launcher_id == launcher_coin.name()
         launcher_coin = Coin(origin.name(), genesis_launcher_puz.get_tree_hash(), uint64(amount))
         self.log.debug("Generating NFT with launcher coin %s and metadata: %s", launcher_coin, metadata)
-<<<<<<< HEAD
-
-        inner_puzzle = await self.standard_wallet.get_new_puzzle()
-        # singleton eve
-=======
 
         p2_inner_puzzle = await self.standard_wallet.get_new_puzzle()
         if not target_puzzle_hash:
@@ -565,7 +404,6 @@
             inner_puzzle = p2_inner_puzzle
 
         # singleton eve puzzle
->>>>>>> 35516c66
         eve_fullpuz = nft_puzzles.create_full_puzzle(
             launcher_coin.name(), metadata, NFT_METADATA_UPDATER.get_tree_hash(), inner_puzzle
         )
@@ -600,31 +438,6 @@
         if tx_record is None or tx_record.spend_bundle is None:
             return None
 
-<<<<<<< HEAD
-        if not target_puzzle_hash:
-            target_puzzle_hash = inner_puzzle.get_tree_hash()
-        condition_list = [make_create_coin_condition(target_puzzle_hash, amount, [target_puzzle_hash])]
-        innersol = solution_for_conditions(condition_list)
-        # EVE SPEND BELOW
-        fullsol = Program.to(
-            [
-                [launcher_coin.parent_coin_info, launcher_coin.amount],
-                eve_coin.amount,
-                Program.to(
-                    [
-                        innersol,
-                        amount,
-                        0,
-                    ]
-                ),
-            ]
-        )
-        list_of_coinspends = [CoinSpend(eve_coin, eve_fullpuz, fullsol)]
-        eve_spend_bundle = SpendBundle(list_of_coinspends, AugSchemeMPL.aggregate([]))
-        eve_spend_bundle = await self.sign(eve_spend_bundle)
-        full_spend = SpendBundle.aggregate([tx_record.spend_bundle, eve_spend_bundle, launcher_sb])
-
-=======
         bundles_to_agg = [tx_record.spend_bundle, launcher_sb]
 
         if not target_puzzle_hash:
@@ -665,7 +478,6 @@
         eve_spend_bundle.debug()
         bundles_to_agg.append(eve_spend_bundle)
         full_spend = SpendBundle.aggregate(bundles_to_agg)
->>>>>>> 35516c66
         nft_record = TransactionRecord(
             confirmed_at_height=uint32(0),
             created_at_time=uint64(int(time.time())),
@@ -687,38 +499,6 @@
         await self.standard_wallet.push_transaction(nft_record)
         return nft_record.spend_bundle
 
-<<<<<<< HEAD
-    async def sign(self, spend_bundle: SpendBundle) -> SpendBundle:
-        sigs: List[G2Element] = []
-        for spend in spend_bundle.coin_spends:
-            try:
-                uncurried_nft = UncurriedNFT.uncurry(spend.puzzle_reveal.to_program())
-            except Exception as e:
-                # This only happens while you changed the NFT chialisp but didn't update the UncurriedNFT class.
-                self.log.error(e)
-            else:
-                self.log.debug("Found a NFT state layer to sign")
-                puzzle_hash = uncurried_nft.inner_puzzle.get_tree_hash()
-                keys = await self.wallet_state_manager.get_keys(puzzle_hash)
-                assert keys
-                _, private = keys
-                synthetic_secret_key = calculate_synthetic_secret_key(private, DEFAULT_HIDDEN_PUZZLE_HASH)
-                error, conditions, cost = conditions_dict_for_solution(
-                    spend.puzzle_reveal.to_program(),
-                    spend.solution.to_program(),
-                    self.wallet_state_manager.constants.MAX_BLOCK_COST_CLVM,
-                )
-                if conditions is not None:
-                    synthetic_pk = synthetic_secret_key.get_g1()
-                    for pk, msg in pkm_pairs_for_conditions_dict(
-                        conditions, spend.coin.name(), self.wallet_state_manager.constants.AGG_SIG_ME_ADDITIONAL_DATA
-                    ):
-                        try:
-                            assert bytes(synthetic_pk) == pk
-                            sigs.append(AugSchemeMPL.sign(synthetic_secret_key, msg))
-                        except AssertionError:
-                            raise ValueError("This spend bundle cannot be signed by the NFT wallet")
-=======
     async def sign(self, spend_bundle: SpendBundle, puzzle_hashes) -> SpendBundle:
         sigs: List[G2Element] = []
         for spend in spend_bundle.coin_spends:
@@ -748,22 +528,11 @@
                             self.log.warning("Couldn't find key for: %s", pk)
                     except AssertionError:
                         raise ValueError("This spend bundle cannot be signed by the NFT wallet")
->>>>>>> 35516c66
 
         agg_sig = AugSchemeMPL.aggregate(sigs)
         return SpendBundle.aggregate([spend_bundle, SpendBundle([], agg_sig)])
 
     async def _make_nft_transaction(
-<<<<<<< HEAD
-        self, nft_coin_info: NFTCoinInfo, inner_solution: Program, fee: uint64 = uint64(0)
-    ) -> TransactionRecord:
-
-        coin = nft_coin_info.coin
-        amount = coin.amount
-        full_puzzle = nft_coin_info.full_puzzle
-        lineage_proof = nft_coin_info.lineage_proof
-        self.log.debug("Inner solution: %r", disassemble(inner_solution))
-=======
         self,
         nft_coin_info: NFTCoinInfo,
         inner_solution: Program,
@@ -780,26 +549,10 @@
         full_puzzle = nft_coin_info.full_puzzle
         lineage_proof = nft_coin_info.lineage_proof
         assert lineage_proof is not None
->>>>>>> 35516c66
         full_solution = Program.to(
             [
                 [lineage_proof.parent_name, lineage_proof.inner_puzzle_hash, lineage_proof.amount],
                 coin.amount,
-<<<<<<< HEAD
-                Program.to(
-                    [
-                        inner_solution,
-                        amount,
-                        0,
-                    ]
-                ),
-            ]
-        )
-        list_of_coinspends = [CoinSpend(coin, full_puzzle.to_serialized_program(), full_solution)]
-        spend_bundle = SpendBundle(list_of_coinspends, AugSchemeMPL.aggregate([]))
-        spend_bundle = await self.sign(spend_bundle)
-        full_spend = SpendBundle.aggregate([spend_bundle])
-=======
                 inner_solution,
             ]
         )
@@ -813,7 +566,6 @@
         spend_bundle = await self.sign(spend_bundle, puzzle_hashes_to_sign)
         spend_bundle.debug()
         full_spend = SpendBundle.aggregate([spend_bundle] + additional_bundles)
->>>>>>> 35516c66
         self.log.debug("Memos are: %r", list(compute_memos(full_spend).items()))
         nft_record = TransactionRecord(
             confirmed_at_height=uint32(0),
@@ -836,29 +588,13 @@
         return nft_record
 
     async def update_metadata(
-<<<<<<< HEAD
-        self, nft_coin_info: NFTCoinInfo, uri: str, fee: uint64 = uint64(0)
-    ) -> Optional[SpendBundle]:
-        coin = nft_coin_info.coin
-        # we're not changing it
-=======
         self, nft_coin_info: NFTCoinInfo, key: str, uri: str, fee: uint64 = uint64(0)
     ) -> Optional[SpendBundle]:
         coin = nft_coin_info.coin
->>>>>>> 35516c66
 
         uncurried_nft = UncurriedNFT.uncurry(nft_coin_info.full_puzzle)
 
         puzzle_hash = uncurried_nft.inner_puzzle.get_tree_hash()
-<<<<<<< HEAD
-        condition_list = [make_create_coin_condition(puzzle_hash, coin.amount, [puzzle_hash])]
-        condition_list.append([int_to_bytes(-24), NFT_METADATA_UPDATER, uri.encode("utf-8")])
-
-        self.log.info("Attempting to add a url to NFT coin %s in the metadata: %s", nft_coin_info, uri)
-        inner_solution = solution_for_conditions(condition_list)
-        nft_tx_record = await self._make_nft_transaction(nft_coin_info, inner_solution, fee)
-        await self.standard_wallet.push_transaction(nft_tx_record)
-=======
         condition_list = [
             make_create_coin_condition(puzzle_hash, coin.amount, [puzzle_hash]),
             [int_to_bytes(-24), NFT_METADATA_UPDATER, (key, uri)],
@@ -871,34 +607,57 @@
         nft_tx_record = await self._make_nft_transaction(nft_coin_info, inner_solution, [puzzle_hash], fee)
         await self.standard_wallet.push_transaction(nft_tx_record)
         self.wallet_state_manager.state_changed("nft_coin_updated", self.wallet_info.id)
->>>>>>> 35516c66
         return nft_tx_record.spend_bundle
 
     async def transfer_nft(
         self,
         nft_coin_info: NFTCoinInfo,
         puzzle_hash: bytes32,
-<<<<<<< HEAD
-        did_hash=None,
-=======
->>>>>>> 35516c66
         fee: uint64 = uint64(0),
     ) -> Optional[SpendBundle]:
         self.log.debug("Attempt to transfer a new NFT")
         coin = nft_coin_info.coin
-<<<<<<< HEAD
-        self.log.debug("Transfering NFT coin %r to puzhash: %s", nft_coin_info, puzzle_hash)
+        self.log.debug("Transferring NFT coin %r to puzhash: %s", nft_coin_info, puzzle_hash)
 
         amount = coin.amount
-        condition_list = [make_create_coin_condition(puzzle_hash, amount, [bytes32(puzzle_hash)])]
-        self.log.debug("Condition for new coin: %r", condition_list)
-        inner_solution = solution_for_conditions(condition_list)
-        nft_tx_record = await self._make_nft_transaction(nft_coin_info, inner_solution, fee)
+        unft = UncurriedNFT.uncurry(nft_coin_info.full_puzzle)
+        puzzle_hash_to_sign = unft.inner_puzzle.get_tree_hash()
+        condition_list = [make_create_coin_condition(puzzle_hash, amount, [puzzle_hash])]
+        inner_solution = Program.to([solution_for_conditions(condition_list), amount])
+        self.log.debug("Solution for new coin: %r", disassemble(inner_solution))
+        nft_tx_record = await self._make_nft_transaction(
+            nft_coin_info,
+            inner_solution,
+            [puzzle_hash_to_sign],
+            fee,
+        )
         await self.standard_wallet.push_transaction(nft_tx_record)
+        self.wallet_state_manager.state_changed("nft_coin_transferred", self.wallet_info.id)
         return nft_tx_record.spend_bundle
 
     def get_current_nfts(self) -> List[NFTCoinInfo]:
         return self.nft_wallet_info.my_nft_coins
+
+    async def update_coin_status(
+        self, coin_id: bytes32, pending_transaction: bool, in_transaction: bool = False
+    ) -> None:
+        my_nft_coins = self.nft_wallet_info.my_nft_coins
+        target_nft: Optional[NFTCoinInfo] = None
+        for coin_info in my_nft_coins:
+            if coin_info.coin.name() == coin_id:
+                target_nft = coin_info
+                my_nft_coins.remove(coin_info)
+        if target_nft is None:
+            raise ValueError(f"NFT coin {coin_id} doesn't exist.")
+
+        my_nft_coins.append(
+            NFTCoinInfo(target_nft.coin, target_nft.lineage_proof, target_nft.full_puzzle, pending_transaction)
+        )
+        new_nft_wallet_info = NFTWalletInfo(
+            my_nft_coins,
+            self.nft_wallet_info.did_id,
+        )
+        await self.save_info(new_nft_wallet_info, in_transaction=in_transaction)
 
     async def save_info(self, nft_info: NFTWalletInfo, in_transaction: bool) -> None:
         self.nft_wallet_info = nft_info
@@ -1077,32 +836,12 @@
             raise ValueError("NFT spends require a selected coin")
         else:
             nft_coins = [c for c in self.nft_wallet_info.my_nft_coins if c.coin in coins]
-=======
-        self.log.debug("Transferring NFT coin %r to puzhash: %s", nft_coin_info, puzzle_hash)
-
-        amount = coin.amount
-        unft = UncurriedNFT.uncurry(nft_coin_info.full_puzzle)
-        puzzle_hash_to_sign = unft.inner_puzzle.get_tree_hash()
-        condition_list = [make_create_coin_condition(puzzle_hash, amount, [puzzle_hash])]
-        inner_solution = Program.to([solution_for_conditions(condition_list), amount])
-        self.log.debug("Solution for new coin: %r", disassemble(inner_solution))
-        nft_tx_record = await self._make_nft_transaction(
-            nft_coin_info,
-            inner_solution,
-            [puzzle_hash_to_sign],
-            fee,
-        )
-        await self.standard_wallet.push_transaction(nft_tx_record)
-        self.wallet_state_manager.state_changed("nft_coin_transferred", self.wallet_info.id)
-        return nft_tx_record.spend_bundle
->>>>>>> 35516c66
 
         if coin_announcements_to_consume is not None:
             coin_announcements_bytes: Optional[Set[bytes32]] = {a.name() for a in coin_announcements_to_consume}
         else:
             coin_announcements_bytes = None
 
-<<<<<<< HEAD
         if puzzle_announcements_to_consume is not None:
             puzzle_announcements_bytes: Optional[Set[bytes32]] = {a.name() for a in puzzle_announcements_to_consume}
         else:
@@ -1194,34 +933,4 @@
             offer.requested_payments,
             new_bundle,
             offer.driver_dict,
-        )
-=======
-    async def update_coin_status(
-        self, coin_id: bytes32, pending_transaction: bool, in_transaction: bool = False
-    ) -> None:
-        my_nft_coins = self.nft_wallet_info.my_nft_coins
-        target_nft: Optional[NFTCoinInfo] = None
-        for coin_info in my_nft_coins:
-            if coin_info.coin.name() == coin_id:
-                target_nft = coin_info
-                my_nft_coins.remove(coin_info)
-        if target_nft is None:
-            raise ValueError(f"NFT coin {coin_id} doesn't exist.")
-
-        my_nft_coins.append(
-            NFTCoinInfo(target_nft.coin, target_nft.lineage_proof, target_nft.full_puzzle, pending_transaction)
-        )
-        new_nft_wallet_info = NFTWalletInfo(
-            my_nft_coins,
-            self.nft_wallet_info.did_id,
-        )
-        await self.save_info(new_nft_wallet_info, in_transaction=in_transaction)
-
-    async def save_info(self, nft_info: NFTWalletInfo, in_transaction: bool) -> None:
-        self.nft_wallet_info = nft_info
-        current_info = self.wallet_info
-        data_str = json.dumps(nft_info.to_json_dict())
-        wallet_info = WalletInfo(current_info.id, current_info.name, current_info.type, data_str)
-        self.wallet_info = wallet_info
-        await self.wallet_state_manager.user_store.update_wallet(wallet_info, in_transaction)
->>>>>>> 35516c66
+        )