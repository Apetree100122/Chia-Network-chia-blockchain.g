from __future__ import annotations

import sqlite3
from dataclasses import dataclass
from typing import Dict, List, Optional, Set

from chia.types.blockchain_format.coin import Coin
from chia.types.blockchain_format.sized_bytes import bytes32
from chia.util.db_wrapper import DBWrapper2, execute_fetchone
from chia.util.hash import std_hash
from chia.util.ints import uint8, uint32, uint64
from chia.util.lru_cache import LRUCache
from chia.util.misc import UInt32Range, UInt64Range, VersionedBlob
from chia.util.streamable import Streamable, streamable
<<<<<<< HEAD
from chia.wallet.util.query_filter import AmountFilter, CoinRecordOrder, FilterMode, HashFilter
=======
from chia.wallet.util.query_filter import AmountFilter, FilterMode, HashFilter
>>>>>>> d5a56f75
from chia.wallet.util.wallet_types import CoinType, WalletType
from chia.wallet.wallet_coin_record import WalletCoinRecord


<<<<<<< HEAD
=======
class CoinRecordOrder(IntEnum):
    confirmed_height = 1
    spent_height = 2


>>>>>>> d5a56f75
@streamable
@dataclass(frozen=True)
class GetCoinRecords(Streamable):
    offset: uint32 = uint32(0)
    limit: uint32 = uint32(uint32.MAXIMUM_EXCLUSIVE - 1)
    wallet_id: Optional[uint32] = None
    wallet_type: Optional[uint8] = None  # WalletType
    coin_type: Optional[uint8] = None  # CoinType
    coin_id_filter: Optional[HashFilter] = None
    puzzle_hash_filter: Optional[HashFilter] = None
    parent_coin_id_filter: Optional[HashFilter] = None
    amount_filter: Optional[AmountFilter] = None
    amount_range: Optional[UInt64Range] = None
    confirmed_range: Optional[UInt32Range] = None
    spent_range: Optional[UInt32Range] = None
    order: uint8 = uint8(CoinRecordOrder.confirmed_height)
    reverse: bool = False
    include_total_count: bool = False  # Include the total number of entries for the query without applying offset/limit


@dataclass(frozen=True)
class GetCoinRecordsResult:
    records: List[WalletCoinRecord]
    coin_id_to_record: Dict[bytes32, WalletCoinRecord]
    total_count: Optional[uint32]


class WalletCoinStore:
    """
    This object handles CoinRecords in DB used by wallet.
    """

    db_wrapper: DBWrapper2
    total_count_cache: LRUCache[bytes32, uint32]

    @classmethod
    async def create(cls, wrapper: DBWrapper2):
        self = cls()

        self.db_wrapper = wrapper
        self.total_count_cache = LRUCache(100)

        async with self.db_wrapper.writer_maybe_transaction() as conn:
            await conn.execute(
                (
                    "CREATE TABLE IF NOT EXISTS coin_record("
                    "coin_name text PRIMARY KEY,"
                    " confirmed_height bigint,"
                    " spent_height bigint,"
                    " spent int,"
                    " coinbase int,"
                    " puzzle_hash text,"
                    " coin_parent text,"
                    " amount blob,"
                    " wallet_type int,"
                    " wallet_id int)"
                )
            )

            # Useful for reorg lookups
            await conn.execute("CREATE INDEX IF NOT EXISTS coin_confirmed_height on coin_record(confirmed_height)")
            await conn.execute("CREATE INDEX IF NOT EXISTS coin_spent_height on coin_record(spent_height)")
            await conn.execute("CREATE INDEX IF NOT EXISTS coin_spent on coin_record(spent)")

            await conn.execute("CREATE INDEX IF NOT EXISTS coin_puzzlehash on coin_record(puzzle_hash)")

            await conn.execute("CREATE INDEX IF NOT EXISTS coin_record_wallet_type on coin_record(wallet_type)")

            await conn.execute("CREATE INDEX IF NOT EXISTS wallet_id on coin_record(wallet_id)")

            await conn.execute("CREATE INDEX IF NOT EXISTS coin_amount on coin_record(amount)")

            try:
                await conn.execute("ALTER TABLE coin_record ADD COLUMN coin_type int DEFAULT 0")
                await conn.execute("ALTER TABLE coin_record ADD COLUMN metadata blob")
                await conn.execute("CREATE INDEX IF NOT EXISTS coin_record_coin_type on coin_record(coin_type)")
            except sqlite3.OperationalError:
                pass
        return self

    async def count_small_unspent(self, cutoff: int, coin_type: CoinType = CoinType.NORMAL) -> int:
        amount_bytes = bytes(uint64(cutoff))
        async with self.db_wrapper.reader_no_transaction() as conn:
            row = await execute_fetchone(
                conn,
                "SELECT COUNT(*) FROM coin_record WHERE coin_type=? AND amount < ? AND spent=0",
                (coin_type, amount_bytes),
            )
            return int(0 if row is None else row[0])

    # Store CoinRecord in DB and ram cache
    async def add_coin_record(self, record: WalletCoinRecord, name: Optional[bytes32] = None) -> None:
        if name is None:
            name = record.name()
        assert record.spent == (record.spent_block_height != 0)
        async with self.db_wrapper.writer_maybe_transaction() as conn:
            await conn.execute_insert(
                "INSERT OR REPLACE INTO coin_record ("
                "coin_name, confirmed_height, spent_height, spent, coinbase, puzzle_hash, coin_parent, amount, "
                "wallet_type, wallet_id, coin_type, metadata) VALUES(?, ?, ?, ?, ?, ?, ?, ?, ?, ?, ?, ?)",
                (
                    name.hex(),
                    record.confirmed_block_height,
                    record.spent_block_height,
                    int(record.spent),
                    int(record.coinbase),
                    str(record.coin.puzzle_hash.hex()),
                    str(record.coin.parent_coin_info.hex()),
                    bytes(uint64(record.coin.amount)),
                    record.wallet_type,
                    record.wallet_id,
                    record.coin_type,
                    None if record.metadata is None else bytes(record.metadata),
                ),
            )
        self.total_count_cache.cache.clear()

    # Sometimes we realize that a coin is actually not interesting to us so we need to delete it
    async def delete_coin_record(self, coin_name: bytes32) -> None:
        async with self.db_wrapper.writer_maybe_transaction() as conn:
            await (await conn.execute("DELETE FROM coin_record WHERE coin_name=?", (coin_name.hex(),))).close()
        self.total_count_cache.cache.clear()

    # Update coin_record to be spent in DB
    async def set_spent(self, coin_name: bytes32, height: uint32) -> None:
        async with self.db_wrapper.writer_maybe_transaction() as conn:
            await conn.execute_insert(
                "UPDATE coin_record SET spent_height=?,spent=? WHERE coin_name=?",
                (
                    height,
                    1,
                    coin_name.hex(),
                ),
            )
        self.total_count_cache.cache.clear()

    def coin_record_from_row(self, row: sqlite3.Row) -> WalletCoinRecord:
        coin = Coin(bytes32.fromhex(row[6]), bytes32.fromhex(row[5]), uint64.from_bytes(row[7]))
        return WalletCoinRecord(
            coin,
            uint32(row[1]),
            uint32(row[2]),
            bool(row[3]),
            bool(row[4]),
            WalletType(row[8]),
            row[9],
            CoinType(row[10]),
            None if row[11] is None else VersionedBlob.from_bytes(row[11]),
        )

    async def get_coin_record(self, coin_name: bytes32) -> Optional[WalletCoinRecord]:
        """Returns CoinRecord with specified coin id."""
        async with self.db_wrapper.reader_no_transaction() as conn:
            rows = list(await conn.execute_fetchall("SELECT * from coin_record WHERE coin_name=?", (coin_name.hex(),)))

        if len(rows) == 0:
            return None
        return self.coin_record_from_row(rows[0])

    async def get_coin_records(
        self,
        *,
        offset: uint32 = uint32(0),
        limit: uint32 = uint32(uint32.MAXIMUM_EXCLUSIVE - 1),
        wallet_id: Optional[uint32] = None,
        wallet_type: Optional[WalletType] = None,
        coin_type: Optional[CoinType] = None,
        coin_id_filter: Optional[HashFilter] = None,
        puzzle_hash_filter: Optional[HashFilter] = None,
        parent_coin_id_filter: Optional[HashFilter] = None,
        amount_filter: Optional[AmountFilter] = None,
        amount_range: Optional[UInt64Range] = None,
        confirmed_range: Optional[UInt32Range] = None,
        spent_range: Optional[UInt32Range] = None,
        order: CoinRecordOrder = CoinRecordOrder.confirmed_height,
        reverse: bool = False,
        include_total_count: bool = False,
    ) -> GetCoinRecordsResult:
        conditions = []
        if wallet_id is not None:
            conditions.append(f"wallet_id={wallet_id}")
        if wallet_type is not None:
            conditions.append(f"wallet_type={wallet_type.value}")
        if coin_type is not None:
            conditions.append(f"coin_type={coin_type.value}")
        for field, hash_filter in {
            "coin_name": coin_id_filter,
            "coin_parent": parent_coin_id_filter,
            "puzzle_hash": puzzle_hash_filter,
        }.items():
            if hash_filter is None:
                continue
            entries = ",".join(f"{value.hex()!r}" for value in hash_filter.values)
            conditions.append(
                f"{field} {'not' if FilterMode(hash_filter.mode) == FilterMode.exclude else ''} in ({entries})"
            )
        if confirmed_range is not None and confirmed_range != UInt32Range():
            conditions.append(f"confirmed_height BETWEEN {confirmed_range.start} AND {confirmed_range.stop}")
        if spent_range is not None and spent_range != UInt32Range():
            conditions.append(f"spent_height BETWEEN {spent_range.start} AND {spent_range.stop}")
        if amount_filter is not None:
            entries = ",".join(f"X'{bytes(value).hex()}'" for value in amount_filter.values)
            conditions.append(
                f"amount {'not' if FilterMode(amount_filter.mode) == FilterMode.exclude else ''} in ({entries})"
            )
        if amount_range is not None and amount_range != UInt64Range():
            conditions.append(
                f"amount BETWEEN X'{bytes(amount_range.start).hex()}' AND X'{bytes(amount_range.stop).hex()}'"
            )

        where_sql = "WHERE " + " AND ".join(conditions) if len(conditions) > 0 else ""
        order_sql = f"ORDER BY {order.name} {'DESC' if reverse else 'ASC'}, rowid"
        limit_sql = f"LIMIT {offset}, {limit}" if offset > 0 or limit < uint32.MAXIMUM_EXCLUSIVE - 1 else ""
        query_sql = f"{where_sql} {order_sql} {limit_sql}"

        async with self.db_wrapper.reader_no_transaction() as conn:
            rows = await conn.execute_fetchall(f"SELECT * FROM coin_record {query_sql}")

            total_count = None
            if include_total_count:
                cache_hash = std_hash(bytes(where_sql, encoding="utf8"))  # Only use the conditions here
                total_count = self.total_count_cache.get(cache_hash)
                if total_count is None:
                    row = await execute_fetchone(conn, f"SELECT COUNT(coin_name) FROM coin_record {where_sql}")
                    assert row is not None and len(row) == 1, "COUNT should always return one value"
                    total_count = uint32(row[0])
                    self.total_count_cache.put(cache_hash, total_count)

        records: List[WalletCoinRecord] = []
        coin_id_to_record: Dict[bytes32, WalletCoinRecord] = {}
        for row in rows:
            records.append(self.coin_record_from_row(row))
            coin_id_to_record[bytes32.fromhex(row[0])] = records[-1]

        return GetCoinRecordsResult(
            records,
            coin_id_to_record,
            total_count,
        )

    async def get_coin_records_between(
        self, wallet_id: int, start: int, end: int, reverse: bool = False, coin_type: CoinType = CoinType.NORMAL
    ) -> List[WalletCoinRecord]:
        """Return a list of coins between start and end index. List is in reverse chronological order.
        start = 0 is most recent transaction
        """
        limit = end - start
        query_str = "ORDER BY confirmed_height " + ("DESC" if reverse else "ASC")

        async with self.db_wrapper.reader_no_transaction() as conn:
            rows = await conn.execute_fetchall(
                f"SELECT * FROM coin_record WHERE coin_type=? AND"
                f" wallet_id=? {query_str}, rowid LIMIT {start}, {limit}",
                (coin_type, wallet_id),
            )
        return [self.coin_record_from_row(row) for row in rows]

    async def get_first_coin_height(self) -> Optional[uint32]:
        """Returns height of first confirmed coin"""
        async with self.db_wrapper.reader_no_transaction() as conn:
            rows = list(await conn.execute_fetchall("SELECT MIN(confirmed_height) FROM coin_record"))

        if len(rows) != 0 and rows[0][0] is not None:
            return uint32(rows[0][0])

        return None

    async def get_unspent_coins_for_wallet(
        self, wallet_id: int, coin_type: CoinType = CoinType.NORMAL
    ) -> Set[WalletCoinRecord]:
        """Returns set of CoinRecords that have not been spent yet for a wallet."""
        async with self.db_wrapper.reader_no_transaction() as conn:
            rows = await conn.execute_fetchall(
                "SELECT * FROM coin_record WHERE coin_type=? AND wallet_id=? AND spent_height=0",
                (coin_type, wallet_id),
            )
        return set(self.coin_record_from_row(row) for row in rows)

    async def get_all_unspent_coins(self, coin_type: CoinType = CoinType.NORMAL) -> Set[WalletCoinRecord]:
        """Returns set of CoinRecords that have not been spent yet for a wallet."""
        async with self.db_wrapper.reader_no_transaction() as conn:
            rows = await conn.execute_fetchall(
                "SELECT * FROM coin_record WHERE coin_type=? AND spent_height=0", (coin_type,)
            )
        return set(self.coin_record_from_row(row) for row in rows)

    # Checks DB and DiffStores for CoinRecords with puzzle_hash and returns them
    async def get_coin_records_by_puzzle_hash(self, puzzle_hash: bytes32) -> List[WalletCoinRecord]:
        """Returns a list of all coin records with the given puzzle hash"""
        async with self.db_wrapper.reader_no_transaction() as conn:
            rows = await conn.execute_fetchall("SELECT * from coin_record WHERE puzzle_hash=?", (puzzle_hash.hex(),))

        return [self.coin_record_from_row(row) for row in rows]

    # Checks DB and DiffStores for CoinRecords with parent_coin_info and returns them
    async def get_coin_records_by_parent_id(self, parent_coin_info: bytes32) -> List[WalletCoinRecord]:
        """Returns a list of all coin records with the given parent id"""
        async with self.db_wrapper.reader_no_transaction() as conn:
            rows = await conn.execute_fetchall(
                "SELECT * from coin_record WHERE coin_parent=?", (parent_coin_info.hex(),)
            )

        return [self.coin_record_from_row(row) for row in rows]

    async def rollback_to_block(self, height: int) -> None:
        """
        Rolls back the blockchain to block_index. All coins confirmed after this point are removed.
        All coins spent after this point are set to unspent. Can be -1 (rollback all)
        """

        async with self.db_wrapper.writer_maybe_transaction() as conn:
            await (await conn.execute("DELETE FROM coin_record WHERE confirmed_height>?", (height,))).close()
            await (
                await conn.execute(
                    "UPDATE coin_record SET spent_height = 0, spent = 0 WHERE spent_height>?",
                    (height,),
                )
            ).close()
        self.total_count_cache.cache.clear()

    async def delete_wallet(self, wallet_id: uint32) -> None:
        async with self.db_wrapper.writer_maybe_transaction() as conn:
            cursor = await conn.execute("DELETE FROM coin_record WHERE wallet_id=?", (wallet_id,))
            await cursor.close()
        self.total_count_cache.cache.clear()<|MERGE_RESOLUTION|>--- conflicted
+++ resolved
@@ -2,6 +2,7 @@
 
 import sqlite3
 from dataclasses import dataclass
+from enum import IntEnum
 from typing import Dict, List, Optional, Set
 
 from chia.types.blockchain_format.coin import Coin
@@ -12,23 +13,16 @@
 from chia.util.lru_cache import LRUCache
 from chia.util.misc import UInt32Range, UInt64Range, VersionedBlob
 from chia.util.streamable import Streamable, streamable
-<<<<<<< HEAD
-from chia.wallet.util.query_filter import AmountFilter, CoinRecordOrder, FilterMode, HashFilter
-=======
 from chia.wallet.util.query_filter import AmountFilter, FilterMode, HashFilter
->>>>>>> d5a56f75
 from chia.wallet.util.wallet_types import CoinType, WalletType
 from chia.wallet.wallet_coin_record import WalletCoinRecord
 
 
-<<<<<<< HEAD
-=======
 class CoinRecordOrder(IntEnum):
     confirmed_height = 1
     spent_height = 2
 
 
->>>>>>> d5a56f75
 @streamable
 @dataclass(frozen=True)
 class GetCoinRecords(Streamable):
