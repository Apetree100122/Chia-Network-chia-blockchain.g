from __future__ import annotations

import asyncio
import logging
import multiprocessing.context
import time
import traceback
from contextlib import asynccontextmanager
from pathlib import Path
from secrets import token_bytes
from typing import (
    TYPE_CHECKING,
    Any,
    AsyncIterator,
    Callable,
    Dict,
    Iterator,
    List,
    Optional,
    Set,
    Tuple,
    Type,
    TypeVar,
)

import aiosqlite
from blspy import G1Element, PrivateKey

from chia.consensus.block_rewards import calculate_base_farmer_reward, calculate_pool_reward
from chia.consensus.coinbase import farmer_parent_id, pool_parent_id
from chia.consensus.constants import ConsensusConstants
from chia.data_layer.data_layer_wallet import DataLayerWallet
from chia.data_layer.dl_wallet_store import DataLayerStore
from chia.pools.pool_puzzles import SINGLETON_LAUNCHER_HASH, solution_to_pool_state
from chia.pools.pool_wallet import PoolWallet
from chia.protocols import wallet_protocol
from chia.protocols.wallet_protocol import CoinState
from chia.rpc.rpc_server import StateChangedProtocol
from chia.server.outbound_message import NodeType
from chia.server.server import ChiaServer
from chia.server.ws_connection import WSChiaConnection
from chia.types.blockchain_format.coin import Coin
from chia.types.blockchain_format.program import Program
from chia.types.blockchain_format.sized_bytes import bytes32
from chia.types.coin_record import CoinRecord
from chia.types.coin_spend import CoinSpend, compute_additions
from chia.types.mempool_inclusion_status import MempoolInclusionStatus
from chia.util.bech32m import encode_puzzle_hash
from chia.util.db_synchronous import db_synchronous_on
from chia.util.db_wrapper import DBWrapper2
from chia.util.errors import Err
from chia.util.ints import uint32, uint64, uint128
from chia.util.lru_cache import LRUCache
from chia.util.path import path_from_root
from chia.wallet.cat_wallet.cat_constants import DEFAULT_CATS
from chia.wallet.cat_wallet.cat_utils import construct_cat_puzzle, match_cat_puzzle
from chia.wallet.cat_wallet.cat_wallet import CATWallet
from chia.wallet.db_wallet.db_wallet_puzzles import MIRROR_PUZZLE_HASH
from chia.wallet.derivation_record import DerivationRecord
from chia.wallet.derive_keys import (
    _derive_path,
    _derive_path_unhardened,
    master_sk_to_wallet_sk,
    master_sk_to_wallet_sk_intermediate,
    master_sk_to_wallet_sk_unhardened,
    master_sk_to_wallet_sk_unhardened_intermediate,
)
from chia.wallet.did_wallet.did_wallet import DIDWallet
from chia.wallet.did_wallet.did_wallet_puzzles import DID_INNERPUZ_MOD, match_did_puzzle
from chia.wallet.key_val_store import KeyValStore
from chia.wallet.nft_wallet.nft_puzzles import get_metadata_and_phs, get_new_owner_did
from chia.wallet.nft_wallet.nft_wallet import NFTWallet
from chia.wallet.nft_wallet.uncurry_nft import UncurriedNFT
from chia.wallet.notification_manager import NotificationManager
from chia.wallet.outer_puzzles import AssetType
from chia.wallet.puzzle_drivers import PuzzleInfo
from chia.wallet.puzzles.cat_loader import CAT_MOD, CAT_MOD_HASH
from chia.wallet.singleton import create_singleton_puzzle
from chia.wallet.trade_manager import TradeManager
from chia.wallet.trading.trade_status import TradeStatus
from chia.wallet.transaction_record import TransactionRecord
from chia.wallet.uncurried_puzzle import uncurry_puzzle
from chia.wallet.util.address_type import AddressType
from chia.wallet.util.compute_hints import compute_coin_hints
from chia.wallet.util.transaction_type import TransactionType
from chia.wallet.util.wallet_sync_utils import (
    PeerRequestException,
    fetch_coin_spend_for_coin_state,
    last_change_height_cs,
)
from chia.wallet.util.wallet_types import WalletIdentifier, WalletType
from chia.wallet.wallet import Wallet
from chia.wallet.wallet_blockchain import WalletBlockchain
from chia.wallet.wallet_coin_record import WalletCoinRecord
from chia.wallet.wallet_coin_store import WalletCoinStore
from chia.wallet.wallet_info import WalletInfo
from chia.wallet.wallet_interested_store import WalletInterestedStore
from chia.wallet.wallet_nft_store import WalletNftStore
from chia.wallet.wallet_pool_store import WalletPoolStore
from chia.wallet.wallet_protocol import WalletProtocol
from chia.wallet.wallet_puzzle_store import WalletPuzzleStore
from chia.wallet.wallet_retry_store import WalletRetryStore
from chia.wallet.wallet_transaction_store import WalletTransactionStore
from chia.wallet.wallet_user_store import WalletUserStore

TWalletType = TypeVar("TWalletType", bound=WalletProtocol)

if TYPE_CHECKING:
    from chia.wallet.wallet_node import WalletNode


PendingTxCallback = Callable[[], None]


class WalletStateManager:
    constants: ConsensusConstants
    config: Dict[str, Any]
    tx_store: WalletTransactionStore
    puzzle_store: WalletPuzzleStore
    user_store: WalletUserStore
    nft_store: WalletNftStore
    basic_store: KeyValStore

    # Makes sure only one asyncio thread is changing the blockchain state at one time
    lock: asyncio.Lock

    log: logging.Logger

    # TODO Don't allow user to send tx until wallet is synced
    _sync_target: Optional[uint32]

    state_changed_callback: Optional[StateChangedProtocol] = None
    pending_tx_callback: Optional[PendingTxCallback]
    db_path: Path
    db_wrapper: DBWrapper2

    main_wallet: Wallet
    wallets: Dict[uint32, WalletProtocol]
    private_key: PrivateKey

    trade_manager: TradeManager
    notification_manager: NotificationManager
    blockchain: WalletBlockchain
    coin_store: WalletCoinStore
    interested_store: WalletInterestedStore
    retry_store: WalletRetryStore
    multiprocessing_context: multiprocessing.context.BaseContext
    server: ChiaServer
    root_path: Path
    wallet_node: WalletNode
    pool_store: WalletPoolStore
    dl_store: DataLayerStore
    default_cats: Dict[str, Any]
    asset_to_wallet_map: Dict[AssetType, Any]
    initial_num_public_keys: int

    @staticmethod
    async def create(
        private_key: PrivateKey,
        config: Dict[str, Any],
        db_path: Path,
        constants: ConsensusConstants,
        server: ChiaServer,
        root_path: Path,
        wallet_node: WalletNode,
    ) -> WalletStateManager:
        self = WalletStateManager()
        self.config = config
        self.constants = constants
        self.server = server
        self.root_path = root_path
        self.log = logging.getLogger(__name__)
        self.lock = asyncio.Lock()
        self.log.debug(f"Starting in db path: {db_path}")

        sql_log_path: Optional[Path] = None
        if self.config.get("log_sqlite_cmds", False):
            sql_log_path = path_from_root(self.root_path, "log/wallet_sql.log")
            self.log.info(f"logging SQL commands to {sql_log_path}")

        self.db_wrapper = await DBWrapper2.create(
            database=db_path,
            reader_count=self.config.get("db_readers", 4),
            log_path=sql_log_path,
            synchronous=db_synchronous_on(self.config.get("db_sync", "auto")),
        )

        self.initial_num_public_keys = config["initial_num_public_keys"]
        min_num_public_keys = 425
        if not config.get("testing", False) and self.initial_num_public_keys < min_num_public_keys:
            self.initial_num_public_keys = min_num_public_keys

        self.coin_store = await WalletCoinStore.create(self.db_wrapper)
        self.tx_store = await WalletTransactionStore.create(self.db_wrapper)
        self.puzzle_store = await WalletPuzzleStore.create(self.db_wrapper)
        self.user_store = await WalletUserStore.create(self.db_wrapper)
        self.nft_store = await WalletNftStore.create(self.db_wrapper)
        self.basic_store = await KeyValStore.create(self.db_wrapper)
        self.trade_manager = await TradeManager.create(self, self.db_wrapper)
        self.notification_manager = await NotificationManager.create(self, self.db_wrapper)
        self.pool_store = await WalletPoolStore.create(self.db_wrapper)
        self.dl_store = await DataLayerStore.create(self.db_wrapper)
        self.interested_store = await WalletInterestedStore.create(self.db_wrapper)
        self.retry_store = await WalletRetryStore.create(self.db_wrapper)
        self.default_cats = DEFAULT_CATS

        self.wallet_node = wallet_node
        self._sync_target = None
        self.blockchain = await WalletBlockchain.create(self.basic_store, self.constants)
        self.state_changed_callback = None
        self.pending_tx_callback = None
        self.db_path = db_path

        main_wallet_info = await self.user_store.get_wallet_by_id(1)
        assert main_wallet_info is not None

        self.private_key = private_key
        self.main_wallet = await Wallet.create(self, main_wallet_info)

        self.wallets = {main_wallet_info.id: self.main_wallet}

        self.asset_to_wallet_map = {
            AssetType.CAT: CATWallet,
        }

        wallet = None
        for wallet_info in await self.get_all_wallet_info_entries():
            wallet_type = WalletType(wallet_info.type)
            if wallet_type == WalletType.STANDARD_WALLET:
                if wallet_info.id == 1:
                    continue
                wallet = await Wallet.create(self, wallet_info)
            elif wallet_type == WalletType.CAT:
                wallet = await CATWallet.create(
                    self,
                    self.main_wallet,
                    wallet_info,
                )
            elif wallet_type == WalletType.DECENTRALIZED_ID:
                wallet = await DIDWallet.create(
                    self,
                    self.main_wallet,
                    wallet_info,
                )
            elif wallet_type == WalletType.NFT:
                wallet = await NFTWallet.create(
                    self,
                    self.main_wallet,
                    wallet_info,
                )
            elif wallet_type == WalletType.POOLING_WALLET:
                wallet = await PoolWallet.create_from_db(
                    self,
                    self.main_wallet,
                    wallet_info,
                )
            elif wallet_type == WalletType.DATA_LAYER:
                wallet = await DataLayerWallet.create(self, wallet_info)
            if wallet is not None:
                self.wallets[wallet_info.id] = wallet

        return self

    def get_public_key_unhardened(self, index: uint32) -> G1Element:
        return master_sk_to_wallet_sk_unhardened(self.private_key, index).get_g1()

    async def get_keys(self, puzzle_hash: bytes32) -> Optional[Tuple[G1Element, PrivateKey]]:
        record = await self.puzzle_store.record_for_puzzle_hash(puzzle_hash)
        if record is None:
            raise ValueError(f"No key for this puzzlehash {puzzle_hash})")
        if record.hardened:
            private = master_sk_to_wallet_sk(self.private_key, record.index)
            pubkey = private.get_g1()
            return pubkey, private
        private = master_sk_to_wallet_sk_unhardened(self.private_key, record.index)
        pubkey = private.get_g1()
        return pubkey, private

    def get_wallet(self, id: uint32, required_type: Type[TWalletType]) -> TWalletType:
        wallet = self.wallets[id]
        if not isinstance(wallet, required_type):
            raise Exception(
                f"wallet id {id} is of type {type(wallet).__name__} but type {required_type.__name__} is required",
            )

        return wallet

    async def create_more_puzzle_hashes(
        self,
        from_zero: bool = False,
        mark_existing_as_used: bool = True,
        up_to_index: Optional[uint32] = None,
        num_additional_phs: Optional[int] = None,
    ) -> None:
        """
        For all wallets in the user store, generates the first few puzzle hashes so
        that we can restore the wallet from only the private keys.
        """
        targets = list(self.wallets.keys())
        self.log.debug("Target wallets to generate puzzle hashes for: %s", repr(targets))
        unused: Optional[uint32] = (
            uint32(up_to_index + 1) if up_to_index is not None else await self.puzzle_store.get_unused_derivation_path()
        )
        if unused is None:
            # This handles the case where the database has entries but they have all been used
            unused = await self.puzzle_store.get_last_derivation_path()
            self.log.debug("Tried finding unused: %s", unused)
            if unused is None:
                # This handles the case where the database is empty
                unused = uint32(0)

        self.log.debug(f"Requested to generate puzzle hashes to at least index {unused}")
        start_t = time.time()
        to_generate = num_additional_phs if num_additional_phs is not None else self.initial_num_public_keys
        new_paths: bool = False

        for wallet_id in targets:
            target_wallet = self.wallets[wallet_id]
            if not target_wallet.require_derivation_paths():
                self.log.debug("Skipping wallet %s as no derivation paths required", wallet_id)
                continue
            last: Optional[uint32] = await self.puzzle_store.get_last_derivation_path_for_wallet(wallet_id)
            self.log.debug(
                "Fetched last record for wallet %r:  %s (from_zero=%r, unused=%r)", wallet_id, last, from_zero, unused
            )
            start_index = 0
            derivation_paths: List[DerivationRecord] = []

            if last is not None:
                start_index = last + 1

            # If the key was replaced (from_zero=True), we should generate the puzzle hashes for the new key
            if from_zero:
                start_index = 0
            last_index = unused + to_generate
            if start_index >= last_index:
                self.log.debug(f"Nothing to create for for wallet_id: {wallet_id}, index: {start_index}")
            else:
                creating_msg = (
                    f"Creating puzzle hashes from {start_index} to {last_index - 1} for wallet_id: {wallet_id}"
                )
                self.log.info(f"Start: {creating_msg}")
                intermediate_sk = master_sk_to_wallet_sk_intermediate(self.private_key)
                intermediate_sk_un = master_sk_to_wallet_sk_unhardened_intermediate(self.private_key)
                for index in range(start_index, last_index):
                    if target_wallet.type() == WalletType.POOLING_WALLET:
                        continue

                    # Hardened
                    pubkey: G1Element = _derive_path(intermediate_sk, [index]).get_g1()
                    puzzlehash: Optional[bytes32] = target_wallet.puzzle_hash_for_pk(pubkey)
                    if puzzlehash is None:
                        self.log.error(f"Unable to create puzzles with wallet {target_wallet}")
                        break
                    self.log.debug(f"Puzzle at index {index} wallet ID {wallet_id} puzzle hash {puzzlehash.hex()}")
                    new_paths = True
                    derivation_paths.append(
                        DerivationRecord(
                            uint32(index),
                            puzzlehash,
                            pubkey,
                            target_wallet.type(),
                            uint32(target_wallet.id()),
                            True,
                        )
                    )
                    # Unhardened
                    pubkey_unhardened: G1Element = _derive_path_unhardened(intermediate_sk_un, [index]).get_g1()
                    puzzlehash_unhardened: Optional[bytes32] = target_wallet.puzzle_hash_for_pk(pubkey_unhardened)
                    if puzzlehash_unhardened is None:
                        self.log.error(f"Unable to create puzzles with wallet {target_wallet}")
                        break
                    self.log.debug(
                        f"Puzzle at index {index} wallet ID {wallet_id} puzzle hash {puzzlehash_unhardened.hex()}"
                    )
                    # We await sleep here to allow an asyncio context switch (since the other parts of this loop do
                    # not have await and therefore block). This can prevent networking layer from responding to ping.
                    await asyncio.sleep(0)
                    derivation_paths.append(
                        DerivationRecord(
                            uint32(index),
                            puzzlehash_unhardened,
                            pubkey_unhardened,
                            target_wallet.type(),
                            uint32(target_wallet.id()),
                            False,
                        )
                    )
                self.log.info(f"Done: {creating_msg} Time: {time.time() - start_t} seconds")
            await self.puzzle_store.add_derivation_paths(derivation_paths)
            if len(derivation_paths) > 0:
                if wallet_id == self.main_wallet.id():
                    await self.wallet_node.new_peak_queue.subscribe_to_puzzle_hashes(
                        [record.puzzle_hash for record in derivation_paths]
                    )
                self.state_changed("new_derivation_index", data_object={"index": derivation_paths[-1].index})
        # By default, we'll mark previously generated unused puzzle hashes as used if we have new paths
        if mark_existing_as_used and unused > 0 and new_paths:
            self.log.info(f"Updating last used derivation index: {unused - 1}")
            await self.puzzle_store.set_used_up_to(uint32(unused - 1))

    async def update_wallet_puzzle_hashes(self, wallet_id: uint32) -> None:
        derivation_paths: List[DerivationRecord] = []
        target_wallet = self.wallets[wallet_id]
        last: Optional[uint32] = await self.puzzle_store.get_last_derivation_path_for_wallet(wallet_id)
        unused: Optional[uint32] = await self.puzzle_store.get_unused_derivation_path()
        if unused is None:
            # This handles the case where the database has entries but they have all been used
            unused = await self.puzzle_store.get_last_derivation_path()
            if unused is None:
                # This handles the case where the database is empty
                unused = uint32(0)
        if last is not None:
            for index in range(unused, last):
                # Since DID are not released yet we can assume they are only using unhardened keys derivation
                pubkey: G1Element = self.get_public_key_unhardened(uint32(index))
                puzzlehash = target_wallet.puzzle_hash_for_pk(pubkey)
                self.log.info(f"Generating public key at index {index} puzzle hash {puzzlehash.hex()}")
                derivation_paths.append(
                    DerivationRecord(
                        uint32(index),
                        puzzlehash,
                        pubkey,
                        WalletType(target_wallet.wallet_info.type),
                        uint32(target_wallet.wallet_info.id),
                        False,
                    )
                )
            await self.puzzle_store.add_derivation_paths(derivation_paths)

    async def get_unused_derivation_record(self, wallet_id: uint32, *, hardened: bool = False) -> DerivationRecord:
        """
        Creates a puzzle hash for the given wallet, and then makes more puzzle hashes
        for every wallet to ensure we always have more in the database. Never reusue the
        same public key more than once (for privacy).
        """
        async with self.puzzle_store.lock:
            # If we have no unused public keys, we will create new ones
            unused: Optional[uint32] = await self.puzzle_store.get_unused_derivation_path()
            if unused is None:
                self.log.debug("No unused paths, generate more ")
                await self.create_more_puzzle_hashes()
                # Now we must have unused public keys
                unused = await self.puzzle_store.get_unused_derivation_path()
                assert unused is not None

            self.log.debug("Fetching derivation record for: %s %s %s", unused, wallet_id, hardened)
            record: Optional[DerivationRecord] = await self.puzzle_store.get_derivation_record(
                unused, wallet_id, hardened
            )
            if record is None:
                raise ValueError(f"Missing derivation '{unused}' for wallet id '{wallet_id}' (hardened={hardened})")

            # Set this key to used so we never use it again
            await self.puzzle_store.set_used_up_to(record.index)

            # Create more puzzle hashes / keys
            await self.create_more_puzzle_hashes()
            return record

    async def get_current_derivation_record_for_wallet(self, wallet_id: uint32) -> Optional[DerivationRecord]:
        async with self.puzzle_store.lock:
            # If we have no unused public keys, we will create new ones
            current: Optional[DerivationRecord] = await self.puzzle_store.get_current_derivation_record_for_wallet(
                wallet_id
            )
            return current

    def set_callback(self, callback: StateChangedProtocol) -> None:
        """
        Callback to be called when the state of the wallet changes.
        """
        self.state_changed_callback = callback

    def set_pending_callback(self, callback: PendingTxCallback) -> None:
        """
        Callback to be called when new pending transaction enters the store
        """
        self.pending_tx_callback = callback

    def state_changed(
        self, state: str, wallet_id: Optional[int] = None, data_object: Optional[Dict[str, Any]] = None
    ) -> None:
        """
        Calls the callback if it's present.
        """
        if self.state_changed_callback is None:
            return None
        change_data: Dict[str, Any] = {"state": state}
        if wallet_id is not None:
            change_data["wallet_id"] = wallet_id
        if data_object is not None:
            change_data["additional_data"] = data_object
        self.state_changed_callback(state, change_data)

    def tx_pending_changed(self) -> None:
        """
        Notifies the wallet node that there's new tx pending
        """
        if self.pending_tx_callback is None:
            return None

        self.pending_tx_callback()

    async def synced(self) -> bool:
        if len(self.server.get_connections(NodeType.FULL_NODE)) == 0:
            return False

        latest = await self.blockchain.get_peak_block()
        if latest is None:
            return False

        if "simulator" in self.config.get("selected_network", ""):
            return True  # sim is always synced if we have a genesis block.

        if latest.height - await self.blockchain.get_finished_sync_up_to() > 1:
            return False

        latest_timestamp = self.blockchain.get_latest_timestamp()
        has_pending_queue_items = self.wallet_node.new_peak_queue.has_pending_data_process_items()

        if latest_timestamp > int(time.time()) - 5 * 60 and not has_pending_queue_items:
            return True
        return False

    @property
    def sync_mode(self) -> bool:
        return self._sync_target is not None

    @property
    def sync_target(self) -> Optional[uint32]:
        return self._sync_target

    @asynccontextmanager
    async def set_sync_mode(self, target_height: uint32) -> AsyncIterator[uint32]:
        if self.log.level == logging.DEBUG:
            self.log.debug(f"set_sync_mode enter {await self.blockchain.get_finished_sync_up_to()}-{target_height}")
        async with self.lock:
            start_time = time.time()
            start_height = await self.blockchain.get_finished_sync_up_to()
            self._sync_target = target_height
            self.log.info(f"set_sync_mode syncing - range: {start_height}-{target_height}")
            self.state_changed("sync_changed")
            try:
                yield start_height
            except Exception:
                self.log.exception(
                    f"set_sync_mode failed - range: {start_height}-{target_height}, seconds: {time.time() - start_time}"
                )
            finally:
                self._sync_target = None
                self.state_changed("sync_changed")
                if self.log.level == logging.DEBUG:
                    self.log.debug(
                        f"set_sync_mode exit - range: {start_height}-{target_height}, "
                        f"get_finished_sync_up_to: {await self.blockchain.get_finished_sync_up_to()}, "
                        f"seconds: {time.time() - start_time}"
                    )

    async def get_confirmed_spendable_balance_for_wallet(
        self, wallet_id: int, unspent_records: Optional[Set[WalletCoinRecord]] = None
    ) -> uint128:
        """
        Returns the balance amount of all coins that are spendable.
        """

        spendable: Set[WalletCoinRecord] = await self.get_spendable_coins_for_wallet(wallet_id, unspent_records)

        spendable_amount: uint128 = uint128(0)
        for record in spendable:
            spendable_amount = uint128(spendable_amount + record.coin.amount)

        return spendable_amount

    async def does_coin_belong_to_wallet(self, coin: Coin, wallet_id: int) -> bool:
        """
        Returns true if we have the key for this coin.
        """
        wallet_identifier = await self.puzzle_store.get_wallet_identifier_for_puzzle_hash(coin.puzzle_hash)
        return wallet_identifier is not None and wallet_identifier.id == wallet_id

    async def get_confirmed_balance_for_wallet(
        self,
        wallet_id: int,
        unspent_coin_records: Optional[Set[WalletCoinRecord]] = None,
    ) -> uint128:
        """
        Returns the confirmed balance, including coinbase rewards that are not spendable.
        """
        # lock only if unspent_coin_records is None
        if unspent_coin_records is None:
            unspent_coin_records = await self.coin_store.get_unspent_coins_for_wallet(wallet_id)
        return uint128(sum(cr.coin.amount for cr in unspent_coin_records))

    async def get_unconfirmed_balance(
        self, wallet_id: int, unspent_coin_records: Optional[Set[WalletCoinRecord]] = None
    ) -> uint128:
        """
        Returns the balance, including coinbase rewards that are not spendable, and unconfirmed
        transactions.
        """
        # This API should change so that get_balance_from_coin_records is called for Set[WalletCoinRecord]
        # and this method is called only for the unspent_coin_records==None case.
        if unspent_coin_records is None:
            unspent_coin_records = await self.coin_store.get_unspent_coins_for_wallet(wallet_id)

        unconfirmed_tx: List[TransactionRecord] = await self.tx_store.get_unconfirmed_for_wallet(wallet_id)
        all_unspent_coins: Set[Coin] = {cr.coin for cr in unspent_coin_records}

        for record in unconfirmed_tx:
            for addition in record.additions:
                # This change or a self transaction
                if await self.does_coin_belong_to_wallet(addition, wallet_id):
                    all_unspent_coins.add(addition)

            for removal in record.removals:
                if await self.does_coin_belong_to_wallet(removal, wallet_id) and removal in all_unspent_coins:
                    all_unspent_coins.remove(removal)

        return uint128(sum(coin.amount for coin in all_unspent_coins))

    async def unconfirmed_removals_for_wallet(self, wallet_id: int) -> Dict[bytes32, Coin]:
        """
        Returns new removals transactions that have not been confirmed yet.
        """
        removals: Dict[bytes32, Coin] = {}
        unconfirmed_tx = await self.tx_store.get_unconfirmed_for_wallet(wallet_id)
        for record in unconfirmed_tx:
            for coin in record.removals:
                removals[coin.name()] = coin
        return removals

    async def determine_coin_type(
        self, peer: WSChiaConnection, coin_state: CoinState, fork_height: Optional[uint32]
    ) -> Optional[WalletIdentifier]:
        if coin_state.created_height is not None and (
            self.is_pool_reward(uint32(coin_state.created_height), coin_state.coin)
            or self.is_farmer_reward(uint32(coin_state.created_height), coin_state.coin)
        ):
            return None

        response: List[CoinState] = await self.wallet_node.get_coin_state(
            [coin_state.coin.parent_coin_info], peer=peer, fork_height=fork_height
        )
        if len(response) == 0:
            self.log.warning(f"Could not find a parent coin with ID: {coin_state.coin.parent_coin_info}")
            return None
        parent_coin_state = response[0]
        assert parent_coin_state.spent_height == coin_state.created_height

        coin_spend = await fetch_coin_spend_for_coin_state(parent_coin_state, peer)
        if coin_spend is None:
            return None

        puzzle = Program.from_bytes(bytes(coin_spend.puzzle_reveal))

        uncurried = uncurry_puzzle(puzzle)

        # Check if the coin is a CAT
        cat_curried_args = match_cat_puzzle(uncurried)
        if cat_curried_args is not None:
            return await self.handle_cat(
                cat_curried_args,
                parent_coin_state,
                coin_state,
                coin_spend,
                peer,
                fork_height,
            )

        # Check if the coin is a NFT
        #                                                        hint
        # First spend where 1 mojo coin -> Singleton launcher -> NFT -> NFT
        uncurried_nft = UncurriedNFT.uncurry(uncurried.mod, uncurried.args)
        if uncurried_nft is not None:
            return await self.handle_nft(coin_spend, uncurried_nft, parent_coin_state, coin_state)

        # Check if the coin is a DID
        did_curried_args = match_did_puzzle(uncurried.mod, uncurried.args)
        if did_curried_args is not None:
            return await self.handle_did(did_curried_args, parent_coin_state, coin_state, coin_spend, peer)

        await self.notification_manager.potentially_add_new_notification(coin_state, coin_spend)

        return None

    async def filter_spam(self, new_coin_state: List[CoinState]) -> List[CoinState]:
        xch_spam_amount = self.config.get("xch_spam_amount", 1000000)

        # No need to filter anything if the filter is set to 1 or 0 mojos
        if xch_spam_amount <= 1:
            return new_coin_state

        spam_filter_after_n_txs = self.config.get("spam_filter_after_n_txs", 200)
        small_unspent_count = await self.coin_store.count_small_unspent(xch_spam_amount)

        # if small_unspent_count > spam_filter_after_n_txs:
        filtered_cs: List[CoinState] = []
        is_standard_wallet_phs: Set[bytes32] = set()

        for cs in new_coin_state:
            # Only apply filter to new coins being sent to our wallet, that are very small
            if (
                cs.created_height is not None
                and cs.spent_height is None
                and cs.coin.amount < xch_spam_amount
                and (cs.coin.puzzle_hash in is_standard_wallet_phs or await self.is_standard_wallet_tx(cs))
            ):
                is_standard_wallet_phs.add(cs.coin.puzzle_hash)
                if small_unspent_count < spam_filter_after_n_txs:
                    filtered_cs.append(cs)
                small_unspent_count += 1
            else:
                filtered_cs.append(cs)
        return filtered_cs

    async def is_standard_wallet_tx(self, coin_state: CoinState) -> bool:
        wallet_identifier = await self.get_wallet_identifier_for_puzzle_hash(coin_state.coin.puzzle_hash)
        return wallet_identifier is not None and wallet_identifier.type == WalletType.STANDARD_WALLET

    async def handle_cat(
        self,
        curried_args: Iterator[Program],
        parent_coin_state: CoinState,
        coin_state: CoinState,
        coin_spend: CoinSpend,
<<<<<<< HEAD
        peer: WSChiaConnection,
        fork_height: Optional[uint32],
    ) -> Tuple[Optional[uint32], Optional[WalletType]]:
=======
    ) -> Optional[WalletIdentifier]:
>>>>>>> 322c54f6
        """
        Handle the new coin when it is a CAT
        :param curried_args: Curried arg of the CAT mod
        :param parent_coin_state: Parent coin state
        :param coin_state: Current coin state
        :param coin_spend: New coin spend
        :return: Wallet ID & Wallet Type
        """
        mod_hash, tail_hash, inner_puzzle = curried_args

        hint_list = compute_coin_hints(coin_spend)
        derivation_record = None
        for hint in hint_list:
            derivation_record = await self.puzzle_store.get_derivation_record_for_puzzle_hash(bytes32(hint))
            if derivation_record is not None:
                break

        if derivation_record is None:
            self.log.info(f"Received state for the coin that doesn't belong to us {coin_state}")
            return None
        else:
            our_inner_puzzle: Program = self.main_wallet.puzzle_for_pk(derivation_record.pubkey)
            asset_id: bytes32 = bytes32(bytes(tail_hash)[1:])
            cat_puzzle = construct_cat_puzzle(CAT_MOD, asset_id, our_inner_puzzle, CAT_MOD_HASH)
            if cat_puzzle.get_tree_hash() != coin_state.coin.puzzle_hash:
                return None
            if bytes(tail_hash).hex()[2:] in self.default_cats or self.config.get(
                "automatically_add_unknown_cats", False
            ):
                cat_wallet = await CATWallet.get_or_create_wallet_for_cat(
                    self, self.main_wallet, bytes(tail_hash).hex()[2:]
                )
                return WalletIdentifier.create(cat_wallet)
            else:
                # Found unacknowledged CAT, save it in the database.
                await self.interested_store.add_unacknowledged_token(
                    asset_id,
                    CATWallet.default_wallet_name_for_unknown_cat(asset_id.hex()),
                    None if parent_coin_state.spent_height is None else uint32(parent_coin_state.spent_height),
                    parent_coin_state.coin.puzzle_hash,
                )
                await self.interested_store.add_unacknowledged_coin_state(
                    asset_id,
                    coin_state,
                    fork_height,
                )
                self.state_changed("added_stray_cat")
                return None

    async def handle_did(
        self,
        curried_args: Iterator[Program],
        parent_coin_state: CoinState,
        coin_state: CoinState,
        coin_spend: CoinSpend,
        peer: WSChiaConnection,
    ) -> Optional[WalletIdentifier]:
        """
        Handle the new coin when it is a DID
        :param curried_args: Curried arg of the DID mod
        :param parent_coin_state: Parent coin state
        :param coin_state: Current coin state
        :param coin_spend: New coin spend
        :return: Wallet ID & Wallet Type
        """
        p2_puzzle, recovery_list_hash, num_verification, singleton_struct, metadata = curried_args
        inner_puzzle_hash = p2_puzzle.get_tree_hash()
        self.log.info(f"parent: {parent_coin_state.coin.name()} inner_puzzle_hash for parent is {inner_puzzle_hash}")

        hint_list = compute_coin_hints(coin_spend)

        derivation_record = None
        for hint in hint_list:
            derivation_record = await self.puzzle_store.get_derivation_record_for_puzzle_hash(bytes32(hint))
            if derivation_record is not None:
                break

        launch_id: bytes32 = bytes32(bytes(singleton_struct.rest().first())[1:])
        if derivation_record is None:
            self.log.info(f"Received state for the coin that doesn't belong to us {coin_state}")
            # Check if it was owned by us
            removed_wallet_ids = []
            for wallet in self.wallets.values():
                if not isinstance(wallet, DIDWallet):
                    continue
                if (
                    wallet.did_info.origin_coin is not None
                    and launch_id == wallet.did_info.origin_coin.name()
                    and not wallet.did_info.sent_recovery_transaction
                ):
                    await self.user_store.delete_wallet(wallet.id())
                    removed_wallet_ids.append(wallet.id())
            for remove_id in removed_wallet_ids:
                self.wallets.pop(remove_id)
                self.log.info(f"Removed DID wallet {remove_id}, Launch_ID: {launch_id.hex()}")
                self.state_changed("wallet_removed", remove_id)
            return None
        else:
            our_inner_puzzle: Program = self.main_wallet.puzzle_for_pk(derivation_record.pubkey)

            self.log.info(f"Found DID, launch_id {launch_id}.")
            did_puzzle = DID_INNERPUZ_MOD.curry(
                our_inner_puzzle, recovery_list_hash, num_verification, singleton_struct, metadata
            )
            full_puzzle = create_singleton_puzzle(did_puzzle, launch_id)
            did_puzzle_empty_recovery = DID_INNERPUZ_MOD.curry(
                our_inner_puzzle, Program.to([]).get_tree_hash(), uint64(0), singleton_struct, metadata
            )
            full_puzzle_empty_recovery = create_singleton_puzzle(did_puzzle_empty_recovery, launch_id)
            if full_puzzle.get_tree_hash() != coin_state.coin.puzzle_hash:
                if full_puzzle_empty_recovery.get_tree_hash() == coin_state.coin.puzzle_hash:
                    did_puzzle = did_puzzle_empty_recovery
                    self.log.info("DID recovery list was reset by the previous owner.")
                else:
                    self.log.error("DID puzzle hash doesn't match, please check curried parameters.")
                    return None
            # Create DID wallet
            response: List[CoinState] = await self.wallet_node.get_coin_state([launch_id], peer=peer)
            if len(response) == 0:
                self.log.warning(f"Could not find the launch coin with ID: {launch_id}")
                return None
            launch_coin: CoinState = response[0]
            origin_coin = launch_coin.coin

            for wallet in self.wallets.values():
                if wallet.type() == WalletType.DECENTRALIZED_ID:
                    assert isinstance(wallet, DIDWallet)
                    assert wallet.did_info.origin_coin is not None
                    if origin_coin.name() == wallet.did_info.origin_coin.name():
                        return WalletIdentifier.create(wallet)
            did_wallet = await DIDWallet.create_new_did_wallet_from_coin_spend(
                self,
                self.main_wallet,
                launch_coin.coin,
                did_puzzle,
                coin_spend,
                f"DID {encode_puzzle_hash(launch_id, AddressType.DID.hrp(self.config))}",
            )
            wallet_identifier = WalletIdentifier.create(did_wallet)
            self.state_changed("wallet_created", wallet_identifier.id, {"did_id": did_wallet.get_my_DID()})
            return wallet_identifier

    async def get_minter_did(self, launcher_coin: Coin, peer: WSChiaConnection) -> Optional[bytes32]:
        # Get minter DID
        eve_coin = (await self.wallet_node.fetch_children(launcher_coin.name(), peer=peer))[0]
        eve_coin_spend = await fetch_coin_spend_for_coin_state(eve_coin, peer)
        eve_full_puzzle: Program = Program.from_bytes(bytes(eve_coin_spend.puzzle_reveal))
        eve_uncurried_nft: Optional[UncurriedNFT] = UncurriedNFT.uncurry(*eve_full_puzzle.uncurry())
        if eve_uncurried_nft is None:
            raise ValueError("Couldn't get minter DID for NFT")
        if not eve_uncurried_nft.supports_did:
            return None
        minter_did = get_new_owner_did(eve_uncurried_nft, eve_coin_spend.solution.to_program())
        if minter_did == b"":
            minter_did = None
        if minter_did is None:
            # Check if the NFT is a bulk minting
            launcher_parent: List[CoinState] = await self.wallet_node.get_coin_state(
                [launcher_coin.parent_coin_info], peer=peer
            )
            assert (
                launcher_parent is not None
                and len(launcher_parent) == 1
                and launcher_parent[0].spent_height is not None
            )
            did_coin: List[CoinState] = await self.wallet_node.get_coin_state(
                [launcher_parent[0].coin.parent_coin_info], peer=peer
            )
            assert did_coin is not None and len(did_coin) == 1 and did_coin[0].spent_height is not None
            did_spend = await fetch_coin_spend_for_coin_state(did_coin[0], peer)
            puzzle = Program.from_bytes(bytes(did_spend.puzzle_reveal))
            uncurried = uncurry_puzzle(puzzle)
            did_curried_args = match_did_puzzle(uncurried.mod, uncurried.args)
            if did_curried_args is not None:
                p2_puzzle, recovery_list_hash, num_verification, singleton_struct, metadata = did_curried_args
                minter_did = bytes32(bytes(singleton_struct.rest().first())[1:])
        return minter_did

    async def handle_nft(
        self, coin_spend: CoinSpend, uncurried_nft: UncurriedNFT, parent_coin_state: CoinState, coin_state: CoinState
    ) -> Optional[WalletIdentifier]:
        """
        Handle the new coin when it is a NFT
        :param coin_spend: New coin spend
        :param uncurried_nft: Uncurried NFT
        :param parent_coin_state: Parent coin state
        :param coin_state: Current coin state
        :return: Wallet ID & Wallet Type
        """
        wallet_identifier = None
        # DID ID determines which NFT wallet should process the NFT
        new_did_id = None
        old_did_id = None
        # P2 puzzle hash determines if we should ignore the NFT
        old_p2_puzhash = uncurried_nft.p2_puzzle.get_tree_hash()
        metadata, new_p2_puzhash = get_metadata_and_phs(
            uncurried_nft,
            coin_spend.solution,
        )
        if uncurried_nft.supports_did:
            new_did_id = get_new_owner_did(uncurried_nft, coin_spend.solution.to_program())
            old_did_id = uncurried_nft.owner_did
            if new_did_id is None:
                new_did_id = old_did_id
            if new_did_id == b"":
                new_did_id = None
        self.log.debug(
            "Handling NFT: %s， old DID:%s, new DID:%s, old P2:%s, new P2:%s",
            coin_spend,
            old_did_id,
            new_did_id,
            old_p2_puzhash,
            new_p2_puzhash,
        )
        new_derivation_record: Optional[
            DerivationRecord
        ] = await self.puzzle_store.get_derivation_record_for_puzzle_hash(new_p2_puzhash)
        old_derivation_record: Optional[
            DerivationRecord
        ] = await self.puzzle_store.get_derivation_record_for_puzzle_hash(old_p2_puzhash)
        if new_derivation_record is None and old_derivation_record is None:
            self.log.debug(
                "Cannot find a P2 puzzle hash for NFT:%s, this NFT belongs to others.",
                uncurried_nft.singleton_launcher_id.hex(),
            )
            return wallet_identifier
        for nft_wallet in self.wallets.values():
            if not isinstance(nft_wallet, NFTWallet):
                continue
            if nft_wallet.nft_wallet_info.did_id == old_did_id and old_derivation_record is not None:
                self.log.info(
                    "Removing old NFT, NFT_ID:%s, DID_ID:%s",
                    uncurried_nft.singleton_launcher_id.hex(),
                    old_did_id,
                )
                if parent_coin_state.spent_height is not None:
                    await nft_wallet.remove_coin(coin_spend.coin, uint32(parent_coin_state.spent_height))
                    is_empty = await nft_wallet.is_empty()
                    has_did = False
                    for did_wallet in self.wallets.values():
                        if not isinstance(did_wallet, DIDWallet):
                            continue
                        assert did_wallet.did_info.origin_coin is not None
                        if did_wallet.did_info.origin_coin.name() == old_did_id:
                            has_did = True
                            break
                    if is_empty and nft_wallet.did_id is not None and not has_did:
                        self.log.info(f"No NFT, deleting wallet {nft_wallet.did_id.hex()} ...")
                        await self.user_store.delete_wallet(nft_wallet.wallet_info.id)
                        self.wallets.pop(nft_wallet.wallet_info.id)
            if nft_wallet.nft_wallet_info.did_id == new_did_id and new_derivation_record is not None:
                self.log.info(
                    "Adding new NFT, NFT_ID:%s, DID_ID:%s",
                    uncurried_nft.singleton_launcher_id.hex(),
                    new_did_id,
                )
                wallet_identifier = WalletIdentifier.create(nft_wallet)

        if wallet_identifier is None and new_derivation_record is not None:
            # Cannot find an existed NFT wallet for the new NFT
            self.log.info(
                "Cannot find a NFT wallet for NFT_ID: %s DID_ID: %s, creating a new one.",
                uncurried_nft.singleton_launcher_id,
                new_did_id,
            )
            new_nft_wallet: NFTWallet = await NFTWallet.create_new_nft_wallet(
                self, self.main_wallet, did_id=new_did_id, name="NFT Wallet"
            )
            wallet_identifier = WalletIdentifier.create(new_nft_wallet)
        return wallet_identifier

    async def _add_coin_states(
        self,
        coin_states: List[CoinState],
        peer: WSChiaConnection,
        fork_height: Optional[uint32],
    ) -> None:
        # TODO: add comment about what this method does
        # Input states should already be sorted by cs_height, with reorgs at the beginning
        curr_h = -1
        for c_state in coin_states:
            last_change_height = last_change_height_cs(c_state)
            if last_change_height < curr_h:
                raise ValueError("Input coin_states is not sorted properly")
            curr_h = last_change_height

        trade_removals = await self.trade_manager.get_coins_of_interest()
        all_unconfirmed: List[TransactionRecord] = await self.tx_store.get_all_unconfirmed()
        used_up_to = -1
        ph_to_index_cache: LRUCache[bytes32, uint32] = LRUCache(100)

        coin_names = [coin_state.coin.name() for coin_state in coin_states]
        local_records = await self.coin_store.get_coin_records(coin_names)

        for coin_name, coin_state in zip(coin_names, coin_states):
            if peer.closed:
                raise ConnectionError("Connection closed")
            self.log.debug("Add coin state: %s: %s", coin_name, coin_state)
            local_record = local_records.get(coin_name)
            rollback_wallets = None
            try:
                async with self.db_wrapper.writer():
                    rollback_wallets = self.wallets.copy()  # Shallow copy of wallets if writer rolls back the db
                    # This only succeeds if we don't raise out of the transaction
                    await self.retry_store.remove_state(coin_state)

                    wallet_identifier = await self.get_wallet_identifier_for_puzzle_hash(coin_state.coin.puzzle_hash)

                    # If we already have this coin, & it was spent & confirmed at the same heights, then return (done)
                    if local_record is not None:
                        local_spent = None
                        if local_record.spent_block_height != 0:
                            local_spent = local_record.spent_block_height
                        if (
                            local_spent == coin_state.spent_height
                            and local_record.confirmed_block_height == coin_state.created_height
                        ):
                            continue

                    if coin_state.spent_height is not None and coin_name in trade_removals:
                        await self.trade_manager.coins_of_interest_farmed(coin_state, fork_height, peer)
                    if wallet_identifier is not None:
                        self.log.debug(f"Found existing wallet_identifier: {wallet_identifier}, coin: {coin_name}")
                    elif local_record is not None:
                        wallet_identifier = WalletIdentifier(uint32(local_record.wallet_id), local_record.wallet_type)
                    elif coin_state.created_height is not None:
                        wallet_identifier = await self.determine_coin_type(peer, coin_state, fork_height)
                        try:
                            dl_wallet = self.get_dl_wallet()
                        except ValueError:
                            pass
                        else:
                            if (
                                await dl_wallet.get_singleton_record(coin_name) is not None
                                or coin_state.coin.puzzle_hash == MIRROR_PUZZLE_HASH
                            ):
                                wallet_identifier = WalletIdentifier.create(dl_wallet)

                    if wallet_identifier is None:
                        self.log.debug(f"No wallet for coin state: {coin_state}")
                        continue

                    # Update the DB to signal that we used puzzle hashes up to this one
                    derivation_index = ph_to_index_cache.get(coin_state.coin.puzzle_hash)
                    if derivation_index is None:
                        derivation_index = await self.puzzle_store.index_for_puzzle_hash(coin_state.coin.puzzle_hash)
                    if derivation_index is not None:
                        ph_to_index_cache.put(coin_state.coin.puzzle_hash, derivation_index)
                        if derivation_index > used_up_to:
                            await self.puzzle_store.set_used_up_to(derivation_index)
                            used_up_to = derivation_index

                    if coin_state.created_height is None:
                        # TODO implements this coin got reorged
                        # TODO: we need to potentially roll back the pool wallet here
                        pass
                    # if the new coin has not been spent (i.e not ephemeral)
                    elif coin_state.created_height is not None and coin_state.spent_height is None:
                        if local_record is None:
                            await self.coin_added(
                                coin_state.coin,
                                uint32(coin_state.created_height),
                                all_unconfirmed,
                                wallet_identifier.id,
                                wallet_identifier.type,
                                peer,
                                coin_name,
                            )

                    # if the coin has been spent
                    elif coin_state.created_height is not None and coin_state.spent_height is not None:
                        self.log.debug("Coin spent: %s", coin_state)
                        children = await self.wallet_node.fetch_children(coin_name, peer=peer, fork_height=fork_height)
                        record = local_record
                        if record is None:
                            farmer_reward = False
                            pool_reward = False
                            tx_type: int
                            if self.is_farmer_reward(uint32(coin_state.created_height), coin_state.coin):
                                farmer_reward = True
                                tx_type = TransactionType.FEE_REWARD.value
                            elif self.is_pool_reward(uint32(coin_state.created_height), coin_state.coin):
                                pool_reward = True
                                tx_type = TransactionType.COINBASE_REWARD.value
                            else:
                                tx_type = TransactionType.INCOMING_TX.value
                            record = WalletCoinRecord(
                                coin_state.coin,
                                uint32(coin_state.created_height),
                                uint32(coin_state.spent_height),
                                True,
                                farmer_reward or pool_reward,
                                wallet_identifier.type,
                                wallet_identifier.id,
                            )
                            await self.coin_store.add_coin_record(record)
                            # Coin first received
                            parent_coin_record: Optional[WalletCoinRecord] = await self.coin_store.get_coin_record(
                                coin_state.coin.parent_coin_info
                            )
                            if (
                                parent_coin_record is not None
                                and wallet_identifier.type == parent_coin_record.wallet_type
                            ):
                                change = True
                            else:
                                change = False

                            if not change:
                                created_timestamp = await self.wallet_node.get_timestamp_for_height(
                                    uint32(coin_state.created_height)
                                )
                                tx_record = TransactionRecord(
                                    confirmed_at_height=uint32(coin_state.created_height),
                                    created_at_time=uint64(created_timestamp),
                                    to_puzzle_hash=(
                                        await self.convert_puzzle_hash(
                                            wallet_identifier.id, coin_state.coin.puzzle_hash
                                        )
                                    ),
                                    amount=uint64(coin_state.coin.amount),
                                    fee_amount=uint64(0),
                                    confirmed=True,
                                    sent=uint32(0),
                                    spend_bundle=None,
                                    additions=[coin_state.coin],
                                    removals=[],
                                    wallet_id=wallet_identifier.id,
                                    sent_to=[],
                                    trade_id=None,
                                    type=uint32(tx_type),
                                    name=bytes32(token_bytes()),
                                    memos=[],
                                )
                                await self.tx_store.add_transaction_record(tx_record)

                            additions = [state.coin for state in children]
                            if len(children) > 0:
                                fee = 0

                                to_puzzle_hash = None
                                # Find coin that doesn't belong to us
                                amount = 0
                                for coin in additions:
                                    derivation_record = await self.puzzle_store.get_derivation_record_for_puzzle_hash(
                                        coin.puzzle_hash
                                    )
                                    if derivation_record is None:
                                        to_puzzle_hash = coin.puzzle_hash
                                        amount += coin.amount

                                if to_puzzle_hash is None:
                                    to_puzzle_hash = additions[0].puzzle_hash

                                spent_timestamp = await self.wallet_node.get_timestamp_for_height(
                                    uint32(coin_state.spent_height)
                                )

                                # Reorg rollback adds reorged transactions so it's possible there is tx_record already
                                # Even though we are just adding coin record to the db (after reorg)
                                tx_records: List[TransactionRecord] = []
                                for out_tx_record in all_unconfirmed:
                                    for rem_coin in out_tx_record.removals:
                                        if rem_coin == coin_state.coin:
                                            tx_records.append(out_tx_record)

                                if len(tx_records) > 0:
                                    for tx_record in tx_records:
                                        await self.tx_store.set_confirmed(
                                            tx_record.name, uint32(coin_state.spent_height)
                                        )
                                else:
                                    tx_record = TransactionRecord(
                                        confirmed_at_height=uint32(coin_state.spent_height),
                                        created_at_time=uint64(spent_timestamp),
                                        to_puzzle_hash=(
                                            await self.convert_puzzle_hash(wallet_identifier.id, to_puzzle_hash)
                                        ),
                                        amount=uint64(int(amount)),
                                        fee_amount=uint64(fee),
                                        confirmed=True,
                                        sent=uint32(0),
                                        spend_bundle=None,
                                        additions=additions,
                                        removals=[coin_state.coin],
                                        wallet_id=wallet_identifier.id,
                                        sent_to=[],
                                        trade_id=None,
                                        type=uint32(TransactionType.OUTGOING_TX.value),
                                        name=bytes32(token_bytes()),
                                        memos=[],
                                    )

                                    await self.tx_store.add_transaction_record(tx_record)
                        else:
                            await self.coin_store.set_spent(coin_name, uint32(coin_state.spent_height))
                            rem_tx_records: List[TransactionRecord] = []
                            for out_tx_record in all_unconfirmed:
                                for rem_coin in out_tx_record.removals:
                                    if rem_coin == coin_state.coin:
                                        rem_tx_records.append(out_tx_record)

                            for tx_record in rem_tx_records:
                                await self.tx_store.set_confirmed(tx_record.name, uint32(coin_state.spent_height))
                        for unconfirmed_record in all_unconfirmed:
                            for rem_coin in unconfirmed_record.removals:
                                if rem_coin == coin_state.coin:
                                    self.log.info(f"Setting tx_id: {unconfirmed_record.name} to confirmed")
                                    await self.tx_store.set_confirmed(
                                        unconfirmed_record.name, uint32(coin_state.spent_height)
                                    )

                        if record.wallet_type == WalletType.POOLING_WALLET:
                            if coin_state.spent_height is not None and coin_state.coin.amount == uint64(1):
                                pool_wallet = self.get_wallet(id=uint32(record.wallet_id), required_type=PoolWallet)
                                curr_coin_state: CoinState = coin_state

                                while curr_coin_state.spent_height is not None:
                                    cs = await fetch_coin_spend_for_coin_state(curr_coin_state, peer)
                                    success = await pool_wallet.apply_state_transition(
                                        cs, uint32(curr_coin_state.spent_height)
                                    )
                                    if not success:
                                        break
                                    new_singleton_coin: Optional[Coin] = pool_wallet.get_next_interesting_coin(cs)
                                    if new_singleton_coin is None:
                                        # No more singleton (maybe destroyed?)
                                        break

                                    coin_name = new_singleton_coin.name()
                                    existing = await self.coin_store.get_coin_record(coin_name)
                                    if existing is None:
                                        await self.coin_added(
                                            new_singleton_coin,
                                            uint32(curr_coin_state.spent_height),
                                            [],
                                            uint32(record.wallet_id),
                                            record.wallet_type,
                                            peer,
                                            coin_name,
                                        )
                                    await self.coin_store.set_spent(
                                        curr_coin_state.coin.name(), uint32(curr_coin_state.spent_height)
                                    )
                                    await self.add_interested_coin_ids([new_singleton_coin.name()])
                                    new_coin_state: List[CoinState] = await self.wallet_node.get_coin_state(
                                        [coin_name], peer=peer, fork_height=fork_height
                                    )
                                    assert len(new_coin_state) == 1
                                    curr_coin_state = new_coin_state[0]
                        if record.wallet_type == WalletType.DATA_LAYER:
                            singleton_spend = await fetch_coin_spend_for_coin_state(coin_state, peer)
                            dl_wallet = self.get_wallet(id=uint32(record.wallet_id), required_type=DataLayerWallet)
                            await dl_wallet.singleton_removed(
                                singleton_spend,
                                uint32(coin_state.spent_height),
                            )

                        elif record.wallet_type == WalletType.NFT:
                            if coin_state.spent_height is not None:
                                nft_wallet = self.get_wallet(id=uint32(record.wallet_id), required_type=NFTWallet)
                                await nft_wallet.remove_coin(coin_state.coin, uint32(coin_state.spent_height))

                        # Check if a child is a singleton launcher
                        for child in children:
                            if child.coin.puzzle_hash != SINGLETON_LAUNCHER_HASH:
                                continue
                            if await self.have_a_pool_wallet_with_launched_id(child.coin.name()):
                                continue
                            if child.spent_height is None:
                                # TODO handle spending launcher later block
                                continue
                            launcher_spend = await fetch_coin_spend_for_coin_state(child, peer)
                            if launcher_spend is None:
                                continue
                            try:
                                pool_state = solution_to_pool_state(launcher_spend)
                                assert pool_state is not None
                            except (AssertionError, ValueError) as e:
                                self.log.debug(f"Not a pool wallet launcher {e}, child: {child}")
                                matched, inner_puzhash = await DataLayerWallet.match_dl_launcher(launcher_spend)
                                if (
                                    matched
                                    and inner_puzhash is not None
                                    and (await self.puzzle_store.puzzle_hash_exists(inner_puzhash))
                                ):
                                    try:
                                        dl_wallet = self.get_dl_wallet()
                                    except ValueError:
                                        dl_wallet = await DataLayerWallet.create_new_dl_wallet(
                                            self,
                                        )
                                    await dl_wallet.track_new_launcher_id(
                                        child.coin.name(),
                                        peer,
                                        spend=launcher_spend,
                                        height=uint32(child.spent_height),
                                    )
                                continue

                            # solution_to_pool_state may return None but this may not be an error
                            if pool_state is None:
                                self.log.debug("solution_to_pool_state returned None, ignore and continue")
                                continue

                            pool_wallet = await PoolWallet.create(
                                self,
                                self.main_wallet,
                                child.coin.name(),
                                [launcher_spend],
                                uint32(child.spent_height),
                                name="pool_wallet",
                            )
                            launcher_spend_additions = compute_additions(launcher_spend)
                            assert len(launcher_spend_additions) == 1
                            coin_added = launcher_spend_additions[0]
                            coin_name = coin_added.name()
                            existing = await self.coin_store.get_coin_record(coin_name)
                            if existing is None:
                                await self.coin_added(
                                    coin_added,
                                    uint32(coin_state.spent_height),
                                    [],
                                    pool_wallet.id(),
                                    pool_wallet.type(),
                                    peer,
                                    coin_name,
                                )
                            await self.add_interested_coin_ids([coin_name])

                    else:
                        raise RuntimeError("All cases already handled")  # Logic error, all cases handled
            except Exception as e:
                self.log.exception(f"Failed to add coin_state: {coin_state}, error: {e}")
                if rollback_wallets is not None:
                    self.wallets = rollback_wallets  # Restore since DB will be rolled back by writer
                if isinstance(e, PeerRequestException) or isinstance(e, aiosqlite.Error):
                    await self.retry_store.add_state(coin_state, peer.peer_node_id, fork_height)
                else:
                    await self.retry_store.remove_state(coin_state)
                continue

    async def add_coin_states(
        self,
        coin_states: List[CoinState],
        peer: WSChiaConnection,
        fork_height: Optional[uint32],
    ) -> bool:
        try:
            await self._add_coin_states(coin_states, peer, fork_height)
        except Exception as e:
            log_level = logging.DEBUG if peer.closed else logging.ERROR
            self.log.log(log_level, f"add_coin_states failed - exception {e}, traceback: {traceback.format_exc()}")
            return False

        await self.blockchain.clean_block_records()

        return True

    async def have_a_pool_wallet_with_launched_id(self, launcher_id: bytes32) -> bool:
        for wallet_id, wallet in self.wallets.items():
            if wallet.type() == WalletType.POOLING_WALLET:
                assert isinstance(wallet, PoolWallet)
                if (await wallet.get_current_state()).launcher_id == launcher_id:
                    self.log.warning("Already have, not recreating")
                    return True
        return False

    def is_pool_reward(self, created_height: uint32, coin: Coin) -> bool:
        if coin.amount != calculate_pool_reward(created_height) and coin.amount != calculate_pool_reward(
            uint32(max(0, created_height - 128))
        ):
            # Optimization to avoid the computation below. Any coin that has a different amount is not a pool reward
            return False
        for i in range(0, 30):
            try_height = created_height - i
            if try_height < 0:
                break
            calculated = pool_parent_id(uint32(try_height), self.constants.GENESIS_CHALLENGE)
            if calculated == coin.parent_coin_info:
                return True
        return False

    def is_farmer_reward(self, created_height: uint32, coin: Coin) -> bool:
        if coin.amount < calculate_base_farmer_reward(created_height):
            # Optimization to avoid the computation below. Any coin less than this base amount cannot be farmer reward
            return False
        for i in range(0, 30):
            try_height = created_height - i
            if try_height < 0:
                break
            calculated = farmer_parent_id(uint32(try_height), self.constants.GENESIS_CHALLENGE)
            if calculated == coin.parent_coin_info:
                return True
        return False

    async def get_wallet_identifier_for_puzzle_hash(self, puzzle_hash: bytes32) -> Optional[WalletIdentifier]:
        wallet_identifier = await self.puzzle_store.get_wallet_identifier_for_puzzle_hash(puzzle_hash)
        if wallet_identifier is not None:
            return wallet_identifier

        interested_wallet_id = await self.interested_store.get_interested_puzzle_hash_wallet_id(puzzle_hash=puzzle_hash)
        if interested_wallet_id is not None:
            wallet_id = uint32(interested_wallet_id)
            if wallet_id not in self.wallets.keys():
                self.log.warning(f"Do not have wallet {wallet_id} for puzzle_hash {puzzle_hash}")
                return None
            return WalletIdentifier(uint32(wallet_id), self.wallets[uint32(wallet_id)].type())
        return None

    async def coin_added(
        self,
        coin: Coin,
        height: uint32,
        all_unconfirmed_transaction_records: List[TransactionRecord],
        wallet_id: uint32,
        wallet_type: WalletType,
        peer: WSChiaConnection,
        coin_name: bytes32,
    ) -> None:
        """
        Adding coin to DB
        """

        self.log.debug(
            "Adding record to state manager coin: %s at %s wallet_id: %s and type: %s",
            coin,
            height,
            wallet_id,
            wallet_type,
        )

        if self.is_pool_reward(height, coin):
            tx_type = TransactionType.COINBASE_REWARD
        elif self.is_farmer_reward(height, coin):
            tx_type = TransactionType.FEE_REWARD
        else:
            tx_type = TransactionType.INCOMING_TX

        coinbase = tx_type in {TransactionType.FEE_REWARD, TransactionType.COINBASE_REWARD}
        coin_confirmed_transaction = False
        if not coinbase:
            for record in all_unconfirmed_transaction_records:
                if coin in record.additions and not record.confirmed:
                    await self.tx_store.set_confirmed(record.name, height)
                    coin_confirmed_transaction = True
                    break

        parent_coin_record: Optional[WalletCoinRecord] = await self.coin_store.get_coin_record(coin.parent_coin_info)
        change = parent_coin_record is not None and wallet_type.value == parent_coin_record.wallet_type

        if coinbase or not coin_confirmed_transaction and not change:
            tx_record = TransactionRecord(
                confirmed_at_height=uint32(height),
                created_at_time=await self.wallet_node.get_timestamp_for_height(height),
                to_puzzle_hash=await self.convert_puzzle_hash(wallet_id, coin.puzzle_hash),
                amount=uint64(coin.amount),
                fee_amount=uint64(0),
                confirmed=True,
                sent=uint32(0),
                spend_bundle=None,
                additions=[coin],
                removals=[],
                wallet_id=wallet_id,
                sent_to=[],
                trade_id=None,
                type=uint32(tx_type),
                name=coin_name,
                memos=[],
            )
            if tx_record.amount > 0:
                await self.tx_store.add_transaction_record(tx_record)

        # We only add normal coins here
        coin_record: WalletCoinRecord = WalletCoinRecord(
            coin, height, uint32(0), False, coinbase, wallet_type, wallet_id
        )
        await self.coin_store.add_coin_record(coin_record, coin_name)

        await self.wallets[wallet_id].coin_added(coin, height, peer)

        await self.create_more_puzzle_hashes()

    async def add_pending_transaction(self, tx_record: TransactionRecord) -> None:
        """
        Called from wallet before new transaction is sent to the full_node
        """
        # Wallet node will use this queue to retry sending this transaction until full nodes receives it
        await self.tx_store.add_transaction_record(tx_record)
        all_coins_names = []
        all_coins_names.extend([coin.name() for coin in tx_record.additions])
        all_coins_names.extend([coin.name() for coin in tx_record.removals])

        await self.add_interested_coin_ids(all_coins_names)
        if tx_record.spend_bundle is not None:
            self.tx_pending_changed()
        self.state_changed("pending_transaction", tx_record.wallet_id)

    async def add_transaction(self, tx_record: TransactionRecord) -> None:
        """
        Called from wallet to add transaction that is not being set to full_node
        """
        await self.tx_store.add_transaction_record(tx_record)
        self.state_changed("pending_transaction", tx_record.wallet_id)

    async def remove_from_queue(
        self,
        spendbundle_id: bytes32,
        name: str,
        send_status: MempoolInclusionStatus,
        error: Optional[Err],
    ) -> None:
        """
        Full node received our transaction, no need to keep it in queue anymore, unless there was an error
        """

        updated = await self.tx_store.increment_sent(spendbundle_id, name, send_status, error)
        if updated:
            tx: Optional[TransactionRecord] = await self.get_transaction(spendbundle_id)
            if tx is not None and tx.spend_bundle is not None:
                self.log.info("Checking if we need to cancel trade for tx: %s", tx.name)
                # we're only interested in errors that are not temporary
                if (
                    send_status != MempoolInclusionStatus.SUCCESS
                    and error
                    and error not in (Err.INVALID_FEE_LOW_FEE, Err.INVALID_FEE_TOO_CLOSE_TO_ZERO)
                ):
                    coins_removed = tx.spend_bundle.removals()
                    trade_coins_removed = set([])
                    trade = None
                    for removed_coin in coins_removed:
                        trade = await self.trade_manager.get_trade_by_coin(removed_coin)
                        if trade is not None and trade.status in (
                            TradeStatus.PENDING_CONFIRM.value,
                            TradeStatus.PENDING_ACCEPT.value,
                            TradeStatus.PENDING_CANCEL.value,
                        ):
                            # offer was tied to these coins, lets subscribe to them to get a confirmation to
                            # cancel it if it's confirmed
                            # we send transactions to multiple peers, and in cases when mempool gets
                            # fragmented, it's safest to wait for confirmation from blockchain before setting
                            # offer to failed
                            trade_coins_removed.add(removed_coin.name())
                    if trade and trade_coins_removed:
                        if not tx.is_valid():
                            # we've tried to send this transaction to a full node multiple times
                            # but failed, it's safe to assume that it's not going to be accepted
                            # we can mark this offer as failed
                            self.log.info("This offer can't be posted, removing it from pending offers")
                            assert trade is not None
                            await self.trade_manager.fail_pending_offer(trade.trade_id)

                        else:
                            self.log.info(
                                "Subscribing to unspendable offer coins: %s",
                                [x.hex() for x in trade_coins_removed],
                            )
                            await self.add_interested_coin_ids(list(trade_coins_removed))

                    self.state_changed(
                        "tx_update", tx.wallet_id, {"transaction": tx, "error": error.name, "status": send_status.value}
                    )
                else:
                    self.state_changed("tx_update", tx.wallet_id, {"transaction": tx})

    async def get_all_transactions(self, wallet_id: int) -> List[TransactionRecord]:
        """
        Retrieves all confirmed and pending transactions
        """
        records = await self.tx_store.get_all_transactions_for_wallet(wallet_id)
        return records

    async def get_transaction(self, tx_id: bytes32) -> Optional[TransactionRecord]:
        return await self.tx_store.get_transaction_record(tx_id)

    async def get_coin_record_by_wallet_record(self, wr: WalletCoinRecord) -> CoinRecord:
        timestamp: uint64 = await self.wallet_node.get_timestamp_for_height(wr.confirmed_block_height)
        return wr.to_coin_record(timestamp)

    async def get_coin_records_by_coin_ids(self, **kwargs: Any) -> List[CoinRecord]:
        records = await self.coin_store.get_coin_records(**kwargs)
        return [await self.get_coin_record_by_wallet_record(record) for record in records.values()]

    async def get_wallet_for_coin(self, coin_id: bytes32) -> Optional[WalletProtocol]:
        coin_record = await self.coin_store.get_coin_record(coin_id)
        if coin_record is None:
            return None
        wallet_id = uint32(coin_record.wallet_id)
        wallet = self.wallets[wallet_id]
        return wallet

    async def reorg_rollback(self, height: int) -> List[uint32]:
        """
        Rolls back and updates the coin_store and transaction store. It's possible this height
        is the tip, or even beyond the tip.
        """
        await self.nft_store.rollback_to_block(height)
        await self.coin_store.rollback_to_block(height)
        reorged: List[TransactionRecord] = await self.tx_store.get_transaction_above(height)
        await self.tx_store.rollback_to_block(height)
        for record in reorged:
            if TransactionType(record.type) in [
                TransactionType.OUTGOING_TX,
                TransactionType.OUTGOING_TRADE,
                TransactionType.INCOMING_TRADE,
            ]:
                await self.tx_store.tx_reorged(record)

        # Removes wallets that were created from a blockchain transaction which got reorged.
        remove_ids: List[uint32] = []
        for wallet_id, wallet in self.wallets.items():
            if wallet.type() == WalletType.POOLING_WALLET.value:
                assert isinstance(wallet, PoolWallet)
                remove: bool = await wallet.rewind(height)
                if remove:
                    remove_ids.append(wallet_id)
        for wallet_id in remove_ids:
            await self.user_store.delete_wallet(wallet_id)
            self.state_changed("wallet_removed", wallet_id)

        return remove_ids

    async def _await_closed(self) -> None:
        await self.db_wrapper.close()

    def unlink_db(self) -> None:
        Path(self.db_path).unlink()

    async def get_all_wallet_info_entries(self, wallet_type: Optional[WalletType] = None) -> List[WalletInfo]:
        return await self.user_store.get_all_wallet_info_entries(wallet_type)

    async def get_wallet_for_asset_id(self, asset_id: str) -> Optional[WalletProtocol]:
        for wallet_id, wallet in self.wallets.items():
            if wallet.type() == WalletType.CAT:
                assert isinstance(wallet, CATWallet)
                if bytes(wallet.cat_info.limitations_program_hash).hex() == asset_id:
                    return wallet
            elif wallet.type() == WalletType.DATA_LAYER:
                assert isinstance(wallet, DataLayerWallet)
                if await wallet.get_latest_singleton(bytes32.from_hexstr(asset_id)) is not None:
                    return wallet
            elif wallet.type() == WalletType.NFT:
                assert isinstance(wallet, NFTWallet)
                nft_coin = await self.nft_store.get_nft_by_id(bytes32.from_hexstr(asset_id), wallet_id)
                if nft_coin:
                    return wallet
        return None

    async def get_wallet_for_puzzle_info(self, puzzle_driver: PuzzleInfo) -> Optional[WalletProtocol]:
        for wallet in self.wallets.values():
            match_function = getattr(wallet, "match_puzzle_info", None)
            if match_function is not None and callable(match_function):
                if await match_function(puzzle_driver):
                    return wallet
        return None

    async def create_wallet_for_puzzle_info(self, puzzle_driver: PuzzleInfo, name: Optional[str] = None) -> None:
        if AssetType(puzzle_driver.type()) in self.asset_to_wallet_map:
            await self.asset_to_wallet_map[AssetType(puzzle_driver.type())].create_from_puzzle_info(
                self,
                self.main_wallet,
                puzzle_driver,
                name,
            )

    async def add_new_wallet(self, wallet: WalletProtocol) -> None:
        self.wallets[wallet.id()] = wallet
        await self.create_more_puzzle_hashes()
        self.state_changed("wallet_created")

    async def get_spendable_coins_for_wallet(
        self, wallet_id: int, records: Optional[Set[WalletCoinRecord]] = None
    ) -> Set[WalletCoinRecord]:
        if records is None:
            records = await self.coin_store.get_unspent_coins_for_wallet(wallet_id)

        # Coins that are currently part of a transaction
        unconfirmed_tx: List[TransactionRecord] = await self.tx_store.get_unconfirmed_for_wallet(wallet_id)
        removal_dict: Dict[bytes32, Coin] = {}
        for tx in unconfirmed_tx:
            for coin in tx.removals:
                # TODO, "if" might not be necessary once unconfirmed tx doesn't contain coins for other wallets
                if await self.does_coin_belong_to_wallet(coin, wallet_id):
                    removal_dict[coin.name()] = coin

        # Coins that are part of the trade
        offer_locked_coins: Dict[bytes32, WalletCoinRecord] = await self.trade_manager.get_locked_coins()

        filtered = set()
        for record in records:
            if record.coin.name() in offer_locked_coins:
                continue
            if record.coin.name() in removal_dict:
                continue
            filtered.add(record)

        return filtered

    async def new_peak(self, peak: wallet_protocol.NewPeakWallet) -> None:
        for wallet_id, wallet in self.wallets.items():
            if wallet.type() == WalletType.POOLING_WALLET:
                assert isinstance(wallet, PoolWallet)
                await wallet.new_peak(uint64(peak.height))
        current_time = int(time.time())

        if self.wallet_node.last_wallet_tx_resend_time < current_time - self.wallet_node.wallet_tx_resend_timeout_secs:
            self.tx_pending_changed()

    async def add_interested_puzzle_hashes(self, puzzle_hashes: List[bytes32], wallet_ids: List[int]) -> None:
        for puzzle_hash, wallet_id in zip(puzzle_hashes, wallet_ids):
            await self.interested_store.add_interested_puzzle_hash(puzzle_hash, wallet_id)
        if len(puzzle_hashes) > 0:
            await self.wallet_node.new_peak_queue.subscribe_to_puzzle_hashes(puzzle_hashes)

    async def add_interested_coin_ids(self, coin_ids: List[bytes32]) -> None:
        for coin_id in coin_ids:
            await self.interested_store.add_interested_coin_id(coin_id)
        if len(coin_ids) > 0:
            await self.wallet_node.new_peak_queue.subscribe_to_coin_ids(coin_ids)

    async def delete_trade_transactions(self, trade_id: bytes32) -> None:
        txs: List[TransactionRecord] = await self.tx_store.get_transactions_by_trade_id(trade_id)
        for tx in txs:
            await self.tx_store.delete_transaction_record(tx.name)

    async def convert_puzzle_hash(self, wallet_id: uint32, puzzle_hash: bytes32) -> bytes32:
        wallet = self.wallets[wallet_id]
        # This should be general to wallets but for right now this is just for CATs so we'll add this if
        if wallet.type() == WalletType.CAT.value:
            assert isinstance(wallet, CATWallet)
            return await wallet.convert_puzzle_hash(puzzle_hash)

        return puzzle_hash

    def get_dl_wallet(self) -> DataLayerWallet:
        for wallet in self.wallets.values():
            if wallet.type() == WalletType.DATA_LAYER.value:
                assert isinstance(
                    wallet, DataLayerWallet
                ), f"WalletType.DATA_LAYER should be a DataLayerWallet instance got: {type(wallet).__name__}"
                return wallet
        raise ValueError("DataLayerWallet not available")<|MERGE_RESOLUTION|>--- conflicted
+++ resolved
@@ -724,13 +724,9 @@
         parent_coin_state: CoinState,
         coin_state: CoinState,
         coin_spend: CoinSpend,
-<<<<<<< HEAD
         peer: WSChiaConnection,
         fork_height: Optional[uint32],
-    ) -> Tuple[Optional[uint32], Optional[WalletType]]:
-=======
     ) -> Optional[WalletIdentifier]:
->>>>>>> 322c54f6
         """
         Handle the new coin when it is a CAT
         :param curried_args: Curried arg of the CAT mod
