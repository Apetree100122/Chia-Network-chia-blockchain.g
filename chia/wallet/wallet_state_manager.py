from __future__ import annotations

import asyncio
import dataclasses
import logging
import multiprocessing.context
import time
import traceback
from contextlib import asynccontextmanager
from pathlib import Path
from secrets import token_bytes
from typing import (
    TYPE_CHECKING,
    Any,
    AsyncIterator,
    Callable,
    Dict,
    Iterator,
    List,
    Optional,
    Set,
    Tuple,
    Type,
    TypeVar,
)

import aiosqlite
from blspy import G1Element, G2Element, PrivateKey

from chia.consensus.block_rewards import calculate_base_farmer_reward, calculate_pool_reward
from chia.consensus.coinbase import farmer_parent_id, pool_parent_id
from chia.consensus.constants import ConsensusConstants
from chia.data_layer.data_layer_wallet import DataLayerWallet
from chia.data_layer.dl_wallet_store import DataLayerStore
from chia.pools.pool_puzzles import SINGLETON_LAUNCHER_HASH, solution_to_pool_state
from chia.pools.pool_wallet import PoolWallet
from chia.protocols.wallet_protocol import CoinState, NewPeakWallet
from chia.rpc.rpc_server import StateChangedProtocol
from chia.server.outbound_message import NodeType
from chia.server.server import ChiaServer
from chia.server.ws_connection import WSChiaConnection
from chia.types.announcement import Announcement
from chia.types.blockchain_format.coin import Coin
from chia.types.blockchain_format.program import Program
from chia.types.blockchain_format.sized_bytes import bytes32
from chia.types.coin_record import CoinRecord
from chia.types.coin_spend import CoinSpend, compute_additions
from chia.types.mempool_inclusion_status import MempoolInclusionStatus
from chia.types.spend_bundle import SpendBundle
from chia.util.bech32m import encode_puzzle_hash
from chia.util.db_synchronous import db_synchronous_on
from chia.util.db_wrapper import DBWrapper2
from chia.util.errors import Err
from chia.util.hash import std_hash
from chia.util.ints import uint32, uint64, uint128
from chia.util.lru_cache import LRUCache
from chia.util.misc import VersionedBlob
from chia.util.path import path_from_root
from chia.wallet.cat_wallet.cat_constants import DEFAULT_CATS
from chia.wallet.cat_wallet.cat_utils import construct_cat_puzzle, match_cat_puzzle
from chia.wallet.cat_wallet.cat_wallet import CATWallet
from chia.wallet.db_wallet.db_wallet_puzzles import MIRROR_PUZZLE_HASH
from chia.wallet.derivation_record import DerivationRecord
from chia.wallet.derive_keys import (
    _derive_path,
    _derive_path_unhardened,
    master_sk_to_wallet_sk,
    master_sk_to_wallet_sk_intermediate,
    master_sk_to_wallet_sk_unhardened,
    master_sk_to_wallet_sk_unhardened_intermediate,
)
from chia.wallet.did_wallet.did_wallet import DIDWallet
from chia.wallet.did_wallet.did_wallet_puzzles import DID_INNERPUZ_MOD, match_did_puzzle
from chia.wallet.key_val_store import KeyValStore
from chia.wallet.nft_wallet.nft_puzzles import get_metadata_and_phs, get_new_owner_did
from chia.wallet.nft_wallet.nft_wallet import NFTWallet
from chia.wallet.nft_wallet.uncurry_nft import UncurriedNFT
from chia.wallet.notification_manager import NotificationManager
from chia.wallet.outer_puzzles import AssetType
from chia.wallet.payment import Payment
from chia.wallet.puzzle_drivers import PuzzleInfo
from chia.wallet.puzzles.cat_loader import CAT_MOD, CAT_MOD_HASH
from chia.wallet.puzzles.clawback.drivers import generate_clawback_spend_bundle, match_clawback_puzzle
from chia.wallet.puzzles.clawback.metadata import ClawbackMetadata, ClawbackVersion
from chia.wallet.singleton import create_singleton_puzzle
from chia.wallet.trade_manager import TradeManager
from chia.wallet.trading.trade_status import TradeStatus
from chia.wallet.transaction_record import TransactionRecord
from chia.wallet.uncurried_puzzle import uncurry_puzzle
from chia.wallet.util.address_type import AddressType
from chia.wallet.util.compute_hints import compute_coin_hints
from chia.wallet.util.compute_memos import compute_memos
from chia.wallet.util.puzzle_decorator import PuzzleDecoratorManager
from chia.wallet.util.transaction_type import TransactionType
from chia.wallet.util.wallet_sync_utils import (
    PeerRequestException,
    fetch_coin_spend_for_coin_state,
    last_change_height_cs,
    subscribe_to_coin_updates,
)
<<<<<<< HEAD
from chia.wallet.util.wallet_types import CoinType, WalletIdentifier, WalletType
=======
from chia.wallet.util.wallet_types import WalletIdentifier, WalletType
from chia.wallet.vc_wallet.vc_drivers import VerifiedCredential
from chia.wallet.vc_wallet.vc_store import VCStore
from chia.wallet.vc_wallet.vc_wallet import VCWallet
>>>>>>> 2be903e2
from chia.wallet.wallet import Wallet
from chia.wallet.wallet_blockchain import WalletBlockchain
from chia.wallet.wallet_coin_record import WalletCoinRecord
from chia.wallet.wallet_coin_store import HashFilter, WalletCoinStore
from chia.wallet.wallet_info import WalletInfo
from chia.wallet.wallet_interested_store import WalletInterestedStore
from chia.wallet.wallet_nft_store import WalletNftStore
from chia.wallet.wallet_pool_store import WalletPoolStore
from chia.wallet.wallet_protocol import WalletProtocol
from chia.wallet.wallet_puzzle_store import WalletPuzzleStore
from chia.wallet.wallet_retry_store import WalletRetryStore
from chia.wallet.wallet_transaction_store import WalletTransactionStore
from chia.wallet.wallet_user_store import WalletUserStore

TWalletType = TypeVar("TWalletType", bound=WalletProtocol)

if TYPE_CHECKING:
    from chia.wallet.wallet_node import WalletNode


PendingTxCallback = Callable[[], None]


class WalletStateManager:
    constants: ConsensusConstants
    config: Dict[str, Any]
    tx_store: WalletTransactionStore
    puzzle_store: WalletPuzzleStore
    user_store: WalletUserStore
    nft_store: WalletNftStore
    vc_store: VCStore
    basic_store: KeyValStore

    # Makes sure only one asyncio thread is changing the blockchain state at one time
    lock: asyncio.Lock

    log: logging.Logger

    # TODO Don't allow user to send tx until wallet is synced
    _sync_target: Optional[uint32]

    state_changed_callback: Optional[StateChangedProtocol] = None
    pending_tx_callback: Optional[PendingTxCallback]
    db_path: Path
    db_wrapper: DBWrapper2

    main_wallet: Wallet
    wallets: Dict[uint32, WalletProtocol]
    private_key: PrivateKey

    trade_manager: TradeManager
    notification_manager: NotificationManager
    blockchain: WalletBlockchain
    coin_store: WalletCoinStore
    interested_store: WalletInterestedStore
    retry_store: WalletRetryStore
    multiprocessing_context: multiprocessing.context.BaseContext
    server: ChiaServer
    root_path: Path
    wallet_node: WalletNode
    pool_store: WalletPoolStore
    dl_store: DataLayerStore
    default_cats: Dict[str, Any]
    asset_to_wallet_map: Dict[AssetType, Any]
    initial_num_public_keys: int
    decorator_manager: PuzzleDecoratorManager

    @staticmethod
    async def create(
        private_key: PrivateKey,
        config: Dict[str, Any],
        db_path: Path,
        constants: ConsensusConstants,
        server: ChiaServer,
        root_path: Path,
        wallet_node: WalletNode,
    ) -> WalletStateManager:
        self = WalletStateManager()
        self.config = config
        self.constants = constants
        self.server = server
        self.root_path = root_path
        self.log = logging.getLogger(__name__)
        self.lock = asyncio.Lock()
        self.log.debug(f"Starting in db path: {db_path}")
        fingerprint = private_key.get_g1().get_fingerprint()
        sql_log_path: Optional[Path] = None
        if self.config.get("log_sqlite_cmds", False):
            sql_log_path = path_from_root(self.root_path, "log/wallet_sql.log")
            self.log.info(f"logging SQL commands to {sql_log_path}")

        self.db_wrapper = await DBWrapper2.create(
            database=db_path,
            reader_count=self.config.get("db_readers", 4),
            log_path=sql_log_path,
            synchronous=db_synchronous_on(self.config.get("db_sync", "auto")),
        )

        self.initial_num_public_keys = config["initial_num_public_keys"]
        min_num_public_keys = 425
        if not config.get("testing", False) and self.initial_num_public_keys < min_num_public_keys:
            self.initial_num_public_keys = min_num_public_keys

        self.coin_store = await WalletCoinStore.create(self.db_wrapper)
        self.tx_store = await WalletTransactionStore.create(self.db_wrapper)
        self.puzzle_store = await WalletPuzzleStore.create(self.db_wrapper)
        self.user_store = await WalletUserStore.create(self.db_wrapper)
        self.nft_store = await WalletNftStore.create(self.db_wrapper)
        self.vc_store = await VCStore.create(self.db_wrapper)
        self.basic_store = await KeyValStore.create(self.db_wrapper)
        self.trade_manager = await TradeManager.create(self, self.db_wrapper)
        self.notification_manager = await NotificationManager.create(self, self.db_wrapper)
        self.pool_store = await WalletPoolStore.create(self.db_wrapper)
        self.dl_store = await DataLayerStore.create(self.db_wrapper)
        self.interested_store = await WalletInterestedStore.create(self.db_wrapper)
        self.retry_store = await WalletRetryStore.create(self.db_wrapper)
        self.default_cats = DEFAULT_CATS

        self.wallet_node = wallet_node
        self._sync_target = None
        self.blockchain = await WalletBlockchain.create(self.basic_store, self.constants)
        self.state_changed_callback = None
        self.pending_tx_callback = None
        self.db_path = db_path
        puzzle_decorators = self.config.get("puzzle_decorators", {}).get(fingerprint, [])
        self.decorator_manager = PuzzleDecoratorManager.create(puzzle_decorators)

        main_wallet_info = await self.user_store.get_wallet_by_id(1)
        assert main_wallet_info is not None

        self.private_key = private_key
        self.main_wallet = await Wallet.create(self, main_wallet_info)

        self.wallets = {main_wallet_info.id: self.main_wallet}

        self.asset_to_wallet_map = {
            AssetType.CAT: CATWallet,
        }

        wallet = None
        for wallet_info in await self.get_all_wallet_info_entries():
            wallet_type = WalletType(wallet_info.type)
            if wallet_type == WalletType.STANDARD_WALLET:
                if wallet_info.id == 1:
                    continue
                wallet = await Wallet.create(self, wallet_info)
            elif wallet_type == WalletType.CAT:
                wallet = await CATWallet.create(
                    self,
                    self.main_wallet,
                    wallet_info,
                )
            elif wallet_type == WalletType.DECENTRALIZED_ID:
                wallet = await DIDWallet.create(
                    self,
                    self.main_wallet,
                    wallet_info,
                )
            elif wallet_type == WalletType.NFT:
                wallet = await NFTWallet.create(
                    self,
                    self.main_wallet,
                    wallet_info,
                )
            elif wallet_type == WalletType.POOLING_WALLET:
                wallet = await PoolWallet.create_from_db(
                    self,
                    self.main_wallet,
                    wallet_info,
                )
            elif wallet_type == WalletType.DATA_LAYER:
                wallet = await DataLayerWallet.create(self, wallet_info)
            elif wallet_type == WalletType.VC:  # pragma: no cover
                wallet = await VCWallet.create(
                    self,
                    self.main_wallet,
                    wallet_info,
                )
            if wallet is not None:
                self.wallets[wallet_info.id] = wallet

        return self

    def get_public_key_unhardened(self, index: uint32) -> G1Element:
        return master_sk_to_wallet_sk_unhardened(self.private_key, index).get_g1()

    async def get_keys(self, puzzle_hash: bytes32) -> Optional[Tuple[G1Element, PrivateKey]]:
        record = await self.puzzle_store.record_for_puzzle_hash(puzzle_hash)
        if record is None:
            raise ValueError(f"No key for this puzzlehash {puzzle_hash})")
        if record.hardened:
            private = master_sk_to_wallet_sk(self.private_key, record.index)
            pubkey = private.get_g1()
            return pubkey, private
        private = master_sk_to_wallet_sk_unhardened(self.private_key, record.index)
        pubkey = private.get_g1()
        return pubkey, private

    def get_wallet(self, id: uint32, required_type: Type[TWalletType]) -> TWalletType:
        wallet = self.wallets[id]
        if not isinstance(wallet, required_type):
            raise Exception(
                f"wallet id {id} is of type {type(wallet).__name__} but type {required_type.__name__} is required",
            )

        return wallet

    async def create_more_puzzle_hashes(
        self,
        from_zero: bool = False,
        mark_existing_as_used: bool = True,
        up_to_index: Optional[uint32] = None,
        num_additional_phs: Optional[int] = None,
    ) -> None:
        """
        For all wallets in the user store, generates the first few puzzle hashes so
        that we can restore the wallet from only the private keys.
        """
        targets = list(self.wallets.keys())
        self.log.debug("Target wallets to generate puzzle hashes for: %s", repr(targets))
        unused: Optional[uint32] = (
            uint32(up_to_index + 1) if up_to_index is not None else await self.puzzle_store.get_unused_derivation_path()
        )
        if unused is None:
            # This handles the case where the database has entries but they have all been used
            unused = await self.puzzle_store.get_last_derivation_path()
            self.log.debug("Tried finding unused: %s", unused)
            if unused is None:
                # This handles the case where the database is empty
                unused = uint32(0)

        self.log.debug(f"Requested to generate puzzle hashes to at least index {unused}")
        start_t = time.time()
        to_generate = num_additional_phs if num_additional_phs is not None else self.initial_num_public_keys
        new_paths: bool = False

        for wallet_id in targets:
            target_wallet = self.wallets[wallet_id]
            if not target_wallet.require_derivation_paths():
                self.log.debug("Skipping wallet %s as no derivation paths required", wallet_id)
                continue
            last: Optional[uint32] = await self.puzzle_store.get_last_derivation_path_for_wallet(wallet_id)
            self.log.debug(
                "Fetched last record for wallet %r:  %s (from_zero=%r, unused=%r)", wallet_id, last, from_zero, unused
            )
            start_index = 0
            derivation_paths: List[DerivationRecord] = []

            if last is not None:
                start_index = last + 1

            # If the key was replaced (from_zero=True), we should generate the puzzle hashes for the new key
            if from_zero:
                start_index = 0
            last_index = unused + to_generate
            if start_index >= last_index:
                self.log.debug(f"Nothing to create for for wallet_id: {wallet_id}, index: {start_index}")
            else:
                creating_msg = (
                    f"Creating puzzle hashes from {start_index} to {last_index - 1} for wallet_id: {wallet_id}"
                )
                self.log.info(f"Start: {creating_msg}")
                intermediate_sk = master_sk_to_wallet_sk_intermediate(self.private_key)
                intermediate_sk_un = master_sk_to_wallet_sk_unhardened_intermediate(self.private_key)
                for index in range(start_index, last_index):
                    if target_wallet.type() == WalletType.POOLING_WALLET:
                        continue

                    # Hardened
                    pubkey: G1Element = _derive_path(intermediate_sk, [index]).get_g1()
                    puzzlehash: Optional[bytes32] = target_wallet.puzzle_hash_for_pk(pubkey)
                    if puzzlehash is None:
                        self.log.error(f"Unable to create puzzles with wallet {target_wallet}")
                        break
                    self.log.debug(f"Puzzle at index {index} wallet ID {wallet_id} puzzle hash {puzzlehash.hex()}")
                    new_paths = True
                    derivation_paths.append(
                        DerivationRecord(
                            uint32(index),
                            puzzlehash,
                            pubkey,
                            target_wallet.type(),
                            uint32(target_wallet.id()),
                            True,
                        )
                    )
                    # Unhardened
                    pubkey_unhardened: G1Element = _derive_path_unhardened(intermediate_sk_un, [index]).get_g1()
                    puzzlehash_unhardened: Optional[bytes32] = target_wallet.puzzle_hash_for_pk(pubkey_unhardened)
                    if puzzlehash_unhardened is None:
                        self.log.error(f"Unable to create puzzles with wallet {target_wallet}")
                        break
                    self.log.debug(
                        f"Puzzle at index {index} wallet ID {wallet_id} puzzle hash {puzzlehash_unhardened.hex()}"
                    )
                    # We await sleep here to allow an asyncio context switch (since the other parts of this loop do
                    # not have await and therefore block). This can prevent networking layer from responding to ping.
                    await asyncio.sleep(0)
                    derivation_paths.append(
                        DerivationRecord(
                            uint32(index),
                            puzzlehash_unhardened,
                            pubkey_unhardened,
                            target_wallet.type(),
                            uint32(target_wallet.id()),
                            False,
                        )
                    )
                self.log.info(f"Done: {creating_msg} Time: {time.time() - start_t} seconds")
            await self.puzzle_store.add_derivation_paths(derivation_paths)
            if len(derivation_paths) > 0:
                await self.wallet_node.new_peak_queue.subscribe_to_puzzle_hashes(
                    [record.puzzle_hash for record in derivation_paths]
                )
                self.state_changed("new_derivation_index", data_object={"index": derivation_paths[-1].index})
        # By default, we'll mark previously generated unused puzzle hashes as used if we have new paths
        if mark_existing_as_used and unused > 0 and new_paths:
            self.log.info(f"Updating last used derivation index: {unused - 1}")
            await self.puzzle_store.set_used_up_to(uint32(unused - 1))

    async def update_wallet_puzzle_hashes(self, wallet_id: uint32) -> None:
        derivation_paths: List[DerivationRecord] = []
        target_wallet = self.wallets[wallet_id]
        last: Optional[uint32] = await self.puzzle_store.get_last_derivation_path_for_wallet(wallet_id)
        unused: Optional[uint32] = await self.puzzle_store.get_unused_derivation_path()
        if unused is None:
            # This handles the case where the database has entries but they have all been used
            unused = await self.puzzle_store.get_last_derivation_path()
            if unused is None:
                # This handles the case where the database is empty
                unused = uint32(0)
        if last is not None:
            for index in range(unused, last):
                # Since DID are not released yet we can assume they are only using unhardened keys derivation
                pubkey: G1Element = self.get_public_key_unhardened(uint32(index))
                puzzlehash = target_wallet.puzzle_hash_for_pk(pubkey)
                self.log.info(f"Generating public key at index {index} puzzle hash {puzzlehash.hex()}")
                derivation_paths.append(
                    DerivationRecord(
                        uint32(index),
                        puzzlehash,
                        pubkey,
                        WalletType(target_wallet.wallet_info.type),
                        uint32(target_wallet.wallet_info.id),
                        False,
                    )
                )
            await self.puzzle_store.add_derivation_paths(derivation_paths)

    async def get_unused_derivation_record(self, wallet_id: uint32, *, hardened: bool = False) -> DerivationRecord:
        """
        Creates a puzzle hash for the given wallet, and then makes more puzzle hashes
        for every wallet to ensure we always have more in the database. Never reusue the
        same public key more than once (for privacy).
        """
        async with self.puzzle_store.lock:
            # If we have no unused public keys, we will create new ones
            unused: Optional[uint32] = await self.puzzle_store.get_unused_derivation_path()
            if unused is None:
                self.log.debug("No unused paths, generate more ")
                await self.create_more_puzzle_hashes()
                # Now we must have unused public keys
                unused = await self.puzzle_store.get_unused_derivation_path()
                assert unused is not None

            self.log.debug("Fetching derivation record for: %s %s %s", unused, wallet_id, hardened)
            record: Optional[DerivationRecord] = await self.puzzle_store.get_derivation_record(
                unused, wallet_id, hardened
            )
            if record is None:
                raise ValueError(f"Missing derivation '{unused}' for wallet id '{wallet_id}' (hardened={hardened})")

            # Set this key to used so we never use it again
            await self.puzzle_store.set_used_up_to(record.index)

            # Create more puzzle hashes / keys
            await self.create_more_puzzle_hashes()
            return record

    async def get_current_derivation_record_for_wallet(self, wallet_id: uint32) -> Optional[DerivationRecord]:
        async with self.puzzle_store.lock:
            # If we have no unused public keys, we will create new ones
            current: Optional[DerivationRecord] = await self.puzzle_store.get_current_derivation_record_for_wallet(
                wallet_id
            )
            return current

    def set_callback(self, callback: StateChangedProtocol) -> None:
        """
        Callback to be called when the state of the wallet changes.
        """
        self.state_changed_callback = callback

    def set_pending_callback(self, callback: PendingTxCallback) -> None:
        """
        Callback to be called when new pending transaction enters the store
        """
        self.pending_tx_callback = callback

    def state_changed(
        self, state: str, wallet_id: Optional[int] = None, data_object: Optional[Dict[str, Any]] = None
    ) -> None:
        """
        Calls the callback if it's present.
        """
        if self.state_changed_callback is None:
            return None
        change_data: Dict[str, Any] = {"state": state}
        if wallet_id is not None:
            change_data["wallet_id"] = wallet_id
        if data_object is not None:
            change_data["additional_data"] = data_object
        self.state_changed_callback(state, change_data)

    def tx_pending_changed(self) -> None:
        """
        Notifies the wallet node that there's new tx pending
        """
        if self.pending_tx_callback is None:
            return None

        self.pending_tx_callback()

    async def synced(self) -> bool:
        if len(self.server.get_connections(NodeType.FULL_NODE)) == 0:
            return False

        latest = await self.blockchain.get_peak_block()
        if latest is None:
            return False

        if "simulator" in self.config.get("selected_network", ""):
            return True  # sim is always synced if we have a genesis block.

        if latest.height - await self.blockchain.get_finished_sync_up_to() > 1:
            return False

        latest_timestamp = self.blockchain.get_latest_timestamp()
        has_pending_queue_items = self.wallet_node.new_peak_queue.has_pending_data_process_items()

        if latest_timestamp > int(time.time()) - 5 * 60 and not has_pending_queue_items:
            return True
        return False

    @property
    def sync_mode(self) -> bool:
        return self._sync_target is not None

    @property
    def sync_target(self) -> Optional[uint32]:
        return self._sync_target

    @asynccontextmanager
    async def set_sync_mode(self, target_height: uint32) -> AsyncIterator[uint32]:
        if self.log.level == logging.DEBUG:
            self.log.debug(f"set_sync_mode enter {await self.blockchain.get_finished_sync_up_to()}-{target_height}")
        async with self.lock:
            self._sync_target = target_height
            start_time = time.time()
            start_height = await self.blockchain.get_finished_sync_up_to()
            self.log.info(f"set_sync_mode syncing - range: {start_height}-{target_height}")
            self.state_changed("sync_changed")
            try:
                yield start_height
            except Exception:
                self.log.exception(
                    f"set_sync_mode failed - range: {start_height}-{target_height}, seconds: {time.time() - start_time}"
                )
            finally:
                self.state_changed("sync_changed")
                if self.log.level == logging.DEBUG:
                    self.log.debug(
                        f"set_sync_mode exit - range: {start_height}-{target_height}, "
                        f"get_finished_sync_up_to: {await self.blockchain.get_finished_sync_up_to()}, "
                        f"seconds: {time.time() - start_time}"
                    )
                self._sync_target = None

    async def get_confirmed_spendable_balance_for_wallet(
        self, wallet_id: int, unspent_records: Optional[Set[WalletCoinRecord]] = None
    ) -> uint128:
        """
        Returns the balance amount of all coins that are spendable.
        """

        spendable: Set[WalletCoinRecord] = await self.get_spendable_coins_for_wallet(wallet_id, unspent_records)

        spendable_amount: uint128 = uint128(0)
        for record in spendable:
            spendable_amount = uint128(spendable_amount + record.coin.amount)

        return spendable_amount

    async def does_coin_belong_to_wallet(self, coin: Coin, wallet_id: int) -> bool:
        """
        Returns true if we have the key for this coin.
        """
        wallet_identifier = await self.puzzle_store.get_wallet_identifier_for_puzzle_hash(coin.puzzle_hash)
        return wallet_identifier is not None and wallet_identifier.id == wallet_id

    async def get_confirmed_balance_for_wallet(
        self,
        wallet_id: int,
        unspent_coin_records: Optional[Set[WalletCoinRecord]] = None,
    ) -> uint128:
        """
        Returns the confirmed balance, including coinbase rewards that are not spendable.
        """
        # lock only if unspent_coin_records is None
        if unspent_coin_records is None:
            unspent_coin_records = await self.coin_store.get_unspent_coins_for_wallet(wallet_id)
        return uint128(sum(cr.coin.amount for cr in unspent_coin_records))

    async def get_unconfirmed_balance(
        self, wallet_id: int, unspent_coin_records: Optional[Set[WalletCoinRecord]] = None
    ) -> uint128:
        """
        Returns the balance, including coinbase rewards that are not spendable, and unconfirmed
        transactions.
        """
        # This API should change so that get_balance_from_coin_records is called for Set[WalletCoinRecord]
        # and this method is called only for the unspent_coin_records==None case.
        if unspent_coin_records is None:
            unspent_coin_records = await self.coin_store.get_unspent_coins_for_wallet(wallet_id)

        unconfirmed_tx: List[TransactionRecord] = await self.tx_store.get_unconfirmed_for_wallet(wallet_id)
        all_unspent_coins: Set[Coin] = {cr.coin for cr in unspent_coin_records}

        for record in unconfirmed_tx:
            for addition in record.additions:
                # This change or a self transaction
                if await self.does_coin_belong_to_wallet(addition, wallet_id):
                    all_unspent_coins.add(addition)

            for removal in record.removals:
                if await self.does_coin_belong_to_wallet(removal, wallet_id) and removal in all_unspent_coins:
                    all_unspent_coins.remove(removal)

        return uint128(sum(coin.amount for coin in all_unspent_coins))

    async def unconfirmed_removals_for_wallet(self, wallet_id: int) -> Dict[bytes32, Coin]:
        """
        Returns new removals transactions that have not been confirmed yet.
        """
        removals: Dict[bytes32, Coin] = {}
        unconfirmed_tx = await self.tx_store.get_unconfirmed_for_wallet(wallet_id)
        for record in unconfirmed_tx:
            for coin in record.removals:
                removals[coin.name()] = coin
        return removals

    async def determine_coin_type(
        self, peer: WSChiaConnection, coin_state: CoinState, fork_height: Optional[uint32]
    ) -> Optional[WalletIdentifier]:
        if coin_state.created_height is not None and (
            self.is_pool_reward(uint32(coin_state.created_height), coin_state.coin)
            or self.is_farmer_reward(uint32(coin_state.created_height), coin_state.coin)
        ):
            return None

        response: List[CoinState] = await self.wallet_node.get_coin_state(
            [coin_state.coin.parent_coin_info], peer=peer, fork_height=fork_height
        )
        if len(response) == 0:
            self.log.warning(f"Could not find a parent coin with ID: {coin_state.coin.parent_coin_info}")
            return None
        parent_coin_state = response[0]
        assert parent_coin_state.spent_height == coin_state.created_height

        coin_spend = await fetch_coin_spend_for_coin_state(parent_coin_state, peer)
        if coin_spend is None:
            return None

        puzzle = Program.from_bytes(bytes(coin_spend.puzzle_reveal))

        uncurried = uncurry_puzzle(puzzle)

        # Check if the coin is a CAT
        cat_curried_args = match_cat_puzzle(uncurried)
        if cat_curried_args is not None:
            return await self.handle_cat(cat_curried_args, parent_coin_state, coin_state, coin_spend)

        # Check if the coin is a NFT
        #                                                        hint
        # First spend where 1 mojo coin -> Singleton launcher -> NFT -> NFT
        uncurried_nft = UncurriedNFT.uncurry(uncurried.mod, uncurried.args)
        if uncurried_nft is not None:
            return await self.handle_nft(coin_spend, uncurried_nft, parent_coin_state, coin_state)

        # Check if the coin is a DID
        did_curried_args = match_did_puzzle(uncurried.mod, uncurried.args)
        if did_curried_args is not None:
            return await self.handle_did(did_curried_args, parent_coin_state, coin_state, coin_spend, peer)

<<<<<<< HEAD
        # Check if the coin is clawback
        solution = Program.from_bytes(bytes(coin_spend.solution))
        clawback_metadata = match_clawback_puzzle(uncurried, puzzle, solution)
        if clawback_metadata is not None:
            return await self.handle_clawback(clawback_metadata, coin_state, coin_spend, peer)
=======
        # Check if the coin is a VC
        is_vc, err_msg = VerifiedCredential.is_vc(uncurried)
        if is_vc:
            return await self.handle_vc(coin_spend)

>>>>>>> 2be903e2
        await self.notification_manager.potentially_add_new_notification(coin_state, coin_spend)

        return None

    def deserialize_coin_metadata(self, metadata: Optional[VersionedBlob], coin_type: CoinType) -> Any:
        if metadata is None:
            return None

        if coin_type == CoinType.CLAWBACK:
            return ClawbackMetadata.from_bytes(metadata.blob).to_json_dict()
        else:
            return metadata.blob

    async def auto_claim_coins(self) -> None:
        # Get unspent clawback coin
        unspent_coins = await self.coin_store.get_all_unspent_coins(coin_type=CoinType.CLAWBACK)
        current_timestamp = self.blockchain.get_latest_timestamp()
        clawback_coins: Dict[Coin, ClawbackMetadata] = {}
        tx_fee = uint64(self.config.get("auto_claim", {}).get("tx_fee", 0))
        min_amount = uint64(self.config.get("auto_claim", {}).get("min_amount", 0))
        for coin in unspent_coins:
            if coin.metadata is None:
                self.log.error(f"Cannot auto claim clawback coin {coin.coin.name().hex()} since missing metadata.")
                continue
            metadata = ClawbackMetadata.from_bytes(coin.metadata.blob)
            if coin.coin.amount >= min_amount and await metadata.is_recipient(self.puzzle_store):
                coin_timestamp = await self.wallet_node.get_timestamp_for_height(coin.confirmed_block_height)
                if current_timestamp - coin_timestamp >= metadata.time_lock:
                    clawback_coins[coin.coin] = metadata
                    if len(clawback_coins) >= self.config.get("auto_claim", {}).get("batch_size", 50):
                        await self.spend_clawback_coins(clawback_coins, tx_fee)
                        clawback_coins = {}
        if len(clawback_coins) > 0:
            await self.spend_clawback_coins(clawback_coins, tx_fee)

    async def spend_clawback_coins(self, clawback_coins: Dict[Coin, ClawbackMetadata], fee: uint64) -> List[bytes32]:
        assert len(clawback_coins) > 0
        txs: List[TransactionRecord] = []
        message: bytes32 = std_hash(b"".join([c.name() for c in clawback_coins.keys()]))
        now: uint64 = uint64(int(time.time()))
        for coin, metadata in clawback_coins.items():
            recipient_puzhash: bytes32 = metadata.recipient_puzzle_hash
            sender_puzhash: bytes32 = metadata.sender_puzzle_hash
            is_recipient: bool = await metadata.is_recipient(self.puzzle_store)
            if is_recipient:
                derivation_record: Optional[
                    DerivationRecord
                ] = await self.puzzle_store.get_derivation_record_for_puzzle_hash(recipient_puzhash)
            else:
                derivation_record = await self.puzzle_store.get_derivation_record_for_puzzle_hash(sender_puzhash)
            assert derivation_record is not None
            if self.main_wallet.secret_key_store.secret_key_for_public_key(derivation_record.pubkey) is None:
                await self.main_wallet.hack_populate_secret_key_for_puzzle_hash(
                    recipient_puzhash if is_recipient else sender_puzhash
                )
            inner_puzzle: Program = self.main_wallet.puzzle_for_pk(derivation_record.pubkey)
            inner_solution: Program = self.main_wallet.make_solution(
                primaries=[Payment(derivation_record.puzzle_hash, uint64(coin.amount), [])],
                coin_announcements=None if len(txs) > 0 or fee == 0 else {message},
            )
            to_puzhash: Optional[bytes32] = derivation_record.puzzle_hash
            assert to_puzhash is not None
            coin_spend: CoinSpend = generate_clawback_spend_bundle(coin, metadata, inner_puzzle, inner_solution)
            spend_bundle: SpendBundle = await self.main_wallet.sign_transaction([coin_spend])
            # Add tx record for each clawback coin
            tx_record = TransactionRecord(
                confirmed_at_height=uint32(0),
                created_at_time=now,
                to_puzzle_hash=to_puzhash,
                amount=uint64(coin.amount),
                fee_amount=uint64(fee),
                confirmed=False,
                sent=uint32(0),
                spend_bundle=spend_bundle,
                additions=spend_bundle.additions(),
                removals=spend_bundle.removals(),
                wallet_id=uint32(1),
                sent_to=[],
                trade_id=None,
                type=uint32(
                    TransactionType.OUTGOING_CLAWBACK_CLAIM
                    if is_recipient
                    else TransactionType.OUTGOING_CLAWBACK_RETRIEVE
                ),
                name=spend_bundle.name(),
                memos=list(compute_memos(spend_bundle).items()),
            )
            txs.append(tx_record)
        fee_tx_id: Optional[bytes32] = None
        if fee > 0:
            chia_tx = await self.main_wallet.create_tandem_xch_tx(fee, Announcement(txs[0].removals[0].name(), message))
            fee_tx_id = chia_tx.name
            assert chia_tx.spend_bundle is not None
            txs.append(chia_tx)
        # Aggregate txs
        spend_bundles: List[SpendBundle] = []
        refined_tx_list: List[TransactionRecord] = []
        for tx in txs:
            if tx.spend_bundle is not None:
                spend_bundles.append(tx.spend_bundle)
            refined_tx_list.append(dataclasses.replace(tx, spend_bundle=None))
        spend_bundle = SpendBundle.aggregate(spend_bundles)
        # Add all spend bundles to the first tx
        refined_tx_list[0] = dataclasses.replace(refined_tx_list[0], spend_bundle=spend_bundle)
        tx_ids: List[bytes32] = []
        for tx in refined_tx_list:
            await self.add_pending_transaction(tx)
            if tx.name != fee_tx_id:
                tx_ids.append(tx.name)

        return tx_ids

    async def filter_spam(self, new_coin_state: List[CoinState]) -> List[CoinState]:
        xch_spam_amount = self.config.get("xch_spam_amount", 1000000)

        # No need to filter anything if the filter is set to 1 or 0 mojos
        if xch_spam_amount <= 1:
            return new_coin_state

        spam_filter_after_n_txs = self.config.get("spam_filter_after_n_txs", 200)
        small_unspent_count = await self.coin_store.count_small_unspent(xch_spam_amount)

        # if small_unspent_count > spam_filter_after_n_txs:
        filtered_cs: List[CoinState] = []
        is_standard_wallet_phs: Set[bytes32] = set()

        for cs in new_coin_state:
            # Only apply filter to new coins being sent to our wallet, that are very small
            if (
                cs.created_height is not None
                and cs.spent_height is None
                and cs.coin.amount < xch_spam_amount
                and (cs.coin.puzzle_hash in is_standard_wallet_phs or await self.is_standard_wallet_tx(cs))
            ):
                is_standard_wallet_phs.add(cs.coin.puzzle_hash)
                if small_unspent_count < spam_filter_after_n_txs:
                    filtered_cs.append(cs)
                small_unspent_count += 1
            else:
                filtered_cs.append(cs)
        return filtered_cs

    async def is_standard_wallet_tx(self, coin_state: CoinState) -> bool:
        wallet_identifier = await self.get_wallet_identifier_for_puzzle_hash(coin_state.coin.puzzle_hash)
        return wallet_identifier is not None and wallet_identifier.type == WalletType.STANDARD_WALLET

    async def handle_cat(
        self,
        curried_args: Iterator[Program],
        parent_coin_state: CoinState,
        coin_state: CoinState,
        coin_spend: CoinSpend,
    ) -> Optional[WalletIdentifier]:
        """
        Handle the new coin when it is a CAT
        :param curried_args: Curried arg of the CAT mod
        :param parent_coin_state: Parent coin state
        :param coin_state: Current coin state
        :param coin_spend: New coin spend
        :return: Wallet ID & Wallet Type
        """
        mod_hash, tail_hash, inner_puzzle = curried_args

        hint_list = compute_coin_hints(coin_spend)
        derivation_record = None
        for hint in hint_list:
            derivation_record = await self.puzzle_store.get_derivation_record_for_puzzle_hash(bytes32(hint))
            if derivation_record is not None:
                break

        if derivation_record is None:
            self.log.info(f"Received state for the coin that doesn't belong to us {coin_state}")
            return None
        else:
            our_inner_puzzle: Program = self.main_wallet.puzzle_for_pk(derivation_record.pubkey)
            asset_id: bytes32 = bytes32(bytes(tail_hash)[1:])
            cat_puzzle = construct_cat_puzzle(CAT_MOD, asset_id, our_inner_puzzle, CAT_MOD_HASH)
            if cat_puzzle.get_tree_hash() != coin_state.coin.puzzle_hash:
                return None
            if bytes(tail_hash).hex()[2:] in self.default_cats or self.config.get(
                "automatically_add_unknown_cats", False
            ):
                cat_wallet = await CATWallet.get_or_create_wallet_for_cat(
                    self, self.main_wallet, bytes(tail_hash).hex()[2:]
                )
                return WalletIdentifier.create(cat_wallet)
            else:
                # Found unacknowledged CAT, save it in the database.
                await self.interested_store.add_unacknowledged_token(
                    asset_id,
                    CATWallet.default_wallet_name_for_unknown_cat(asset_id.hex()),
                    None if parent_coin_state.spent_height is None else uint32(parent_coin_state.spent_height),
                    parent_coin_state.coin.puzzle_hash,
                )
                self.state_changed("added_stray_cat")
                return None

    async def handle_did(
        self,
        curried_args: Iterator[Program],
        parent_coin_state: CoinState,
        coin_state: CoinState,
        coin_spend: CoinSpend,
        peer: WSChiaConnection,
    ) -> Optional[WalletIdentifier]:
        """
        Handle the new coin when it is a DID
        :param curried_args: Curried arg of the DID mod
        :param parent_coin_state: Parent coin state
        :param coin_state: Current coin state
        :param coin_spend: New coin spend
        :return: Wallet ID & Wallet Type
        """
        p2_puzzle, recovery_list_hash, num_verification, singleton_struct, metadata = curried_args
        inner_puzzle_hash = p2_puzzle.get_tree_hash()
        self.log.info(f"parent: {parent_coin_state.coin.name()} inner_puzzle_hash for parent is {inner_puzzle_hash}")

        hint_list = compute_coin_hints(coin_spend)

        derivation_record = None
        for hint in hint_list:
            derivation_record = await self.puzzle_store.get_derivation_record_for_puzzle_hash(bytes32(hint))
            if derivation_record is not None:
                break

        launch_id: bytes32 = bytes32(bytes(singleton_struct.rest().first())[1:])
        if derivation_record is None:
            self.log.info(f"Received state for the coin that doesn't belong to us {coin_state}")
            # Check if it was owned by us
            removed_wallet_ids = []
            for wallet in self.wallets.values():
                if not isinstance(wallet, DIDWallet):
                    continue
                if (
                    wallet.did_info.origin_coin is not None
                    and launch_id == wallet.did_info.origin_coin.name()
                    and not wallet.did_info.sent_recovery_transaction
                ):
                    await self.user_store.delete_wallet(wallet.id())
                    removed_wallet_ids.append(wallet.id())
            for remove_id in removed_wallet_ids:
                self.wallets.pop(remove_id)
                self.log.info(f"Removed DID wallet {remove_id}, Launch_ID: {launch_id.hex()}")
                self.state_changed("wallet_removed", remove_id)
            return None
        else:
            our_inner_puzzle: Program = self.main_wallet.puzzle_for_pk(derivation_record.pubkey)

            self.log.info(f"Found DID, launch_id {launch_id}.")
            did_puzzle = DID_INNERPUZ_MOD.curry(
                our_inner_puzzle, recovery_list_hash, num_verification, singleton_struct, metadata
            )
            full_puzzle = create_singleton_puzzle(did_puzzle, launch_id)
            did_puzzle_empty_recovery = DID_INNERPUZ_MOD.curry(
                our_inner_puzzle, Program.to([]).get_tree_hash(), uint64(0), singleton_struct, metadata
            )
            full_puzzle_empty_recovery = create_singleton_puzzle(did_puzzle_empty_recovery, launch_id)
            if full_puzzle.get_tree_hash() != coin_state.coin.puzzle_hash:
                if full_puzzle_empty_recovery.get_tree_hash() == coin_state.coin.puzzle_hash:
                    did_puzzle = did_puzzle_empty_recovery
                    self.log.info("DID recovery list was reset by the previous owner.")
                else:
                    self.log.error("DID puzzle hash doesn't match, please check curried parameters.")
                    return None
            # Create DID wallet
            response: List[CoinState] = await self.wallet_node.get_coin_state([launch_id], peer=peer)
            if len(response) == 0:
                self.log.warning(f"Could not find the launch coin with ID: {launch_id}")
                return None
            launch_coin: CoinState = response[0]
            origin_coin = launch_coin.coin

            for wallet in self.wallets.values():
                if wallet.type() == WalletType.DECENTRALIZED_ID:
                    assert isinstance(wallet, DIDWallet)
                    assert wallet.did_info.origin_coin is not None
                    if origin_coin.name() == wallet.did_info.origin_coin.name():
                        return WalletIdentifier.create(wallet)
            did_wallet = await DIDWallet.create_new_did_wallet_from_coin_spend(
                self,
                self.main_wallet,
                launch_coin.coin,
                did_puzzle,
                coin_spend,
                f"DID {encode_puzzle_hash(launch_id, AddressType.DID.hrp(self.config))}",
            )
            wallet_identifier = WalletIdentifier.create(did_wallet)
            self.state_changed("wallet_created", wallet_identifier.id, {"did_id": did_wallet.get_my_DID()})
            return wallet_identifier

    async def get_minter_did(self, launcher_coin: Coin, peer: WSChiaConnection) -> Optional[bytes32]:
        # Get minter DID
        eve_coin = (await self.wallet_node.fetch_children(launcher_coin.name(), peer=peer))[0]
        eve_coin_spend = await fetch_coin_spend_for_coin_state(eve_coin, peer)
        eve_full_puzzle: Program = Program.from_bytes(bytes(eve_coin_spend.puzzle_reveal))
        eve_uncurried_nft: Optional[UncurriedNFT] = UncurriedNFT.uncurry(*eve_full_puzzle.uncurry())
        if eve_uncurried_nft is None:
            raise ValueError("Couldn't get minter DID for NFT")
        if not eve_uncurried_nft.supports_did:
            return None
        minter_did = get_new_owner_did(eve_uncurried_nft, eve_coin_spend.solution.to_program())
        if minter_did == b"":
            minter_did = None
        if minter_did is None:
            # Check if the NFT is a bulk minting
            launcher_parent: List[CoinState] = await self.wallet_node.get_coin_state(
                [launcher_coin.parent_coin_info], peer=peer
            )
            assert (
                launcher_parent is not None
                and len(launcher_parent) == 1
                and launcher_parent[0].spent_height is not None
            )
            did_coin: List[CoinState] = await self.wallet_node.get_coin_state(
                [launcher_parent[0].coin.parent_coin_info], peer=peer
            )
            assert did_coin is not None and len(did_coin) == 1 and did_coin[0].spent_height is not None
            did_spend = await fetch_coin_spend_for_coin_state(did_coin[0], peer)
            puzzle = Program.from_bytes(bytes(did_spend.puzzle_reveal))
            uncurried = uncurry_puzzle(puzzle)
            did_curried_args = match_did_puzzle(uncurried.mod, uncurried.args)
            if did_curried_args is not None:
                p2_puzzle, recovery_list_hash, num_verification, singleton_struct, metadata = did_curried_args
                minter_did = bytes32(bytes(singleton_struct.rest().first())[1:])
        return minter_did

    async def handle_nft(
        self, coin_spend: CoinSpend, uncurried_nft: UncurriedNFT, parent_coin_state: CoinState, coin_state: CoinState
    ) -> Optional[WalletIdentifier]:
        """
        Handle the new coin when it is a NFT
        :param coin_spend: New coin spend
        :param uncurried_nft: Uncurried NFT
        :param parent_coin_state: Parent coin state
        :param coin_state: Current coin state
        :return: Wallet ID & Wallet Type
        """
        wallet_identifier = None
        # DID ID determines which NFT wallet should process the NFT
        new_did_id = None
        old_did_id = None
        # P2 puzzle hash determines if we should ignore the NFT
        old_p2_puzhash = uncurried_nft.p2_puzzle.get_tree_hash()
        metadata, new_p2_puzhash = get_metadata_and_phs(
            uncurried_nft,
            coin_spend.solution,
        )
        if uncurried_nft.supports_did:
            new_did_id = get_new_owner_did(uncurried_nft, coin_spend.solution.to_program())
            old_did_id = uncurried_nft.owner_did
            if new_did_id is None:
                new_did_id = old_did_id
            if new_did_id == b"":
                new_did_id = None
        self.log.debug(
            "Handling NFT: %s， old DID:%s, new DID:%s, old P2:%s, new P2:%s",
            coin_spend,
            old_did_id,
            new_did_id,
            old_p2_puzhash,
            new_p2_puzhash,
        )
        new_derivation_record: Optional[
            DerivationRecord
        ] = await self.puzzle_store.get_derivation_record_for_puzzle_hash(new_p2_puzhash)
        old_derivation_record: Optional[
            DerivationRecord
        ] = await self.puzzle_store.get_derivation_record_for_puzzle_hash(old_p2_puzhash)
        if new_derivation_record is None and old_derivation_record is None:
            self.log.debug(
                "Cannot find a P2 puzzle hash for NFT:%s, this NFT belongs to others.",
                uncurried_nft.singleton_launcher_id.hex(),
            )
            return wallet_identifier
        for nft_wallet in self.wallets.copy().values():
            if not isinstance(nft_wallet, NFTWallet):
                continue
            if nft_wallet.nft_wallet_info.did_id == old_did_id and old_derivation_record is not None:
                self.log.info(
                    "Removing old NFT, NFT_ID:%s, DID_ID:%s",
                    uncurried_nft.singleton_launcher_id.hex(),
                    old_did_id,
                )
                if parent_coin_state.spent_height is not None:
                    await nft_wallet.remove_coin(coin_spend.coin, uint32(parent_coin_state.spent_height))
                    is_empty = await nft_wallet.is_empty()
                    has_did = False
                    for did_wallet in self.wallets.values():
                        if not isinstance(did_wallet, DIDWallet):
                            continue
                        assert did_wallet.did_info.origin_coin is not None
                        if did_wallet.did_info.origin_coin.name() == old_did_id:
                            has_did = True
                            break
                    if is_empty and nft_wallet.did_id is not None and not has_did:
                        self.log.info(f"No NFT, deleting wallet {nft_wallet.did_id.hex()} ...")
                        await self.user_store.delete_wallet(nft_wallet.wallet_info.id)
                        self.wallets.pop(nft_wallet.wallet_info.id)
            if nft_wallet.nft_wallet_info.did_id == new_did_id and new_derivation_record is not None:
                self.log.info(
                    "Adding new NFT, NFT_ID:%s, DID_ID:%s",
                    uncurried_nft.singleton_launcher_id.hex(),
                    new_did_id,
                )
                wallet_identifier = WalletIdentifier.create(nft_wallet)

        if wallet_identifier is None and new_derivation_record is not None:
            # Cannot find an existed NFT wallet for the new NFT
            self.log.info(
                "Cannot find a NFT wallet for NFT_ID: %s DID_ID: %s, creating a new one.",
                uncurried_nft.singleton_launcher_id,
                new_did_id,
            )
            new_nft_wallet: NFTWallet = await NFTWallet.create_new_nft_wallet(
                self, self.main_wallet, did_id=new_did_id, name="NFT Wallet"
            )
            wallet_identifier = WalletIdentifier.create(new_nft_wallet)
        return wallet_identifier

<<<<<<< HEAD
    async def handle_clawback(
        self,
        metadata: ClawbackMetadata,
        coin_state: CoinState,
        coin_spend: CoinSpend,
        peer: WSChiaConnection,
    ) -> Optional[WalletIdentifier]:
        """
        Handle Clawback coins
        :param metadata: Clawback metadata for spending the merkle coin
        :param coin_state: Clawback merkle coin
        :param coin_spend: Parent coin spend
        :param peer: Fullnode peer
        :return:
        """
        # Record metadata
        assert coin_state.created_height is not None
        is_recipient: Optional[bool] = None
        # Check if the wallet is the sender
        sender_derivation_record: Optional[
            DerivationRecord
        ] = await self.puzzle_store.get_derivation_record_for_puzzle_hash(metadata.sender_puzzle_hash)
        # Check if the wallet is the recipient
        recipient_derivation_record = await self.puzzle_store.get_derivation_record_for_puzzle_hash(
            metadata.recipient_puzzle_hash
        )
        if sender_derivation_record is not None:
            self.log.info("Found Clawback merkle coin %s as the sender.", coin_state.coin.name().hex())
            is_recipient = False
        elif recipient_derivation_record is not None:
            self.log.info("Found Clawback merkle coin %s as the recipient.", coin_state.coin.name().hex())
            is_recipient = True
            # For the recipient we need to manually subscribe the merkle coin
            await subscribe_to_coin_updates([coin_state.coin.name()], peer, uint32(0))
        if is_recipient is not None:
            coin_record = WalletCoinRecord(
                coin_state.coin,
                uint32(coin_state.created_height),
                uint32(0),
                False,
                False,
                WalletType.STANDARD_WALLET,
                1,
                CoinType.CLAWBACK,
                VersionedBlob(ClawbackVersion.V1.value, bytes(metadata)),
            )
            # Add merkle coin
            await self.coin_store.add_coin_record(coin_record)
            # Add tx record
            created_timestamp = await self.wallet_node.get_timestamp_for_height(uint32(coin_state.created_height))
            spend_bundle = SpendBundle([coin_spend], G2Element())
            tx_record = TransactionRecord(
                confirmed_at_height=uint32(coin_state.created_height),
                created_at_time=uint64(created_timestamp),
                to_puzzle_hash=metadata.recipient_puzzle_hash,
                amount=uint64(coin_state.coin.amount),
                fee_amount=uint64(0),
                confirmed=True,
                sent=uint32(0),
                spend_bundle=spend_bundle,
                additions=[coin_state.coin],
                removals=[coin_spend.coin],
                wallet_id=uint32(1),
                sent_to=[],
                trade_id=None,
                type=uint32(
                    TransactionType.INCOMING_CLAWBACK_RECEIVE
                    if is_recipient
                    else TransactionType.INCOMING_CLAWBACK_SEND
                ),
                name=spend_bundle.name(),
                memos=list(compute_memos(spend_bundle).items()),
            )
            await self.tx_store.add_transaction_record(tx_record)
        return None
=======
    async def handle_vc(self, parent_coin_spend: CoinSpend) -> Optional[WalletIdentifier]:
        # Check the ownership
        vc: VerifiedCredential = VerifiedCredential.get_next_from_coin_spend(parent_coin_spend)
        derivation_record: Optional[DerivationRecord] = await self.puzzle_store.get_derivation_record_for_puzzle_hash(
            vc.inner_puzzle_hash
        )
        if derivation_record is None:
            self.log.warning(
                f"Verified credential {vc.launcher_id.hex()} is not belong to the current wallet."
            )  # pragma: no cover
            return None  # pragma: no cover
        self.log.info(f"Found verified credential {vc.launcher_id.hex()}.")
        for wallet_info in await self.get_all_wallet_info_entries(wallet_type=WalletType.VC):
            return WalletIdentifier(wallet_info.id, WalletType.VC)
        else:
            # Create a new VC wallet
            vc_wallet = await VCWallet.create_new_vc_wallet(self, self.main_wallet)  # pragma: no cover
            return WalletIdentifier(vc_wallet.id(), WalletType.VC)  # pragma: no cover
>>>>>>> 2be903e2

    async def _add_coin_states(
        self,
        coin_states: List[CoinState],
        peer: WSChiaConnection,
        fork_height: Optional[uint32],
    ) -> None:
        # TODO: add comment about what this method does
        # Input states should already be sorted by cs_height, with reorgs at the beginning
        curr_h = -1
        for c_state in coin_states:
            last_change_height = last_change_height_cs(c_state)
            if last_change_height < curr_h:
                raise ValueError("Input coin_states is not sorted properly")
            curr_h = last_change_height

        trade_removals = await self.trade_manager.get_coins_of_interest()
        all_unconfirmed: List[TransactionRecord] = await self.tx_store.get_all_unconfirmed()
        used_up_to = -1
        ph_to_index_cache: LRUCache[bytes32, uint32] = LRUCache(100)

        coin_names = [coin_state.coin.name() for coin_state in coin_states]
        local_records = await self.coin_store.get_coin_records(coin_id_filter=HashFilter.include(coin_names))

        for coin_name, coin_state in zip(coin_names, coin_states):
            if peer.closed:
                raise ConnectionError("Connection closed")
            self.log.debug("Add coin state: %s: %s", coin_name, coin_state)
            local_record = local_records.coin_id_to_record.get(coin_name)
            rollback_wallets = None
            try:
                async with self.db_wrapper.writer():
                    rollback_wallets = self.wallets.copy()  # Shallow copy of wallets if writer rolls back the db
                    # This only succeeds if we don't raise out of the transaction
                    await self.retry_store.remove_state(coin_state)

                    wallet_identifier = await self.get_wallet_identifier_for_puzzle_hash(coin_state.coin.puzzle_hash)

                    # If we already have this coin, & it was spent & confirmed at the same heights, then return (done)
                    if local_record is not None:
                        local_spent = None
                        if local_record.spent_block_height != 0:
                            local_spent = local_record.spent_block_height
                        if (
                            local_spent == coin_state.spent_height
                            and local_record.confirmed_block_height == coin_state.created_height
                        ):
                            continue

                    if coin_state.spent_height is not None and coin_name in trade_removals:
                        await self.trade_manager.coins_of_interest_farmed(coin_state, fork_height, peer)
                    if wallet_identifier is not None:
                        self.log.debug(f"Found existing wallet_identifier: {wallet_identifier}, coin: {coin_name}")
                    elif local_record is not None:
                        wallet_identifier = WalletIdentifier(uint32(local_record.wallet_id), local_record.wallet_type)
                    elif coin_state.created_height is not None:
                        wallet_identifier = await self.determine_coin_type(peer, coin_state, fork_height)
                        try:
                            dl_wallet = self.get_dl_wallet()
                        except ValueError:
                            pass
                        else:
                            if (
                                await dl_wallet.get_singleton_record(coin_name) is not None
                                or coin_state.coin.puzzle_hash == MIRROR_PUZZLE_HASH
                            ):
                                wallet_identifier = WalletIdentifier.create(dl_wallet)

                    if wallet_identifier is None:
                        self.log.debug(f"No wallet for coin state: {coin_state}")
                        continue

                    # Update the DB to signal that we used puzzle hashes up to this one
                    derivation_index = ph_to_index_cache.get(coin_state.coin.puzzle_hash)
                    if derivation_index is None:
                        derivation_index = await self.puzzle_store.index_for_puzzle_hash(coin_state.coin.puzzle_hash)
                    if derivation_index is not None:
                        ph_to_index_cache.put(coin_state.coin.puzzle_hash, derivation_index)
                        if derivation_index > used_up_to:
                            await self.puzzle_store.set_used_up_to(derivation_index)
                            used_up_to = derivation_index

                    if coin_state.created_height is None:
                        # TODO implements this coin got reorged
                        # TODO: we need to potentially roll back the pool wallet here
                        pass
                    # if the new coin has not been spent (i.e not ephemeral)
                    elif coin_state.created_height is not None and coin_state.spent_height is None:
                        if local_record is None:
                            await self.coin_added(
                                coin_state.coin,
                                uint32(coin_state.created_height),
                                all_unconfirmed,
                                wallet_identifier.id,
                                wallet_identifier.type,
                                peer,
                                coin_name,
                            )

                    # if the coin has been spent
                    elif coin_state.created_height is not None and coin_state.spent_height is not None:
                        self.log.debug("Coin spent: %s", coin_state)
                        children = await self.wallet_node.fetch_children(coin_name, peer=peer, fork_height=fork_height)
                        record = local_record
                        if record is None:
                            farmer_reward = False
                            pool_reward = False
                            tx_type: int
                            if self.is_farmer_reward(uint32(coin_state.created_height), coin_state.coin):
                                farmer_reward = True
                                tx_type = TransactionType.FEE_REWARD.value
                            elif self.is_pool_reward(uint32(coin_state.created_height), coin_state.coin):
                                pool_reward = True
                                tx_type = TransactionType.COINBASE_REWARD.value
                            else:
                                tx_type = TransactionType.INCOMING_TX.value
                            record = WalletCoinRecord(
                                coin_state.coin,
                                uint32(coin_state.created_height),
                                uint32(coin_state.spent_height),
                                True,
                                farmer_reward or pool_reward,
                                wallet_identifier.type,
                                wallet_identifier.id,
                            )
                            await self.coin_store.add_coin_record(record)
                            # Coin first received
                            parent_coin_record: Optional[WalletCoinRecord] = await self.coin_store.get_coin_record(
                                coin_state.coin.parent_coin_info
                            )
                            if (
                                parent_coin_record is not None
                                and wallet_identifier.type == parent_coin_record.wallet_type
                            ):
                                change = True
                            else:
                                change = False

                            if not change:
                                created_timestamp = await self.wallet_node.get_timestamp_for_height(
                                    uint32(coin_state.created_height)
                                )
                                tx_record = TransactionRecord(
                                    confirmed_at_height=uint32(coin_state.created_height),
                                    created_at_time=uint64(created_timestamp),
                                    to_puzzle_hash=(
                                        await self.convert_puzzle_hash(
                                            wallet_identifier.id, coin_state.coin.puzzle_hash
                                        )
                                    ),
                                    amount=uint64(coin_state.coin.amount),
                                    fee_amount=uint64(0),
                                    confirmed=True,
                                    sent=uint32(0),
                                    spend_bundle=None,
                                    additions=[coin_state.coin],
                                    removals=[],
                                    wallet_id=wallet_identifier.id,
                                    sent_to=[],
                                    trade_id=None,
                                    type=uint32(tx_type),
                                    name=bytes32(token_bytes()),
                                    memos=[],
                                )
                                await self.tx_store.add_transaction_record(tx_record)

                            additions = [state.coin for state in children]
                            if len(children) > 0:
                                fee = 0

                                to_puzzle_hash = None
                                # Find coin that doesn't belong to us
                                amount = 0
                                for coin in additions:
                                    derivation_record = await self.puzzle_store.get_derivation_record_for_puzzle_hash(
                                        coin.puzzle_hash
                                    )
                                    if derivation_record is None:  # not change
                                        to_puzzle_hash = coin.puzzle_hash
                                        amount += coin.amount
                                    elif wallet_identifier.type == WalletType.CAT:
                                        # We subscribe to change for CATs since they didn't hint previously
                                        await self.add_interested_coin_ids([coin.name()])

                                if to_puzzle_hash is None:
                                    to_puzzle_hash = additions[0].puzzle_hash

                                spent_timestamp = await self.wallet_node.get_timestamp_for_height(
                                    uint32(coin_state.spent_height)
                                )

                                # Reorg rollback adds reorged transactions so it's possible there is tx_record already
                                # Even though we are just adding coin record to the db (after reorg)
                                tx_records: List[TransactionRecord] = []
                                for out_tx_record in all_unconfirmed:
                                    for rem_coin in out_tx_record.removals:
                                        if rem_coin == coin_state.coin:
                                            tx_records.append(out_tx_record)

                                if len(tx_records) > 0:
                                    for tx_record in tx_records:
                                        await self.tx_store.set_confirmed(
                                            tx_record.name, uint32(coin_state.spent_height)
                                        )
                                else:
                                    tx_record = TransactionRecord(
                                        confirmed_at_height=uint32(coin_state.spent_height),
                                        created_at_time=uint64(spent_timestamp),
                                        to_puzzle_hash=(
                                            await self.convert_puzzle_hash(wallet_identifier.id, to_puzzle_hash)
                                        ),
                                        amount=uint64(int(amount)),
                                        fee_amount=uint64(fee),
                                        confirmed=True,
                                        sent=uint32(0),
                                        spend_bundle=None,
                                        additions=additions,
                                        removals=[coin_state.coin],
                                        wallet_id=wallet_identifier.id,
                                        sent_to=[],
                                        trade_id=None,
                                        type=uint32(TransactionType.OUTGOING_TX.value),
                                        name=bytes32(token_bytes()),
                                        memos=[],
                                    )

                                    await self.tx_store.add_transaction_record(tx_record)
                        else:
                            await self.coin_store.set_spent(coin_name, uint32(coin_state.spent_height))
                            rem_tx_records: List[TransactionRecord] = []
                            for out_tx_record in all_unconfirmed:
                                for rem_coin in out_tx_record.removals:
                                    if rem_coin == coin_state.coin:
                                        rem_tx_records.append(out_tx_record)

                            for tx_record in rem_tx_records:
                                await self.tx_store.set_confirmed(tx_record.name, uint32(coin_state.spent_height))
                        for unconfirmed_record in all_unconfirmed:
                            for rem_coin in unconfirmed_record.removals:
                                if rem_coin == coin_state.coin:
                                    self.log.info(f"Setting tx_id: {unconfirmed_record.name} to confirmed")
                                    await self.tx_store.set_confirmed(
                                        unconfirmed_record.name, uint32(coin_state.spent_height)
                                    )

                        if record.wallet_type == WalletType.POOLING_WALLET:
                            if coin_state.spent_height is not None and coin_state.coin.amount == uint64(1):
                                pool_wallet = self.get_wallet(id=uint32(record.wallet_id), required_type=PoolWallet)
                                curr_coin_state: CoinState = coin_state

                                while curr_coin_state.spent_height is not None:
                                    cs = await fetch_coin_spend_for_coin_state(curr_coin_state, peer)
                                    success = await pool_wallet.apply_state_transition(
                                        cs, uint32(curr_coin_state.spent_height)
                                    )
                                    if not success:
                                        break
                                    new_singleton_coin: Optional[Coin] = pool_wallet.get_next_interesting_coin(cs)
                                    if new_singleton_coin is None:
                                        # No more singleton (maybe destroyed?)
                                        break

                                    coin_name = new_singleton_coin.name()
                                    existing = await self.coin_store.get_coin_record(coin_name)
                                    if existing is None:
                                        await self.coin_added(
                                            new_singleton_coin,
                                            uint32(curr_coin_state.spent_height),
                                            [],
                                            uint32(record.wallet_id),
                                            record.wallet_type,
                                            peer,
                                            coin_name,
                                        )
                                    await self.coin_store.set_spent(
                                        curr_coin_state.coin.name(), uint32(curr_coin_state.spent_height)
                                    )
                                    await self.add_interested_coin_ids([new_singleton_coin.name()])
                                    new_coin_state: List[CoinState] = await self.wallet_node.get_coin_state(
                                        [coin_name], peer=peer, fork_height=fork_height
                                    )
                                    assert len(new_coin_state) == 1
                                    curr_coin_state = new_coin_state[0]
                        if record.wallet_type == WalletType.DATA_LAYER:
                            singleton_spend = await fetch_coin_spend_for_coin_state(coin_state, peer)
                            dl_wallet = self.get_wallet(id=uint32(record.wallet_id), required_type=DataLayerWallet)
                            await dl_wallet.singleton_removed(
                                singleton_spend,
                                uint32(coin_state.spent_height),
                            )

                        elif record.wallet_type == WalletType.NFT:
                            if coin_state.spent_height is not None:
                                nft_wallet = self.get_wallet(id=uint32(record.wallet_id), required_type=NFTWallet)
                                await nft_wallet.remove_coin(coin_state.coin, uint32(coin_state.spent_height))
                        elif record.wallet_type == WalletType.VC:
                            if coin_state.spent_height is not None:
                                vc_wallet = self.get_wallet(id=uint32(record.wallet_id), required_type=VCWallet)
                                await vc_wallet.remove_coin(coin_state.coin, uint32(coin_state.spent_height))

                        # Check if a child is a singleton launcher
                        for child in children:
                            if child.coin.puzzle_hash != SINGLETON_LAUNCHER_HASH:
                                continue
                            if await self.have_a_pool_wallet_with_launched_id(child.coin.name()):
                                continue
                            if child.spent_height is None:
                                # TODO handle spending launcher later block
                                continue
                            launcher_spend = await fetch_coin_spend_for_coin_state(child, peer)
                            if launcher_spend is None:
                                continue
                            try:
                                pool_state = solution_to_pool_state(launcher_spend)
                                assert pool_state is not None
                            except (AssertionError, ValueError) as e:
                                self.log.debug(f"Not a pool wallet launcher {e}, child: {child}")
                                matched, inner_puzhash = await DataLayerWallet.match_dl_launcher(launcher_spend)
                                if (
                                    matched
                                    and inner_puzhash is not None
                                    and (await self.puzzle_store.puzzle_hash_exists(inner_puzhash))
                                ):
                                    try:
                                        dl_wallet = self.get_dl_wallet()
                                    except ValueError:
                                        dl_wallet = await DataLayerWallet.create_new_dl_wallet(
                                            self,
                                        )
                                    await dl_wallet.track_new_launcher_id(
                                        child.coin.name(),
                                        peer,
                                        spend=launcher_spend,
                                        height=uint32(child.spent_height),
                                    )
                                continue

                            # solution_to_pool_state may return None but this may not be an error
                            if pool_state is None:
                                self.log.debug("solution_to_pool_state returned None, ignore and continue")
                                continue

                            pool_wallet = await PoolWallet.create(
                                self,
                                self.main_wallet,
                                child.coin.name(),
                                [launcher_spend],
                                uint32(child.spent_height),
                                name="pool_wallet",
                            )
                            launcher_spend_additions = compute_additions(launcher_spend)
                            assert len(launcher_spend_additions) == 1
                            coin_added = launcher_spend_additions[0]
                            coin_name = coin_added.name()
                            existing = await self.coin_store.get_coin_record(coin_name)
                            if existing is None:
                                await self.coin_added(
                                    coin_added,
                                    uint32(coin_state.spent_height),
                                    [],
                                    pool_wallet.id(),
                                    pool_wallet.type(),
                                    peer,
                                    coin_name,
                                )
                            await self.add_interested_coin_ids([coin_name])

                    else:
                        raise RuntimeError("All cases already handled")  # Logic error, all cases handled
            except Exception as e:
                self.log.exception(f"Failed to add coin_state: {coin_state}, error: {e}")
                if rollback_wallets is not None:
                    self.wallets = rollback_wallets  # Restore since DB will be rolled back by writer
                if isinstance(e, PeerRequestException) or isinstance(e, aiosqlite.Error):
                    await self.retry_store.add_state(coin_state, peer.peer_node_id, fork_height)
                else:
                    await self.retry_store.remove_state(coin_state)
                continue

    async def add_coin_states(
        self,
        coin_states: List[CoinState],
        peer: WSChiaConnection,
        fork_height: Optional[uint32],
    ) -> bool:
        try:
            await self._add_coin_states(coin_states, peer, fork_height)
        except Exception as e:
            log_level = logging.DEBUG if peer.closed else logging.ERROR
            self.log.log(log_level, f"add_coin_states failed - exception {e}, traceback: {traceback.format_exc()}")
            return False

        await self.blockchain.clean_block_records()

        return True

    async def have_a_pool_wallet_with_launched_id(self, launcher_id: bytes32) -> bool:
        for wallet_id, wallet in self.wallets.items():
            if wallet.type() == WalletType.POOLING_WALLET:
                assert isinstance(wallet, PoolWallet)
                if (await wallet.get_current_state()).launcher_id == launcher_id:
                    self.log.warning("Already have, not recreating")
                    return True
        return False

    def is_pool_reward(self, created_height: uint32, coin: Coin) -> bool:
        if coin.amount != calculate_pool_reward(created_height) and coin.amount != calculate_pool_reward(
            uint32(max(0, created_height - 128))
        ):
            # Optimization to avoid the computation below. Any coin that has a different amount is not a pool reward
            return False
        for i in range(0, 30):
            try_height = created_height - i
            if try_height < 0:
                break
            calculated = pool_parent_id(uint32(try_height), self.constants.GENESIS_CHALLENGE)
            if calculated == coin.parent_coin_info:
                return True
        return False

    def is_farmer_reward(self, created_height: uint32, coin: Coin) -> bool:
        if coin.amount < calculate_base_farmer_reward(created_height):
            # Optimization to avoid the computation below. Any coin less than this base amount cannot be farmer reward
            return False
        for i in range(0, 30):
            try_height = created_height - i
            if try_height < 0:
                break
            calculated = farmer_parent_id(uint32(try_height), self.constants.GENESIS_CHALLENGE)
            if calculated == coin.parent_coin_info:
                return True
        return False

    async def get_wallet_identifier_for_puzzle_hash(self, puzzle_hash: bytes32) -> Optional[WalletIdentifier]:
        wallet_identifier = await self.puzzle_store.get_wallet_identifier_for_puzzle_hash(puzzle_hash)
        if wallet_identifier is not None:
            return wallet_identifier

        interested_wallet_id = await self.interested_store.get_interested_puzzle_hash_wallet_id(puzzle_hash=puzzle_hash)
        if interested_wallet_id is not None:
            wallet_id = uint32(interested_wallet_id)
            if wallet_id not in self.wallets.keys():
                self.log.warning(f"Do not have wallet {wallet_id} for puzzle_hash {puzzle_hash}")
                return None
            return WalletIdentifier(uint32(wallet_id), self.wallets[uint32(wallet_id)].type())
        return None

    async def coin_added(
        self,
        coin: Coin,
        height: uint32,
        all_unconfirmed_transaction_records: List[TransactionRecord],
        wallet_id: uint32,
        wallet_type: WalletType,
        peer: WSChiaConnection,
        coin_name: bytes32,
    ) -> None:
        """
        Adding coin to DB
        """

        self.log.debug(
            "Adding record to state manager coin: %s at %s wallet_id: %s and type: %s",
            coin,
            height,
            wallet_id,
            wallet_type,
        )

        if self.is_pool_reward(height, coin):
            tx_type = TransactionType.COINBASE_REWARD
        elif self.is_farmer_reward(height, coin):
            tx_type = TransactionType.FEE_REWARD
        else:
            tx_type = TransactionType.INCOMING_TX

        coinbase = tx_type in {TransactionType.FEE_REWARD, TransactionType.COINBASE_REWARD}
        coin_confirmed_transaction = False
        if not coinbase:
            for record in all_unconfirmed_transaction_records:
                if coin in record.additions and not record.confirmed:
                    await self.tx_store.set_confirmed(record.name, height)
                    coin_confirmed_transaction = True
                    break

        parent_coin_record: Optional[WalletCoinRecord] = await self.coin_store.get_coin_record(coin.parent_coin_info)
        change = parent_coin_record is not None and wallet_type.value == parent_coin_record.wallet_type

        if coinbase or not coin_confirmed_transaction and not change:
            tx_record = TransactionRecord(
                confirmed_at_height=uint32(height),
                created_at_time=await self.wallet_node.get_timestamp_for_height(height),
                to_puzzle_hash=await self.convert_puzzle_hash(wallet_id, coin.puzzle_hash),
                amount=uint64(coin.amount),
                fee_amount=uint64(0),
                confirmed=True,
                sent=uint32(0),
                spend_bundle=None,
                additions=[coin],
                removals=[],
                wallet_id=wallet_id,
                sent_to=[],
                trade_id=None,
                type=uint32(tx_type),
                name=coin_name,
                memos=[],
            )
            if tx_record.amount > 0:
                await self.tx_store.add_transaction_record(tx_record)

        # We only add normal coins here
        coin_record: WalletCoinRecord = WalletCoinRecord(
            coin, height, uint32(0), False, coinbase, wallet_type, wallet_id
        )
        await self.coin_store.add_coin_record(coin_record, coin_name)

        await self.wallets[wallet_id].coin_added(coin, height, peer)

        await self.create_more_puzzle_hashes()

    async def add_pending_transaction(self, tx_record: TransactionRecord) -> None:
        """
        Called from wallet before new transaction is sent to the full_node
        """
        # Wallet node will use this queue to retry sending this transaction until full nodes receives it
        await self.tx_store.add_transaction_record(tx_record)
        all_coins_names = []
        all_coins_names.extend([coin.name() for coin in tx_record.additions])
        all_coins_names.extend([coin.name() for coin in tx_record.removals])

        await self.add_interested_coin_ids(all_coins_names)
        if tx_record.spend_bundle is not None:
            self.tx_pending_changed()
        self.state_changed("pending_transaction", tx_record.wallet_id)

    async def add_transaction(self, tx_record: TransactionRecord) -> None:
        """
        Called from wallet to add transaction that is not being set to full_node
        """
        await self.tx_store.add_transaction_record(tx_record)
        self.state_changed("pending_transaction", tx_record.wallet_id)

    async def remove_from_queue(
        self,
        spendbundle_id: bytes32,
        name: str,
        send_status: MempoolInclusionStatus,
        error: Optional[Err],
    ) -> None:
        """
        Full node received our transaction, no need to keep it in queue anymore, unless there was an error
        """

        updated = await self.tx_store.increment_sent(spendbundle_id, name, send_status, error)
        if updated:
            tx: Optional[TransactionRecord] = await self.get_transaction(spendbundle_id)
            if tx is not None and tx.spend_bundle is not None:
                self.log.info("Checking if we need to cancel trade for tx: %s", tx.name)
                # we're only interested in errors that are not temporary
                if (
                    send_status != MempoolInclusionStatus.SUCCESS
                    and error
                    and error not in (Err.INVALID_FEE_LOW_FEE, Err.INVALID_FEE_TOO_CLOSE_TO_ZERO)
                ):
                    coins_removed = tx.spend_bundle.removals()
                    trade_coins_removed = set([])
                    trade = None
                    for removed_coin in coins_removed:
                        trade = await self.trade_manager.get_trade_by_coin(removed_coin)
                        if trade is not None and trade.status in (
                            TradeStatus.PENDING_CONFIRM.value,
                            TradeStatus.PENDING_ACCEPT.value,
                            TradeStatus.PENDING_CANCEL.value,
                        ):
                            # offer was tied to these coins, lets subscribe to them to get a confirmation to
                            # cancel it if it's confirmed
                            # we send transactions to multiple peers, and in cases when mempool gets
                            # fragmented, it's safest to wait for confirmation from blockchain before setting
                            # offer to failed
                            trade_coins_removed.add(removed_coin.name())
                    if trade and trade_coins_removed:
                        if not tx.is_valid():
                            # we've tried to send this transaction to a full node multiple times
                            # but failed, it's safe to assume that it's not going to be accepted
                            # we can mark this offer as failed
                            self.log.info("This offer can't be posted, removing it from pending offers")
                            assert trade is not None
                            await self.trade_manager.fail_pending_offer(trade.trade_id)

                        else:
                            self.log.info(
                                "Subscribing to unspendable offer coins: %s",
                                [x.hex() for x in trade_coins_removed],
                            )
                            await self.add_interested_coin_ids(list(trade_coins_removed))

                    self.state_changed(
                        "tx_update", tx.wallet_id, {"transaction": tx, "error": error.name, "status": send_status.value}
                    )
                else:
                    self.state_changed("tx_update", tx.wallet_id, {"transaction": tx})

    async def get_all_transactions(self, wallet_id: int) -> List[TransactionRecord]:
        """
        Retrieves all confirmed and pending transactions
        """
        records = await self.tx_store.get_all_transactions_for_wallet(wallet_id)
        return records

    async def get_transaction(self, tx_id: bytes32) -> Optional[TransactionRecord]:
        return await self.tx_store.get_transaction_record(tx_id)

    async def get_coin_record_by_wallet_record(self, wr: WalletCoinRecord) -> CoinRecord:
        timestamp: uint64 = await self.wallet_node.get_timestamp_for_height(wr.confirmed_block_height)
        return wr.to_coin_record(timestamp)

    async def get_coin_records_by_coin_ids(self, **kwargs: Any) -> List[CoinRecord]:
        result = await self.coin_store.get_coin_records(**kwargs)
        return [await self.get_coin_record_by_wallet_record(record) for record in result.records]

    async def get_wallet_for_coin(self, coin_id: bytes32) -> Optional[WalletProtocol]:
        coin_record = await self.coin_store.get_coin_record(coin_id)
        if coin_record is None:
            return None
        wallet_id = uint32(coin_record.wallet_id)
        wallet = self.wallets[wallet_id]
        return wallet

    async def reorg_rollback(self, height: int) -> List[uint32]:
        """
        Rolls back and updates the coin_store and transaction store. It's possible this height
        is the tip, or even beyond the tip.
        """
        await self.nft_store.rollback_to_block(height)
        await self.coin_store.rollback_to_block(height)
        reorged: List[TransactionRecord] = await self.tx_store.get_transaction_above(height)
        await self.tx_store.rollback_to_block(height)
        for record in reorged:
            if TransactionType(record.type) in [
                TransactionType.OUTGOING_TX,
                TransactionType.OUTGOING_TRADE,
                TransactionType.INCOMING_TRADE,
                TransactionType.OUTGOING_CLAWBACK_RETRIEVE,
                TransactionType.OUTGOING_CLAWBACK_CLAIM,
                TransactionType.INCOMING_CLAWBACK_SEND,
                TransactionType.INCOMING_CLAWBACK_RECEIVE,
            ]:
                await self.tx_store.tx_reorged(record)

        # Removes wallets that were created from a blockchain transaction which got reorged.
        remove_ids: List[uint32] = []
        for wallet_id, wallet in self.wallets.items():
            if wallet.type() == WalletType.POOLING_WALLET.value:
                assert isinstance(wallet, PoolWallet)
                remove: bool = await wallet.rewind(height)
                if remove:
                    remove_ids.append(wallet_id)
        for wallet_id in remove_ids:
            await self.user_store.delete_wallet(wallet_id)
            self.state_changed("wallet_removed", wallet_id)

        return remove_ids

    async def _await_closed(self) -> None:
        await self.db_wrapper.close()

    def unlink_db(self) -> None:
        Path(self.db_path).unlink()

    async def get_all_wallet_info_entries(self, wallet_type: Optional[WalletType] = None) -> List[WalletInfo]:
        return await self.user_store.get_all_wallet_info_entries(wallet_type)

    async def get_wallet_for_asset_id(self, asset_id: str) -> Optional[WalletProtocol]:
        for wallet_id, wallet in self.wallets.items():
            if wallet.type() == WalletType.CAT:
                assert isinstance(wallet, CATWallet)
                if bytes(wallet.cat_info.limitations_program_hash).hex() == asset_id:
                    return wallet
            elif wallet.type() == WalletType.DATA_LAYER:
                assert isinstance(wallet, DataLayerWallet)
                if await wallet.get_latest_singleton(bytes32.from_hexstr(asset_id)) is not None:
                    return wallet
            elif wallet.type() == WalletType.NFT:
                assert isinstance(wallet, NFTWallet)
                nft_coin = await self.nft_store.get_nft_by_id(bytes32.from_hexstr(asset_id), wallet_id)
                if nft_coin:
                    return wallet
        return None

    async def get_wallet_for_puzzle_info(self, puzzle_driver: PuzzleInfo) -> Optional[WalletProtocol]:
        for wallet in self.wallets.values():
            match_function = getattr(wallet, "match_puzzle_info", None)
            if match_function is not None and callable(match_function):
                if await match_function(puzzle_driver):
                    return wallet
        return None

    async def create_wallet_for_puzzle_info(self, puzzle_driver: PuzzleInfo, name: Optional[str] = None) -> None:
        if AssetType(puzzle_driver.type()) in self.asset_to_wallet_map:
            await self.asset_to_wallet_map[AssetType(puzzle_driver.type())].create_from_puzzle_info(
                self,
                self.main_wallet,
                puzzle_driver,
                name,
            )

    async def add_new_wallet(self, wallet: WalletProtocol) -> None:
        self.wallets[wallet.id()] = wallet
        await self.create_more_puzzle_hashes()
        self.state_changed("wallet_created")

    async def get_spendable_coins_for_wallet(
        self, wallet_id: int, records: Optional[Set[WalletCoinRecord]] = None
    ) -> Set[WalletCoinRecord]:
        if records is None:
            records = await self.coin_store.get_unspent_coins_for_wallet(wallet_id)

        # Coins that are currently part of a transaction
        unconfirmed_tx: List[TransactionRecord] = await self.tx_store.get_unconfirmed_for_wallet(wallet_id)
        removal_dict: Dict[bytes32, Coin] = {}
        for tx in unconfirmed_tx:
            for coin in tx.removals:
                # TODO, "if" might not be necessary once unconfirmed tx doesn't contain coins for other wallets
                if await self.does_coin_belong_to_wallet(coin, wallet_id):
                    removal_dict[coin.name()] = coin

        # Coins that are part of the trade
        offer_locked_coins: Dict[bytes32, WalletCoinRecord] = await self.trade_manager.get_locked_coins()

        filtered = set()
        for record in records:
            if record.coin.name() in offer_locked_coins:
                continue
            if record.coin.name() in removal_dict:
                continue
            filtered.add(record)

        return filtered

    async def new_peak(self, peak: NewPeakWallet) -> None:
        for wallet_id, wallet in self.wallets.items():
            if wallet.type() == WalletType.POOLING_WALLET:
                assert isinstance(wallet, PoolWallet)
                await wallet.new_peak(uint64(peak.height))
        current_time = int(time.time())

        if self.wallet_node.last_wallet_tx_resend_time < current_time - self.wallet_node.wallet_tx_resend_timeout_secs:
            self.tx_pending_changed()

    async def add_interested_puzzle_hashes(self, puzzle_hashes: List[bytes32], wallet_ids: List[int]) -> None:
        for puzzle_hash, wallet_id in zip(puzzle_hashes, wallet_ids):
            await self.interested_store.add_interested_puzzle_hash(puzzle_hash, wallet_id)
        if len(puzzle_hashes) > 0:
            await self.wallet_node.new_peak_queue.subscribe_to_puzzle_hashes(puzzle_hashes)

    async def add_interested_coin_ids(self, coin_ids: List[bytes32]) -> None:
        for coin_id in coin_ids:
            await self.interested_store.add_interested_coin_id(coin_id)
        if len(coin_ids) > 0:
            await self.wallet_node.new_peak_queue.subscribe_to_coin_ids(coin_ids)

    async def delete_trade_transactions(self, trade_id: bytes32) -> None:
        txs: List[TransactionRecord] = await self.tx_store.get_transactions_by_trade_id(trade_id)
        for tx in txs:
            await self.tx_store.delete_transaction_record(tx.name)

    async def convert_puzzle_hash(self, wallet_id: uint32, puzzle_hash: bytes32) -> bytes32:
        wallet = self.wallets[wallet_id]
        # This should be general to wallets but for right now this is just for CATs so we'll add this if
        if wallet.type() == WalletType.CAT.value:
            assert isinstance(wallet, CATWallet)
            return await wallet.convert_puzzle_hash(puzzle_hash)

        return puzzle_hash

    def get_dl_wallet(self) -> DataLayerWallet:
        for wallet in self.wallets.values():
            if wallet.type() == WalletType.DATA_LAYER.value:
                assert isinstance(
                    wallet, DataLayerWallet
                ), f"WalletType.DATA_LAYER should be a DataLayerWallet instance got: {type(wallet).__name__}"
                return wallet
        raise ValueError("DataLayerWallet not available")

    async def get_or_create_vc_wallet(self) -> VCWallet:
        for _, wallet in self.wallets.items():
            if WalletType(wallet.type()) == WalletType.VC:
                assert isinstance(wallet, VCWallet)
                vc_wallet: VCWallet = wallet
                break
        else:
            # Create a new VC wallet
            vc_wallet = await VCWallet.create_new_vc_wallet(self, self.main_wallet)

        return vc_wallet<|MERGE_RESOLUTION|>--- conflicted
+++ resolved
@@ -98,14 +98,10 @@
     last_change_height_cs,
     subscribe_to_coin_updates,
 )
-<<<<<<< HEAD
 from chia.wallet.util.wallet_types import CoinType, WalletIdentifier, WalletType
-=======
-from chia.wallet.util.wallet_types import WalletIdentifier, WalletType
 from chia.wallet.vc_wallet.vc_drivers import VerifiedCredential
 from chia.wallet.vc_wallet.vc_store import VCStore
 from chia.wallet.vc_wallet.vc_wallet import VCWallet
->>>>>>> 2be903e2
 from chia.wallet.wallet import Wallet
 from chia.wallet.wallet_blockchain import WalletBlockchain
 from chia.wallet.wallet_coin_record import WalletCoinRecord
@@ -700,19 +696,17 @@
         if did_curried_args is not None:
             return await self.handle_did(did_curried_args, parent_coin_state, coin_state, coin_spend, peer)
 
-<<<<<<< HEAD
         # Check if the coin is clawback
         solution = Program.from_bytes(bytes(coin_spend.solution))
         clawback_metadata = match_clawback_puzzle(uncurried, puzzle, solution)
         if clawback_metadata is not None:
             return await self.handle_clawback(clawback_metadata, coin_state, coin_spend, peer)
-=======
+
         # Check if the coin is a VC
         is_vc, err_msg = VerifiedCredential.is_vc(uncurried)
         if is_vc:
             return await self.handle_vc(coin_spend)
 
->>>>>>> 2be903e2
         await self.notification_manager.potentially_add_new_notification(coin_state, coin_spend)
 
         return None
@@ -1132,7 +1126,6 @@
             wallet_identifier = WalletIdentifier.create(new_nft_wallet)
         return wallet_identifier
 
-<<<<<<< HEAD
     async def handle_clawback(
         self,
         metadata: ClawbackMetadata,
@@ -1208,7 +1201,7 @@
             )
             await self.tx_store.add_transaction_record(tx_record)
         return None
-=======
+
     async def handle_vc(self, parent_coin_spend: CoinSpend) -> Optional[WalletIdentifier]:
         # Check the ownership
         vc: VerifiedCredential = VerifiedCredential.get_next_from_coin_spend(parent_coin_spend)
@@ -1227,7 +1220,6 @@
             # Create a new VC wallet
             vc_wallet = await VCWallet.create_new_vc_wallet(self, self.main_wallet)  # pragma: no cover
             return WalletIdentifier(vc_wallet.id(), WalletType.VC)  # pragma: no cover
->>>>>>> 2be903e2
 
     async def _add_coin_states(
         self,
