--- conflicted
+++ resolved
@@ -70,13 +70,9 @@
 from chia.wallet.outer_puzzles import AssetType
 from chia.wallet.puzzle_drivers import PuzzleInfo
 from chia.wallet.puzzles.cat_loader import CAT_MOD, CAT_MOD_HASH
-<<<<<<< HEAD
 from chia.wallet.puzzles.clawback.drivers import generate_clawback_spend_bundle, match_clawback_puzzle
 from chia.wallet.puzzles.clawback.metadata import ClawbackMetadata, ClawbackVersion
-from chia.wallet.singleton import create_fullpuz
-=======
 from chia.wallet.singleton import create_singleton_puzzle
->>>>>>> 4b594637
 from chia.wallet.trade_manager import TradeManager
 from chia.wallet.trading.trade_status import TradeStatus
 from chia.wallet.transaction_record import TransactionRecord
@@ -678,7 +674,11 @@
 
     def deserialize_coin_metadata(self, metadata: bytes, coin_type: CoinType, to_dict: bool = False) -> Any:
         if coin_type == CoinType.CLAWBACK:
-            return ClawbackMetadata.from_bytes(metadata).to_json_dict() if to_dict else ClawbackMetadata.from_bytes(metadata)
+            return (
+                ClawbackMetadata.from_bytes(metadata).to_json_dict()
+                if to_dict
+                else ClawbackMetadata.from_bytes(metadata)
+            )
         else:
             return metadata
 
