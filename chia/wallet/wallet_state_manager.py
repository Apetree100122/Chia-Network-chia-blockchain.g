--- conflicted
+++ resolved
@@ -8,9 +8,6 @@
 from contextlib import asynccontextmanager
 from pathlib import Path
 from secrets import token_bytes
-<<<<<<< HEAD
-from typing import Any, AsyncIterator, Callable, Dict, Iterator, List, Optional, Set, Tuple, Type, TypeVar, Union
-=======
 from typing import (
     TYPE_CHECKING,
     Any,
@@ -24,8 +21,8 @@
     Tuple,
     Type,
     TypeVar,
+    Union,
 )
->>>>>>> dd836b4f
 
 import aiosqlite
 from blspy import G1Element, PrivateKey
@@ -277,7 +274,7 @@
                     self.main_wallet,
                     wallet_info,
                 )
-            elif wallet_info.type == WalletType.CRCAT:
+            elif wallet_type == WalletType.CRCAT:
                 wallet = await CRCATWallet.create(
                     self,
                     self.main_wallet,
