--- conflicted
+++ resolved
@@ -1,195 +1,3 @@
-<<<<<<< HEAD
-from __future__ import annotations
-
-import logging
-import random
-from typing import Dict, List, Optional, Set
-
-from chia.types.blockchain_format.coin import Coin
-from chia.types.blockchain_format.sized_bytes import bytes32
-from chia.util.ints import uint64, uint128
-from chia.wallet.wallet_coin_record import WalletCoinRecord
-
-
-async def select_coins(
-    spendable_amount: uint128,
-    max_coin_amount: uint64,
-    spendable_coins: List[WalletCoinRecord],
-    unconfirmed_removals: Dict[bytes32, Coin],
-    log: logging.Logger,
-    amount: uint128,
-    exclude: Optional[List[Coin]] = None,
-    min_coin_amount: Optional[uint64] = None,
-    excluded_coin_amounts: Optional[List[uint64]] = None,
-) -> Set[Coin]:
-    """
-    Returns a set of coins that can be used for generating a new transaction.
-    """
-    if exclude is None:
-        exclude = []
-    if min_coin_amount is None:
-        min_coin_amount = uint64(0)
-    if excluded_coin_amounts is None:
-        excluded_coin_amounts = []
-
-    if amount > spendable_amount:
-        error_msg = (
-            f"Can't select amount higher than our spendable balance.  Amount: {amount}, spendable: {spendable_amount}"
-        )
-        log.warning(error_msg)
-        raise ValueError(error_msg)
-
-    log.debug(f"About to select coins for amount {amount}")
-
-    max_num_coins = 500
-    sum_spendable_coins = 0
-    valid_spendable_coins: List[Coin] = []
-
-    for coin_record in spendable_coins:  # remove all the unconfirmed coins, excluded coins and dust.
-        if coin_record.coin.name() in unconfirmed_removals:
-            continue
-        if coin_record.coin in exclude:
-            continue
-        if coin_record.coin.amount < min_coin_amount or coin_record.coin.amount > max_coin_amount:
-            continue
-        if coin_record.coin.amount in excluded_coin_amounts:
-            continue
-        valid_spendable_coins.append(coin_record.coin)
-        sum_spendable_coins += coin_record.coin.amount
-
-    # This happens when we couldn't use one of the coins because it's already used
-    # but unconfirmed, and we are waiting for the change. (unconfirmed_additions)
-    if sum_spendable_coins < amount:
-        raise ValueError(
-            f"Transaction for {amount} is greater than spendable balance of {sum_spendable_coins}. "
-            "There may be other transactions pending or our minimum coin amount is too high."
-        )
-    if amount == 0 and sum_spendable_coins == 0:
-        raise ValueError(
-            "No coins available to spend, you can not create a coin with an amount of 0,"
-            " without already having coins."
-        )
-
-    # Sort the coins by amount
-    valid_spendable_coins.sort(reverse=True, key=lambda r: r.amount)
-
-    # check for exact 1 to 1 coin match.
-    exact_match_coin: Optional[Coin] = check_for_exact_match(valid_spendable_coins, uint64(amount))
-    if exact_match_coin:
-        log.debug(f"selected coin with an exact match: {exact_match_coin}")
-        return {exact_match_coin}
-
-    # Check for an exact match with all of the coins smaller than the amount.
-    # If we have more, smaller coins than the amount we run the next algorithm.
-    smaller_coin_sum = 0  # coins smaller than target.
-    smaller_coins: List[Coin] = []
-    for coin in valid_spendable_coins:
-        if coin.amount < amount:
-            smaller_coin_sum += coin.amount
-            smaller_coins.append(coin)
-    if smaller_coin_sum == amount and len(smaller_coins) < max_num_coins and amount != 0:
-        log.debug(f"Selected all smaller coins because they equate to an exact match of the target.: {smaller_coins}")
-        return set(smaller_coins)
-    elif smaller_coin_sum < amount:
-        smallest_coin: Optional[Coin] = select_smallest_coin_over_target(amount, valid_spendable_coins)
-        assert smallest_coin is not None  # Since we know we have enough, there must be a larger coin
-        log.debug(f"Selected closest greater coin: {smallest_coin.name()}")
-        return {smallest_coin}
-    elif smaller_coin_sum > amount:
-        coin_set: Optional[Set[Coin]] = knapsack_coin_algorithm(smaller_coins, amount, max_coin_amount, max_num_coins)
-        log.debug(f"Selected coins from knapsack algorithm: {coin_set}")
-        if coin_set is None:
-            coin_set = sum_largest_coins(amount, smaller_coins)
-            if coin_set is None or len(coin_set) > max_num_coins:
-                greater_coin = select_smallest_coin_over_target(amount, valid_spendable_coins)
-                if greater_coin is None:
-                    raise ValueError(
-                        f"Transaction of {amount} mojo would use more than "
-                        f"{max_num_coins} coins. Try sending a smaller amount"
-                    )
-                coin_set = {greater_coin}
-        return coin_set
-    else:
-        # if smaller_coin_sum == amount and (len(smaller_coins) >= max_num_coins or amount == 0)
-        potential_large_coin: Optional[Coin] = select_smallest_coin_over_target(amount, valid_spendable_coins)
-        if potential_large_coin is None:
-            raise ValueError("Too many coins are required to make this transaction")
-        log.debug(f"Resorted to selecting smallest coin over target due to dust.: {potential_large_coin}")
-        return {potential_large_coin}
-
-
-# These algorithms were based off of the algorithms in:
-# https://murch.one/wp-content/uploads/2016/11/erhardt2016coinselection.pdf
-
-# we use this to check if one of the coins exactly matches the target.
-def check_for_exact_match(coin_list: List[Coin], target: uint64) -> Optional[Coin]:
-    for coin in coin_list:
-        if coin.amount == target:
-            return coin
-    return None
-
-
-# amount of coins smaller than target, followed by a list of all valid spendable coins.
-# Coins must be sorted in descending amount order.
-def select_smallest_coin_over_target(target: uint128, sorted_coin_list: List[Coin]) -> Optional[Coin]:
-    if sorted_coin_list[0].amount < target:
-        return None
-    for coin in reversed(sorted_coin_list):
-        if coin.amount >= target:
-            return coin
-    assert False  # Should never reach here
-
-
-# we use this to find the set of coins which have total value closest to the target, but at least the target.
-# IMPORTANT: The coins have to be sorted in descending order or else this function will not work.
-def knapsack_coin_algorithm(
-    smaller_coins: List[Coin], target: uint128, max_coin_amount: int, max_num_coins: int, seed: bytes = b"knapsack seed"
-) -> Optional[Set[Coin]]:
-    best_set_sum = max_coin_amount
-    best_set_of_coins: Optional[Set[Coin]] = None
-    ran: random.Random = random.Random()
-    ran.seed(seed)
-    for i in range(1000):
-        # reset these variables every loop.
-        selected_coins: Set[Coin] = set()
-        selected_coins_sum = 0
-        n_pass = 0
-        target_reached = False
-        while n_pass < 2 and not target_reached:
-            for coin in smaller_coins:
-                # run 2 passes where the first pass may select a coin 50% of the time.
-                # the second pass runs to finish the set if the first pass didn't finish the set.
-                # this makes each trial random and increases the chance of getting a perfect set.
-                if (n_pass == 0 and bool(ran.getrandbits(1))) or (n_pass == 1 and coin not in selected_coins):
-                    if len(selected_coins) > max_num_coins:
-                        break
-                    selected_coins_sum += coin.amount
-                    selected_coins.add(coin)
-                    if selected_coins_sum == target:
-                        return selected_coins
-                    if selected_coins_sum > target:
-                        target_reached = True
-                        if selected_coins_sum < best_set_sum:
-                            best_set_of_coins = selected_coins.copy()
-                            best_set_sum = selected_coins_sum
-                            selected_coins_sum -= coin.amount
-                            selected_coins.remove(coin)
-            n_pass += 1
-    return best_set_of_coins
-
-
-# Adds up the largest coins in the list, resulting in the minimum number of selected coins. A solution
-# is guaranteed if and only if the sum(coins) >= target. Coins must be sorted in descending amount order.
-def sum_largest_coins(target: uint128, sorted_coins: List[Coin]) -> Optional[Set[Coin]]:
-    total_value = 0
-    selected_coins: Set[Coin] = set()
-    for coin in sorted_coins:
-        total_value += coin.amount
-        selected_coins.add(coin)
-        if total_value >= target:
-            return selected_coins
-    return None
-=======
 from __future__ import annotations
 
 import logging
@@ -380,5 +188,4 @@
         selected_coins.add(coin)
         if total_value >= target:
             return selected_coins
-    return None
->>>>>>> 624b2456
+    return None