--- conflicted
+++ resolved
@@ -713,12 +713,7 @@
                     try:
                         self.log.info(f"new coin state received ({idx}-" f"{idx + len(states) - 1}/ {len(items)})")
                         await self.wallet_state_manager.db_wrapper.begin_transaction()
-<<<<<<< HEAD
                         await self.wallet_state_manager.new_coin_state(states, peer, fork_height, in_transaction=True)
-                        await self.wallet_state_manager.db_wrapper.commit_transaction()
-=======
-                        await self.wallet_state_manager.new_coin_state(states, peer, fork_height)
->>>>>>> d154105a
                         await self.wallet_state_manager.blockchain.set_finished_sync_up_to(
                             last_change_height_cs(states[-1]) - 1, in_transaction=True
                         )
