--- conflicted
+++ resolved
@@ -382,13 +382,7 @@
         self._retry_failed_states_task = asyncio.create_task(self._retry_failed_states())
 
         self.sync_event = asyncio.Event()
-<<<<<<< HEAD
-
-        self.wallet_state_manager.set_sync_mode(False)
-=======
-        self.log_in(private_key)
         self.wallet_state_manager.state_changed("sync_changed")
->>>>>>> ff5ef6e0
 
         async with self.wallet_state_manager.puzzle_store.lock:
             index = await self.wallet_state_manager.puzzle_store.get_last_derivation_path()
