from __future__ import annotations

from typing import Any, Dict, List, Optional, Tuple, Union

from chia.data_layer.data_layer_wallet import Mirror, SingletonRecord
from chia.pools.pool_wallet_info import PoolWalletInfo
from chia.rpc.rpc_client import RpcClient
from chia.types.announcement import Announcement
from chia.types.blockchain_format.coin import Coin
from chia.types.blockchain_format.program import Program
from chia.types.blockchain_format.sized_bytes import bytes32
from chia.types.coin_record import CoinRecord
from chia.util.ints import uint16, uint32, uint64
from chia.wallet.notification_store import Notification
from chia.wallet.trade_record import TradeRecord
from chia.wallet.trading.offer import Offer
from chia.wallet.transaction_record import TransactionRecord
from chia.wallet.transaction_sorting import SortKey
<<<<<<< HEAD
from chia.wallet.util.wallet_types import CoinType, WalletType
=======
from chia.wallet.util.query_filter import TransactionTypeFilter
from chia.wallet.util.wallet_types import WalletType
>>>>>>> 8f3e0f94


def parse_result_transactions(result: Dict[str, Any]) -> Dict[str, Any]:
    result["transaction"] = TransactionRecord.from_json_dict(result["transaction"])
    if result["fee_transaction"]:
        result["fee_transaction"] = TransactionRecord.from_json_dict(result["fee_transaction"])
    return result


class WalletRpcClient(RpcClient):
    """
    Client to Chia RPC, connects to a local wallet. Uses HTTP/JSON, and converts back from
    JSON into native python objects before returning. All api calls use POST requests.
    Note that this is not the same as the peer protocol, or wallet protocol (which run Chia's
    protocol on top of TCP), it's a separate protocol on top of HTTP that provides easy access
    to the full node.
    """

    # Key Management APIs
    async def log_in(self, fingerprint: int) -> Dict:
        try:
            return await self.fetch(
                "log_in",
                {"fingerprint": fingerprint, "type": "start"},
            )

        except ValueError as e:
            return e.args[0]

    async def set_wallet_resync_on_startup(self, enable: bool = True) -> Dict[str, Any]:
        return await self.fetch(
            path="set_wallet_resync_on_startup",
            request_json={"enable": enable},
        )

    async def get_logged_in_fingerprint(self) -> int:
        return (await self.fetch("get_logged_in_fingerprint", {}))["fingerprint"]

    async def get_public_keys(self) -> List[int]:
        return (await self.fetch("get_public_keys", {}))["public_key_fingerprints"]

    async def get_private_key(self, fingerprint: int) -> Dict:
        return (await self.fetch("get_private_key", {"fingerprint": fingerprint}))["private_key"]

    async def generate_mnemonic(self) -> List[str]:
        return (await self.fetch("generate_mnemonic", {}))["mnemonic"]

    async def add_key(self, mnemonic: List[str], request_type: str = "new_wallet") -> Dict[str, Any]:
        return await self.fetch("add_key", {"mnemonic": mnemonic, "type": request_type})

    async def delete_key(self, fingerprint: int) -> Dict[str, Any]:
        return await self.fetch("delete_key", {"fingerprint": fingerprint})

    async def check_delete_key(self, fingerprint: int, max_ph_to_search: int = 100) -> Dict[str, Any]:
        return await self.fetch("check_delete_key", {"fingerprint": fingerprint, "max_ph_to_search": max_ph_to_search})

    async def delete_all_keys(self) -> Dict[str, Any]:
        return await self.fetch("delete_all_keys", {})

    # Wallet Node APIs
    async def get_sync_status(self) -> bool:
        return (await self.fetch("get_sync_status", {}))["syncing"]

    async def get_synced(self) -> bool:
        return (await self.fetch("get_sync_status", {}))["synced"]

    async def get_height_info(self) -> uint32:
        return (await self.fetch("get_height_info", {}))["height"]

    async def push_tx(self, spend_bundle):
        return await self.fetch("push_tx", {"spend_bundle": bytes(spend_bundle).hex()})

    async def push_transactions(self, txs: List[TransactionRecord]):
        transactions = [bytes(tx).hex() for tx in txs]

        return await self.fetch("push_transactions", {"transactions": transactions})

    async def farm_block(self, address: str) -> Dict[str, Any]:
        return await self.fetch("farm_block", {"address": address})

    async def get_timestamp_for_height(self, height: uint32) -> uint64:
        return uint64((await self.fetch("get_timestamp_for_height", {"height": height}))["timestamp"])

    # Wallet Management APIs
    async def get_wallets(self, wallet_type: Optional[WalletType] = None) -> Dict:
        request: Dict[str, Any] = {}
        if wallet_type is not None:
            request["type"] = wallet_type
        return (await self.fetch("get_wallets", request))["wallets"]

    # Wallet APIs
    async def get_wallet_balance(self, wallet_id: int) -> Dict:
        return (await self.fetch("get_wallet_balance", {"wallet_id": wallet_id}))["wallet_balance"]

    async def get_transaction(self, wallet_id: int, transaction_id: bytes32) -> TransactionRecord:
        res = await self.fetch(
            "get_transaction",
            {"walled_id": wallet_id, "transaction_id": transaction_id.hex()},
        )
        return TransactionRecord.from_json_dict_convenience(res["transaction"])

    async def get_transactions(
        self,
        wallet_id: int,
        start: int = None,
        end: int = None,
        sort_key: SortKey = None,
        reverse: bool = False,
        to_address: Optional[str] = None,
        type_filter: Optional[TransactionTypeFilter] = None,
    ) -> List[TransactionRecord]:
        request: Dict[str, Any] = {"wallet_id": wallet_id}

        if start is not None:
            request["start"] = start
        if end is not None:
            request["end"] = end
        if sort_key is not None:
            request["sort_key"] = sort_key.name
        request["reverse"] = reverse

        if to_address is not None:
            request["to_address"] = to_address

        if type_filter is not None:
            request["type_filter"] = type_filter.to_json_dict()

        res = await self.fetch(
            "get_transactions",
            request,
        )
        return [TransactionRecord.from_json_dict_convenience(tx) for tx in res["transactions"]]

    async def get_transaction_count(
        self,
        wallet_id: int,
    ) -> List[TransactionRecord]:
        res = await self.fetch(
            "get_transaction_count",
            {"wallet_id": wallet_id},
        )
        return res["count"]

    async def get_next_address(self, wallet_id: int, new_address: bool) -> str:
        return (await self.fetch("get_next_address", {"wallet_id": wallet_id, "new_address": new_address}))["address"]

    async def send_transaction(
        self,
        wallet_id: int,
        amount: uint64,
        address: str,
        fee: uint64 = uint64(0),
        memos: Optional[List[str]] = None,
        min_coin_amount: uint64 = uint64(0),
        max_coin_amount: uint64 = uint64(0),
        exclude_amounts: Optional[List[uint64]] = None,
        exclude_coin_ids: Optional[List[str]] = None,
        puzzle_decorator_override: Optional[List[Dict[str, Any]]] = None,
        reuse_puzhash: Optional[bool] = None,
    ) -> TransactionRecord:
        if memos is None:
            send_dict: Dict = {
                "wallet_id": wallet_id,
                "amount": amount,
                "address": address,
                "fee": fee,
                "min_coin_amount": min_coin_amount,
                "max_coin_amount": max_coin_amount,
                "exclude_coin_amounts": exclude_amounts,
                "exclude_coin_ids": exclude_coin_ids,
                "puzzle_decorator": puzzle_decorator_override,
                "reuse_puzhash": reuse_puzhash,
            }
        else:
            send_dict = {
                "wallet_id": wallet_id,
                "amount": amount,
                "address": address,
                "fee": fee,
                "memos": memos,
                "min_coin_amount": min_coin_amount,
                "max_coin_amount": max_coin_amount,
                "exclude_coin_amounts": exclude_amounts,
                "exclude_coin_ids": exclude_coin_ids,
                "puzzle_decorator": puzzle_decorator_override,
                "reuse_puzhash": reuse_puzhash,
            }
        res = await self.fetch("send_transaction", send_dict)
        return TransactionRecord.from_json_dict_convenience(res["transaction"])

    async def send_transaction_multi(
        self, wallet_id: int, additions: List[Dict], coins: List[Coin] = None, fee: uint64 = uint64(0)
    ) -> TransactionRecord:
        # Converts bytes to hex for puzzle hashes
        additions_hex = []
        for ad in additions:
            additions_hex.append({"amount": ad["amount"], "puzzle_hash": ad["puzzle_hash"].hex()})
            if "memos" in ad:
                additions_hex[-1]["memos"] = ad["memos"]
        if coins is not None and len(coins) > 0:
            coins_json = [c.to_json_dict() for c in coins]
            response: Dict = await self.fetch(
                "send_transaction_multi",
                {"wallet_id": wallet_id, "additions": additions_hex, "coins": coins_json, "fee": fee},
            )
        else:
            response = await self.fetch(
                "send_transaction_multi", {"wallet_id": wallet_id, "additions": additions_hex, "fee": fee}
            )

        return TransactionRecord.from_json_dict_convenience(response["transaction"])

    async def get_coins_by_type(
        self, wallet_id: int, coin_type: CoinType, start: int = 0, end: int = 50, reverse: bool = False
    ) -> Dict:
        response = await self.fetch(
            "get_coins_by_type",
            {"wallet_id": wallet_id, "start": start, "end": end, "coin_type": coin_type, "reverse": reverse},
        )
        return response

    async def spend_clawback_coins(
        self,
        merkle_coin_ids: List[str],
        fee: int = 0,
    ) -> Dict:
        response = await self.fetch(
            "spend_clawback_coins",
            {"coin_ids": merkle_coin_ids, "fee": fee},
        )
        return response

    async def delete_unconfirmed_transactions(self, wallet_id: int) -> None:
        await self.fetch(
            "delete_unconfirmed_transactions",
            {"wallet_id": wallet_id},
        )
        return None

    async def get_current_derivation_index(self) -> str:
        return (await self.fetch("get_current_derivation_index", {}))["index"]

    async def extend_derivation_index(self, index: int) -> str:
        return (await self.fetch("extend_derivation_index", {"index": index}))["index"]

    async def get_farmed_amount(self) -> Dict:
        return await self.fetch("get_farmed_amount", {})

    async def create_signed_transactions(
        self,
        additions: List[Dict],
        coins: List[Coin] = None,
        fee: uint64 = uint64(0),
        coin_announcements: Optional[List[Announcement]] = None,
        puzzle_announcements: Optional[List[Announcement]] = None,
        min_coin_amount: uint64 = uint64(0),
        max_coin_amount: uint64 = uint64(0),
        exclude_coins: Optional[List[Coin]] = None,
        exclude_amounts: Optional[List[uint64]] = None,
        wallet_id: Optional[int] = None,
    ) -> List[TransactionRecord]:
        # Converts bytes to hex for puzzle hashes
        additions_hex = []
        for ad in additions:
            additions_hex.append({"amount": ad["amount"], "puzzle_hash": ad["puzzle_hash"].hex()})
            if "memos" in ad:
                additions_hex[-1]["memos"] = ad["memos"]

        request: Dict[str, Any] = {
            "additions": additions_hex,
            "fee": fee,
            "min_coin_amount": min_coin_amount,
            "max_coin_amount": max_coin_amount,
            "exclude_coin_amounts": exclude_amounts,
        }

        if coin_announcements is not None and len(coin_announcements) > 0:
            request["coin_announcements"] = [
                {
                    "coin_id": ann.origin_info.hex(),
                    "message": ann.message.hex(),
                    "morph_bytes": ann.morph_bytes.hex() if ann.morph_bytes is not None else b"".hex(),
                }
                for ann in coin_announcements
            ]

        if puzzle_announcements is not None and len(puzzle_announcements) > 0:
            request["puzzle_announcements"] = [
                {
                    "puzzle_hash": ann.origin_info.hex(),
                    "message": ann.message.hex(),
                    "morph_bytes": ann.morph_bytes.hex() if ann.morph_bytes is not None else b"".hex(),
                }
                for ann in puzzle_announcements
            ]

        if coins is not None and len(coins) > 0:
            coins_json = [c.to_json_dict() for c in coins]
            request["coins"] = coins_json

        if exclude_coins is not None and len(exclude_coins) > 0:
            exclude_coins_json = [exclude_coin.to_json_dict() for exclude_coin in exclude_coins]
            request["exclude_coins"] = exclude_coins_json

        if wallet_id:
            request["wallet_id"] = wallet_id

        response: Dict = await self.fetch("create_signed_transaction", request)
        return [TransactionRecord.from_json_dict_convenience(tx) for tx in response["signed_txs"]]

    async def create_signed_transaction(
        self,
        additions: List[Dict],
        coins: List[Coin] = None,
        fee: uint64 = uint64(0),
        coin_announcements: Optional[List[Announcement]] = None,
        puzzle_announcements: Optional[List[Announcement]] = None,
        min_coin_amount: uint64 = uint64(0),
        exclude_coins: Optional[List[Coin]] = None,
        wallet_id: Optional[int] = None,
    ) -> TransactionRecord:
        txs: List[TransactionRecord] = await self.create_signed_transactions(
            additions=additions,
            coins=coins,
            fee=fee,
            coin_announcements=coin_announcements,
            puzzle_announcements=puzzle_announcements,
            min_coin_amount=min_coin_amount,
            exclude_coins=exclude_coins,
            wallet_id=wallet_id,
        )
        if len(txs) == 0:
            raise ValueError("`create_signed_transaction` returned empty list!")

        return txs[0]

    async def select_coins(
        self,
        amount: int,
        wallet_id: int,
        excluded_coins: Optional[List[Coin]] = None,
        min_coin_amount: uint64 = uint64(0),
        max_coin_amount: uint64 = uint64(0),
        excluded_amounts: Optional[List[uint64]] = None,
    ) -> List[Coin]:
        if excluded_coins is None:
            excluded_coins = []
        request = {
            "amount": amount,
            "wallet_id": wallet_id,
            "min_coin_amount": min_coin_amount,
            "max_coin_amount": max_coin_amount,
            "excluded_coins": [excluded_coin.to_json_dict() for excluded_coin in excluded_coins],
            "excluded_coin_amounts": excluded_amounts,
        }
        response: Dict[str, List[Dict]] = await self.fetch("select_coins", request)
        return [Coin.from_json_dict(coin) for coin in response["coins"]]

    async def get_spendable_coins(
        self,
        wallet_id: int,
        excluded_coins: Optional[List[Coin]] = None,
        min_coin_amount: uint64 = uint64(0),
        max_coin_amount: uint64 = uint64(0),
        excluded_amounts: Optional[List[uint64]] = None,
        excluded_coin_ids: Optional[List[str]] = None,
    ) -> Tuple[List[CoinRecord], List[CoinRecord], List[Coin]]:
        """
        We return a tuple containing: (confirmed records, unconfirmed removals, unconfirmed additions)
        """
        if excluded_coins is None:
            excluded_coins = []
        request = {
            "wallet_id": wallet_id,
            "min_coin_amount": min_coin_amount,
            "max_coin_amount": max_coin_amount,
            "excluded_coins": [excluded_coin.to_json_dict() for excluded_coin in excluded_coins],
            "excluded_coin_amounts": excluded_amounts,
            "excluded_coin_ids": excluded_coin_ids,
        }
        response: Dict[str, List[Dict]] = await self.fetch("get_spendable_coins", request)
        confirmed_wrs = [CoinRecord.from_json_dict(coin) for coin in response["confirmed_records"]]
        unconfirmed_removals = [CoinRecord.from_json_dict(coin) for coin in response["unconfirmed_removals"]]
        unconfirmed_additions = [Coin.from_json_dict(coin) for coin in response["unconfirmed_additions"]]
        return confirmed_wrs, unconfirmed_removals, unconfirmed_additions

    async def get_coin_records_by_names(
        self,
        names: List[bytes32],
        include_spent_coins: bool = True,
        start_height: Optional[int] = None,
        end_height: Optional[int] = None,
    ) -> List:
        names_hex = [name.hex() for name in names]
        request = {"names": names_hex, "include_spent_coins": include_spent_coins}
        if start_height is not None:
            request["start_height"] = start_height
        if end_height is not None:
            request["end_height"] = end_height

        response = await self.fetch("get_coin_records_by_names", request)
        return [CoinRecord.from_json_dict(cr) for cr in response["coin_records"]]

    # DID wallet
    async def create_new_did_wallet(
        self,
        amount: int,
        fee: int = 0,
        name: Optional[str] = "DID Wallet",
        backup_ids: List[str] = [],
        required_num: int = 0,
    ) -> Dict:
        request: Dict[str, Any] = {
            "wallet_type": "did_wallet",
            "did_type": "new",
            "backup_dids": backup_ids,
            "num_of_backup_ids_needed": required_num,
            "amount": amount,
            "fee": fee,
            "wallet_name": name,
        }
        response = await self.fetch("create_new_wallet", request)
        return response

    async def get_did_id(self, wallet_id: int) -> Dict:
        request: Dict[str, Any] = {
            "wallet_id": wallet_id,
        }
        response = await self.fetch("did_get_did", request)
        return response

    async def get_did_info(self, coin_id: str, latest: bool) -> Dict:
        request: Dict[str, Any] = {
            "coin_id": coin_id,
            "latest": latest,
        }
        response = await self.fetch("did_get_info", request)
        return response

    async def create_did_backup_file(self, wallet_id: int, filename: str) -> Dict:
        request: Dict[str, Any] = {
            "wallet_id": wallet_id,
            "filename": filename,
        }
        response = await self.fetch("did_create_backup_file", request)
        return response

    async def update_did_recovery_list(
        self,
        wallet_id: int,
        recovery_list: List[str],
        num_verification: int,
        reuse_puzhash: Optional[bool] = None,
    ) -> Dict:
        request: Dict[str, Any] = {
            "wallet_id": wallet_id,
            "new_list": recovery_list,
            "num_verifications_required": num_verification,
            "reuse_puzhash": reuse_puzhash,
        }
        response = await self.fetch("did_update_recovery_ids", request)
        return response

    async def get_did_recovery_list(self, wallet_id: int) -> Dict:
        request: Dict[str, Any] = {
            "wallet_id": wallet_id,
        }
        response = await self.fetch("did_get_recovery_list", request)
        return response

    async def did_message_spend(
        self, wallet_id: int, puzzle_announcements: List[str], coin_announcements: List[str]
    ) -> Dict:
        request: Dict[str, Any] = {
            "wallet_id": wallet_id,
            "coin_announcements": coin_announcements,
            "puzzle_announcements": puzzle_announcements,
        }
        response = await self.fetch("did_message_spend", request)
        return response

    async def update_did_metadata(
        self,
        wallet_id: int,
        metadata: Dict,
        reuse_puzhash: Optional[bool] = None,
    ) -> Dict:
        request: Dict[str, Any] = {
            "wallet_id": wallet_id,
            "metadata": metadata,
            "reuse_puzhash": reuse_puzhash,
        }
        response = await self.fetch("did_update_metadata", request)
        return response

    async def get_did_metadata(self, wallet_id: int) -> Dict:
        request: Dict[str, Any] = {
            "wallet_id": wallet_id,
        }
        response = await self.fetch("did_get_metadata", request)
        return response

    async def find_lost_did(
        self, coin_id: str, recovery_list_hash: Optional[str], metadata: Optional[Dict], num_verification: Optional[int]
    ) -> Dict:
        request: Dict[str, Any] = {
            "coin_id": coin_id,
        }
        if recovery_list_hash is not None:
            request["recovery_list_hash"] = recovery_list_hash
        if metadata is not None:
            request["metadata"] = (metadata,)
        if num_verification is not None:
            request["num_verification"] = num_verification
        response = await self.fetch("did_find_lost_did", request)
        return response

    async def create_new_did_wallet_from_recovery(self, filename: str) -> Dict:
        request: Dict[str, Any] = {
            "wallet_type": "did_wallet",
            "did_type": "recovery",
            "filename": filename,
        }
        response = await self.fetch("create_new_wallet", request)
        return response

    async def did_create_attest(
        self, wallet_id: int, coin_name: str, pubkey: str, puzhash: str, file_name: str
    ) -> Dict:
        request: Dict[str, Any] = {
            "wallet_id": wallet_id,
            "coin_name": coin_name,
            "pubkey": pubkey,
            "puzhash": puzhash,
            "filename": file_name,
        }
        response = await self.fetch("did_create_attest", request)
        return response

    async def did_recovery_spend(self, wallet_id: int, attest_filenames: str) -> Dict:
        request: Dict[str, Any] = {
            "wallet_id": wallet_id,
            "attest_filenames": attest_filenames,
        }
        response = await self.fetch("did_recovery_spend", request)
        return response

    async def did_transfer_did(
        self,
        wallet_id: int,
        address: str,
        fee: int,
        with_recovery: bool,
        reuse_puzhash: Optional[bool] = None,
    ) -> Dict:
        request: Dict[str, Any] = {
            "wallet_id": wallet_id,
            "inner_address": address,
            "fee": fee,
            "with_recovery_info": with_recovery,
            "reuse_puzhash": reuse_puzhash,
        }
        response = await self.fetch("did_transfer_did", request)
        return response

    async def did_set_wallet_name(self, wallet_id: int, name: str) -> Dict:
        request = {"wallet_id": wallet_id, "name": name}
        response = await self.fetch("did_set_wallet_name", request)
        return response

    async def did_get_wallet_name(self, wallet_id: int) -> Dict:
        request = {"wallet_id": wallet_id}
        response = await self.fetch("did_get_wallet_name", request)
        return response

    # TODO: test all invocations of create_new_pool_wallet with new fee arg.
    async def create_new_pool_wallet(
        self,
        target_puzzlehash: Optional[bytes32],
        pool_url: Optional[str],
        relative_lock_height: uint32,
        backup_host: str,
        mode: str,
        state: str,
        fee: uint64,
        p2_singleton_delay_time: Optional[uint64] = None,
        p2_singleton_delayed_ph: Optional[bytes32] = None,
    ) -> TransactionRecord:
        request: Dict[str, Any] = {
            "wallet_type": "pool_wallet",
            "mode": mode,
            "initial_target_state": {
                "target_puzzle_hash": target_puzzlehash.hex() if target_puzzlehash else None,
                "relative_lock_height": relative_lock_height,
                "pool_url": pool_url,
                "state": state,
            },
            "fee": fee,
        }
        if p2_singleton_delay_time is not None:
            request["p2_singleton_delay_time"] = p2_singleton_delay_time
        if p2_singleton_delayed_ph is not None:
            request["p2_singleton_delayed_ph"] = p2_singleton_delayed_ph.hex()
        res = await self.fetch("create_new_wallet", request)
        return TransactionRecord.from_json_dict(res["transaction"])

    async def pw_self_pool(self, wallet_id: int, fee: uint64) -> Dict:
        reply = await self.fetch("pw_self_pool", {"wallet_id": wallet_id, "fee": fee})
        reply = parse_result_transactions(reply)
        return reply

    async def pw_join_pool(
        self, wallet_id: int, target_puzzlehash: bytes32, pool_url: str, relative_lock_height: uint32, fee: uint64
    ) -> Dict:
        request = {
            "wallet_id": int(wallet_id),
            "target_puzzlehash": target_puzzlehash.hex(),
            "relative_lock_height": relative_lock_height,
            "pool_url": pool_url,
            "fee": fee,
        }

        reply = await self.fetch("pw_join_pool", request)
        reply = parse_result_transactions(reply)
        return reply

    async def pw_absorb_rewards(
        self, wallet_id: int, fee: uint64 = uint64(0), max_spends_in_tx: Optional[int] = None
    ) -> Dict:
        reply = await self.fetch(
            "pw_absorb_rewards", {"wallet_id": wallet_id, "fee": fee, "max_spends_in_tx": max_spends_in_tx}
        )
        reply["state"] = PoolWalletInfo.from_json_dict(reply["state"])
        reply = parse_result_transactions(reply)
        return reply

    async def pw_status(self, wallet_id: int) -> Tuple[PoolWalletInfo, List[TransactionRecord]]:
        json_dict = await self.fetch("pw_status", {"wallet_id": wallet_id})
        return (
            PoolWalletInfo.from_json_dict(json_dict["state"]),
            [TransactionRecord.from_json_dict(tr) for tr in json_dict["unconfirmed_transactions"]],
        )

    # CATS
    async def create_new_cat_and_wallet(self, amount: uint64) -> Dict:
        request: Dict[str, Any] = {
            "wallet_type": "cat_wallet",
            "mode": "new",
            "amount": amount,
        }
        return await self.fetch("create_new_wallet", request)

    async def create_wallet_for_existing_cat(self, asset_id: bytes) -> Dict:
        request: Dict[str, Any] = {
            "wallet_type": "cat_wallet",
            "asset_id": asset_id.hex(),
            "mode": "existing",
        }
        return await self.fetch("create_new_wallet", request)

    async def get_cat_asset_id(self, wallet_id: int) -> bytes32:
        request: Dict[str, Any] = {
            "wallet_id": wallet_id,
        }
        return bytes32.from_hexstr((await self.fetch("cat_get_asset_id", request))["asset_id"])

    async def get_stray_cats(self) -> Dict:
        response = await self.fetch("get_stray_cats", {})
        return response["stray_cats"]

    async def cat_asset_id_to_name(self, asset_id: bytes32) -> Optional[Tuple[Optional[uint32], str]]:
        request: Dict[str, Any] = {
            "asset_id": asset_id.hex(),
        }
        try:
            res = await self.fetch("cat_asset_id_to_name", request)
        except ValueError:
            return None

        wallet_id: Optional[uint32] = None if res["wallet_id"] is None else uint32(int(res["wallet_id"]))
        return wallet_id, res["name"]

    async def get_cat_name(self, wallet_id: int) -> str:
        request: Dict[str, Any] = {
            "wallet_id": wallet_id,
        }
        return (await self.fetch("cat_get_name", request))["name"]

    async def set_cat_name(self, wallet_id: int, name: str) -> None:
        request: Dict[str, Any] = {
            "wallet_id": wallet_id,
            "name": name,
        }
        await self.fetch("cat_set_name", request)

    async def cat_spend(
        self,
        wallet_id: int,
        amount: Optional[uint64] = None,
        inner_address: Optional[str] = None,
        fee: uint64 = uint64(0),
        memos: Optional[List[str]] = None,
        min_coin_amount: uint64 = uint64(0),
        max_coin_amount: uint64 = uint64(0),
        exclude_amounts: Optional[List[uint64]] = None,
        exclude_coin_ids: Optional[List[str]] = None,
        additions: Optional[List[Dict[str, Any]]] = None,
        removals: Optional[List[Coin]] = None,
        cat_discrepancy: Optional[Tuple[int, Program, Program]] = None,  # (extra_delta, tail_reveal, tail_solution)
        reuse_puzhash: Optional[bool] = None,
    ) -> TransactionRecord:
        send_dict: Dict[str, Any] = {
            "wallet_id": wallet_id,
            "fee": fee,
            "memos": memos if memos else [],
            "min_coin_amount": min_coin_amount,
            "max_coin_amount": max_coin_amount,
            "exclude_coin_amounts": exclude_amounts,
            "exclude_coin_ids": exclude_coin_ids,
            "reuse_puzhash": reuse_puzhash,
        }
        if amount is not None and inner_address is not None:
            send_dict["amount"] = amount
            send_dict["inner_address"] = inner_address
        elif additions is not None:
            additions_hex = []
            for ad in additions:
                additions_hex.append({"amount": ad["amount"], "puzzle_hash": ad["puzzle_hash"].hex()})
                if "memos" in ad:
                    additions_hex[-1]["memos"] = ad["memos"]
            send_dict["additions"] = additions_hex
        else:
            raise ValueError("Must specify either amount and inner_address or additions")
        if removals is not None and len(removals) > 0:
            send_dict["coins"] = [c.to_json_dict() for c in removals]
        if cat_discrepancy is not None:
            send_dict["extra_delta"] = cat_discrepancy[0]
            send_dict["tail_reveal"] = bytes(cat_discrepancy[1]).hex()
            send_dict["tail_solution"] = bytes(cat_discrepancy[2]).hex()
        res = await self.fetch("cat_spend", send_dict)
        return TransactionRecord.from_json_dict_convenience(res["transaction"])

    # Offers
    async def create_offer_for_ids(
        self,
        offer_dict: Dict[Union[uint32, str], int],
        driver_dict: Dict[str, Any] = None,
        solver: Dict[str, Any] = None,
        fee=uint64(0),
        validate_only: bool = False,
        min_coin_amount: uint64 = uint64(0),
        max_coin_amount: uint64 = uint64(0),
        reuse_puzhash: Optional[bool] = None,
    ) -> Tuple[Optional[Offer], TradeRecord]:
        send_dict: Dict[str, int] = {str(key): value for key, value in offer_dict.items()}

        req = {
            "offer": send_dict,
            "validate_only": validate_only,
            "fee": fee,
            "min_coin_amount": min_coin_amount,
            "max_coin_amount": max_coin_amount,
            "reuse_puzhash": reuse_puzhash,
        }
        if driver_dict is not None:
            req["driver_dict"] = driver_dict
        if solver is not None:
            req["solver"] = solver
        res = await self.fetch("create_offer_for_ids", req)
        offer: Optional[Offer] = None if validate_only else Offer.from_bech32(res["offer"])
        offer_str: str = "" if offer is None else bytes(offer).hex()
        return offer, TradeRecord.from_json_dict_convenience(res["trade_record"], offer_str)

    async def get_offer_summary(
        self, offer: Offer, advanced: bool = False
    ) -> Tuple[bytes32, Dict[str, Dict[str, int]]]:
        res = await self.fetch("get_offer_summary", {"offer": offer.to_bech32(), "advanced": advanced})
        return bytes32.from_hexstr(res["id"]), res["summary"]

    async def check_offer_validity(self, offer: Offer) -> Tuple[bytes32, bool]:
        res = await self.fetch("check_offer_validity", {"offer": offer.to_bech32()})
        return bytes32.from_hexstr(res["id"]), res["valid"]

    async def take_offer(
        self,
        offer: Offer,
        solver: Dict[str, Any] = None,
        fee=uint64(0),
        min_coin_amount: uint64 = uint64(0),
        reuse_puzhash: Optional[bool] = None,
    ) -> TradeRecord:
        req = {
            "offer": offer.to_bech32(),
            "fee": fee,
            "min_coin_amount": min_coin_amount,
            "reuse_puzhash": reuse_puzhash,
        }
        if solver is not None:
            req["solver"] = solver
        res = await self.fetch("take_offer", req)
        return TradeRecord.from_json_dict_convenience(res["trade_record"])

    async def get_offer(self, trade_id: bytes32, file_contents: bool = False) -> TradeRecord:
        res = await self.fetch("get_offer", {"trade_id": trade_id.hex(), "file_contents": file_contents})
        offer_str = bytes(Offer.from_bech32(res["offer"])).hex() if file_contents else ""
        return TradeRecord.from_json_dict_convenience(res["trade_record"], offer_str)

    async def get_all_offers(
        self,
        start: int = 0,
        end: int = 50,
        sort_key: str = None,
        reverse: bool = False,
        file_contents: bool = False,
        exclude_my_offers: bool = False,
        exclude_taken_offers: bool = False,
        include_completed: bool = False,
    ) -> List[TradeRecord]:
        res = await self.fetch(
            "get_all_offers",
            {
                "start": start,
                "end": end,
                "sort_key": sort_key,
                "reverse": reverse,
                "file_contents": file_contents,
                "exclude_my_offers": exclude_my_offers,
                "exclude_taken_offers": exclude_taken_offers,
                "include_completed": include_completed,
            },
        )

        records = []
        if file_contents:
            optional_offers = [bytes(Offer.from_bech32(o)).hex() for o in res["offers"]]
        else:
            optional_offers = [""] * len(res["trade_records"])
        for record, offer in zip(res["trade_records"], optional_offers):
            records.append(TradeRecord.from_json_dict_convenience(record, offer))

        return records

    async def cancel_offer(self, trade_id: bytes32, fee=uint64(0), secure: bool = True):
        await self.fetch("cancel_offer", {"trade_id": trade_id.hex(), "secure": secure, "fee": fee})

    # NFT wallet
    async def create_new_nft_wallet(self, did_id, name=None):
        request: Dict[str, Any] = {
            "wallet_type": "nft_wallet",
            "did_id": did_id,
            "name": name,
        }
        response = await self.fetch("create_new_wallet", request)
        return response

    async def mint_nft(
        self,
        wallet_id,
        royalty_address,
        target_address,
        hash,
        uris,
        meta_hash="",
        meta_uris=[],
        license_hash="",
        license_uris=[],
        edition_total=1,
        edition_number=1,
        fee=0,
        royalty_percentage=0,
        did_id=None,
        reuse_puzhash: Optional[bool] = None,
    ):
        request: Dict[str, Any] = {
            "wallet_id": wallet_id,
            "royalty_address": royalty_address,
            "target_address": target_address,
            "hash": hash,
            "uris": uris,
            "meta_hash": meta_hash,
            "meta_uris": meta_uris,
            "license_hash": license_hash,
            "license_uris": license_uris,
            "edition_number": edition_number,
            "edition_total": edition_total,
            "royalty_percentage": royalty_percentage,
            "did_id": did_id,
            "fee": fee,
            "reuse_puzhash": reuse_puzhash,
        }
        response = await self.fetch("nft_mint_nft", request)
        return response

    async def add_uri_to_nft(
        self,
        wallet_id,
        nft_coin_id,
        key,
        uri,
        fee,
        reuse_puzhash: Optional[bool] = None,
    ):
        request: Dict[str, Any] = {
            "wallet_id": wallet_id,
            "nft_coin_id": nft_coin_id,
            "uri": uri,
            "key": key,
            "fee": fee,
            "reuse_puzhash": reuse_puzhash,
        }
        response = await self.fetch("nft_add_uri", request)
        return response

    async def nft_calculate_royalties(
        self,
        royalty_assets_dict: Dict[Any, Tuple[Any, uint16]],
        fungible_asset_dict: Dict[Any, uint64],
    ) -> Dict[Any, List[Dict[str, Any]]]:
        request: Dict[str, Any] = {
            "royalty_assets": [
                {"asset": id, "royalty_address": royalty_info[0], "royalty_percentage": royalty_info[1]}
                for id, royalty_info in royalty_assets_dict.items()
            ],
            "fungible_assets": [{"asset": name, "amount": amount} for name, amount in fungible_asset_dict.items()],
        }
        response = await self.fetch("nft_calculate_royalties", request)
        del response["success"]
        return response

    async def get_nft_info(self, coin_id: str, latest: bool = True):
        request: Dict[str, Any] = {"coin_id": coin_id, "latest": latest}
        response = await self.fetch("nft_get_info", request)
        return response

    async def transfer_nft(
        self,
        wallet_id,
        nft_coin_id,
        target_address,
        fee,
        reuse_puzhash: Optional[bool] = None,
    ):
        request: Dict[str, Any] = {
            "wallet_id": wallet_id,
            "nft_coin_id": nft_coin_id,
            "target_address": target_address,
            "fee": fee,
            "reuse_puzhash": reuse_puzhash,
        }
        response = await self.fetch("nft_transfer_nft", request)
        return response

    async def count_nfts(self, wallet_id: Optional[int]):
        request: Dict[str, Any] = {"wallet_id": wallet_id}
        response = await self.fetch("nft_count_nfts", request)
        return response

    async def list_nfts(self, wallet_id):
        request: Dict[str, Any] = {"wallet_id": wallet_id}
        response = await self.fetch("nft_get_nfts", request)
        return response

    async def set_nft_did(
        self,
        wallet_id,
        did_id,
        nft_coin_id,
        fee,
        reuse_puzhash: Optional[bool] = None,
    ):
        request: Dict[str, Any] = {
            "wallet_id": wallet_id,
            "did_id": did_id,
            "nft_coin_id": nft_coin_id,
            "fee": fee,
            "reuse_puzhash": reuse_puzhash,
        }
        response = await self.fetch("nft_set_nft_did", request)
        return response

    async def get_nft_wallet_did(self, wallet_id):
        request: Dict[str, Any] = {"wallet_id": wallet_id}
        response = await self.fetch("nft_get_wallet_did", request)
        return response

    async def nft_mint_bulk(
        self,
        wallet_id: int,
        metadata_list: List[Dict[str, Any]],
        royalty_percentage: Optional[int],
        royalty_address: Optional[str],
        target_list: Optional[List[str]] = None,
        mint_number_start: Optional[int] = 1,
        mint_total: Optional[int] = None,
        xch_coins: Optional[List[Dict]] = None,
        xch_change_target: Optional[str] = None,
        new_innerpuzhash: Optional[str] = None,
        did_coin: Optional[Dict] = None,
        did_lineage_parent: Optional[str] = None,
        mint_from_did: Optional[bool] = False,
        fee: Optional[int] = 0,
        reuse_puzhash: Optional[bool] = None,
    ) -> Dict:
        request = {
            "wallet_id": wallet_id,
            "metadata_list": metadata_list,
            "target_list": target_list,
            "royalty_percentage": royalty_percentage,
            "royalty_address": royalty_address,
            "mint_number_start": mint_number_start,
            "mint_total": mint_total,
            "xch_coins": xch_coins,
            "xch_change_target": xch_change_target,
            "new_innerpuzhash": new_innerpuzhash,
            "did_coin": did_coin,
            "did_lineage_parent": did_lineage_parent,
            "mint_from_did": mint_from_did,
            "fee": fee,
            "reuse_puzhash": reuse_puzhash,
        }
        response = await self.fetch("nft_mint_bulk", request)
        return response

    # DataLayer
    async def create_new_dl(self, root: bytes32, fee: uint64) -> Tuple[List[TransactionRecord], bytes32]:
        request = {"root": root.hex(), "fee": fee}
        response = await self.fetch("create_new_dl", request)
        txs: List[TransactionRecord] = [
            TransactionRecord.from_json_dict_convenience(tx) for tx in response["transactions"]
        ]
        launcher_id: bytes32 = bytes32.from_hexstr(response["launcher_id"])
        return txs, launcher_id

    async def dl_track_new(self, launcher_id: bytes32) -> None:
        request = {"launcher_id": launcher_id.hex()}
        await self.fetch("dl_track_new", request)
        return None

    async def dl_stop_tracking(self, launcher_id: bytes32) -> None:
        request = {"launcher_id": launcher_id.hex()}
        await self.fetch("dl_stop_tracking", request)
        return None

    async def dl_latest_singleton(
        self, launcher_id: bytes32, only_confirmed: bool = False
    ) -> Optional[SingletonRecord]:
        request = {"launcher_id": launcher_id.hex(), "only_confirmed": only_confirmed}
        response = await self.fetch("dl_latest_singleton", request)
        return None if response["singleton"] is None else SingletonRecord.from_json_dict(response["singleton"])

    async def dl_singletons_by_root(self, launcher_id: bytes32, root: bytes32) -> List[SingletonRecord]:
        request = {"launcher_id": launcher_id.hex(), "root": root.hex()}
        response = await self.fetch("dl_singletons_by_root", request)
        return [SingletonRecord.from_json_dict(single) for single in response["singletons"]]

    async def dl_update_root(self, launcher_id: bytes32, new_root: bytes32, fee: uint64) -> TransactionRecord:
        request = {"launcher_id": launcher_id.hex(), "new_root": new_root.hex(), "fee": fee}
        response = await self.fetch("dl_update_root", request)
        return TransactionRecord.from_json_dict_convenience(response["tx_record"])

    async def dl_update_multiple(self, update_dictionary: Dict[bytes32, bytes32]) -> List[TransactionRecord]:
        updates_as_strings: Dict[str, str] = {}
        for lid, root in update_dictionary.items():
            updates_as_strings[str(lid)] = str(root)
        request = {"updates": updates_as_strings}
        response = await self.fetch("dl_update_multiple", request)
        return [TransactionRecord.from_json_dict_convenience(tx) for tx in response["tx_records"]]

    async def dl_history(
        self,
        launcher_id: bytes32,
        min_generation: Optional[uint32] = None,
        max_generation: Optional[uint32] = None,
        num_results: Optional[uint32] = None,
    ) -> List[SingletonRecord]:
        request = {"launcher_id": launcher_id.hex()}

        if min_generation is not None:
            request["min_generation"] = str(min_generation)
        if max_generation is not None:
            request["max_generation"] = str(max_generation)
        if num_results is not None:
            request["num_results"] = str(num_results)

        response = await self.fetch("dl_history", request)
        return [SingletonRecord.from_json_dict(single) for single in response["history"]]

    async def dl_owned_singletons(self) -> List[SingletonRecord]:
        response = await self.fetch(path="dl_owned_singletons", request_json={})
        return [SingletonRecord.from_json_dict(singleton) for singleton in response["singletons"]]

    async def dl_get_mirrors(self, launcher_id: bytes32) -> List[Mirror]:
        response = await self.fetch(path="dl_get_mirrors", request_json={"launcher_id": launcher_id.hex()})
        return [Mirror.from_json_dict(mirror) for mirror in response["mirrors"]]

    async def dl_new_mirror(
        self, launcher_id: bytes32, amount: uint64, urls: List[bytes], fee: uint64 = uint64(0)
    ) -> List[TransactionRecord]:
        response = await self.fetch(
            path="dl_new_mirror",
            request_json={
                "launcher_id": launcher_id.hex(),
                "amount": amount,
                "urls": [url.decode("utf8") for url in urls],
                "fee": fee,
            },
        )
        return [TransactionRecord.from_json_dict_convenience(tx) for tx in response["transactions"]]

    async def dl_delete_mirror(self, coin_id: bytes32, fee: uint64 = uint64(0)) -> List[TransactionRecord]:
        response = await self.fetch(
            path="dl_delete_mirror",
            request_json={
                "coin_id": coin_id.hex(),
                "fee": fee,
            },
        )
        return [TransactionRecord.from_json_dict_convenience(tx) for tx in response["transactions"]]

    async def get_notifications(
        self, ids: Optional[List[bytes32]] = None, pagination: Optional[Tuple[Optional[int], Optional[int]]] = None
    ) -> List[Notification]:
        request: Dict[str, Any] = {}
        if ids is not None:
            request["ids"] = [id.hex() for id in ids]
        if pagination is not None:
            if pagination[0] is not None:
                request["start"] = pagination[0]
            if pagination[1] is not None:
                request["end"] = pagination[1]
        response = await self.fetch("get_notifications", request)
        return [
            Notification(
                bytes32.from_hexstr(notification["id"]),
                bytes.fromhex(notification["message"]),
                uint64(notification["amount"]),
                uint32(notification["height"]),
            )
            for notification in response["notifications"]
        ]

    async def delete_notifications(self, ids: Optional[List[bytes32]] = None) -> bool:
        request: Dict[str, Any] = {}
        if ids is not None:
            request["ids"] = [id.hex() for id in ids]
        response = await self.fetch("delete_notifications", request)
        return response["success"]

    async def send_notification(
        self, target: bytes32, msg: bytes, amount: uint64, fee: uint64 = uint64(0)
    ) -> TransactionRecord:
        response = await self.fetch(
            "send_notification",
            {
                "target": target.hex(),
                "message": msg.hex(),
                "amount": amount,
                "fee": fee,
            },
        )
        return TransactionRecord.from_json_dict_convenience(response["tx"])

    async def sign_message_by_address(self, address: str, message: str) -> Tuple[str, str, str]:
        response = await self.fetch("sign_message_by_address", {"address": address, "message": message})
        return response["pubkey"], response["signature"], response["signing_mode"]

    async def sign_message_by_id(self, id: str, message: str) -> Tuple[str, str, str]:
        response = await self.fetch("sign_message_by_id", {"id": id, "message": message})
        return response["pubkey"], response["signature"], response["signing_mode"]<|MERGE_RESOLUTION|>--- conflicted
+++ resolved
@@ -16,12 +16,8 @@
 from chia.wallet.trading.offer import Offer
 from chia.wallet.transaction_record import TransactionRecord
 from chia.wallet.transaction_sorting import SortKey
-<<<<<<< HEAD
-from chia.wallet.util.wallet_types import CoinType, WalletType
-=======
 from chia.wallet.util.query_filter import TransactionTypeFilter
-from chia.wallet.util.wallet_types import WalletType
->>>>>>> 8f3e0f94
+from chia.wallet.util.wallet_types import WalletType, CoinType
 
 
 def parse_result_transactions(result: Dict[str, Any]) -> Dict[str, Any]:
@@ -234,11 +230,11 @@
 
         return TransactionRecord.from_json_dict_convenience(response["transaction"])
 
-    async def get_coins_by_type(
+    async def get_coins(
         self, wallet_id: int, coin_type: CoinType, start: int = 0, end: int = 50, reverse: bool = False
     ) -> Dict:
         response = await self.fetch(
-            "get_coins_by_type",
+            "get_coins",
             {"wallet_id": wallet_id, "start": start, "end": end, "coin_type": coin_type, "reverse": reverse},
         )
         return response
